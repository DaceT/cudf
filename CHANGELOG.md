# cuDF 0.11.0 (Date TBD)

## New Features

- PR #2930 JSON Reader: Support ARROW_RANDOM_FILE input
- PR #2956 Add `cudf::stack` and `cudf::tile`
- PR #2987 Add `inplace` arg to `DataFrame.reset_index` and `Series`
- PR #3129 Add strings column factory from `std::vector`s
- PR #3054 Add parquet reader support for decimal data types
- PR #3022 adds DataFrame.astype for cuDF dataframes
- PR #2962 Add isnull(), notnull() and related functions
- PR #3025 Move search files to legacy
- PR #3094 Adding `any` and `all` support from libcudf
- PR #3130 Define and implement new `column_wrapper`
- PR #3161 Move merge files to legacy
- PR #3079 Added support to write ORC files given a local path
- PR #3192 Add dtype param to cast `DataFrame` on init

## Improvements

- PR #2904 Move gpu decompressors to cudf::io namespace
- PR #2977 Moved old C++ test utilities to legacy directory.
- PR #2965 Fix slow orc reader perf with large uncompressed blocks
- PR #2987 Add `inplace` arg to `DataFrame.reset_index` and `Series`
- PR #2995 Move JIT type utilities to legacy directory
- PR #2927 Add ``Table`` and ``TableView`` extension classes that wrap legacy cudf::table
- PR #3005 Renames `cudf::exp` namespace to `cudf::experimental`
- PR #3008 Make safe versions of `is_null` and `is_valid` in `column_device_view`
- PR #3026 Move fill and repeat files to legacy
- PR #3027 Move copying.hpp and related source to legacy folder
- PR #3014 Snappy decompression optimizations
- PR #3032 Use `asarray` to coerce indices to a NumPy array
- PR #2996 IO Readers: Replace `cuio::device_buffer` with `rmm::device_buffer`
<<<<<<< HEAD
- PR #3051 Specialized hash function for strings column
=======
- PR #3080 Move `valid_if.cuh` to `legacy/`
>>>>>>> 7286daa1
- PR #3052 Moved replace.hpp functionality to legacy
- PR #3091 Move join files to legacy
- PR #3092 Implicitly init RMM if Java allocates before init
- PR #3029 Update gdf_ numeric types with stdint and move to cudf namespace
- PR #2955 Add cmake option to only build for present GPU architecture
- PR #3070 Move functions.h and related source to legacy
- PR #2951 Allow set_index to handle a list of column names
- PR #3093 Move groupby files to legacy
- PR #2988 Removing GIS functionality (now part of cuSpatial library)
- PR #3067 Java method to return size of device memory buffer
- PR #3083 Improved some binary operation tests to include null testing.
- PR #3084 Update to arrow-cpp and pyarrow 0.15.0
- PR #3071 Move cuIO to legacy
- PR #3126 Round 2 of snappy decompression optimizations
- PR #3046 Define and implement new copying APIs `empty_like` and `allocate_like`
- PR #3128 Support MultiIndex in DataFrame.join
- PR #3135 Add nvtx utilities to cudf::nvtx namespace
- PR #3021 Java host side concat of serialized buffers
- PR #3138 Movey unary files to legacy
- PR #3175 Set cmake cuda version variables
- PR #3171 Move deprecated error macros to legacy
- PR #3193 Add cuPy as a formal dependency
- PR #3195 Support for zero columned `table_view`
- PR #3165 Java device memory size for string category
- PR #3202 Rename and move error.hpp to public headers

## Bug Fixes

- PR #2895 Fixed dask_cudf group_split behavior to handle upstream rearrange_by_divisions
- PR #3048 Support for zero columned tables
- PR #3030 Fix snappy decoding regression in PR #3014
- PR #3041 Fixed exp to experimental namespace name change issue
- PR #3056 Add additional cmake hint for finding local build of RMM files
- PR #3060 Move copying.hpp includes to legacy
- PR #3139 Fixed java RMM auto initalization
- PR #3141 Java fix for relocated IO headers
- PR #3149 Rename column_wrapper.cuh to column_wrapper.hpp
- PR #3168 Fix mutable_column_device_view head const_cast
- PR #3204 ORC writer: Fix ByteRLE encoding of NULLs


# cuDF 0.10.0 (16 Oct 2019)

## New Features

- PR #2423 Added `groupby.quantile()`
- PR #2522 Add Java bindings for NVStrings backed upper and lower case mutators
- PR #2605 Added Sort based groupby in libcudf
- PR #2607 Add Java bindings for parsing JSON
- PR #2629 Add dropna= parameter to groupby
- PR #2585 ORC & Parquet Readers: Remove millisecond timestamp restriction
- PR #2507 Add GPU-accelerated ORC Writer
- PR #2559 Add Series.tolist()
- PR #2653 Add Java bindings for rolling window operations
- PR #2480 Merge `custreamz` codebase into `cudf` repo
- PR #2674 Add __contains__ for Index/Series/Column
- PR #2635 Add support to read from remote and cloud sources like s3, gcs, hdfs
- PR #2722 Add Java bindings for NVTX ranges
- PR #2702 Add make_bool to dataset generation functions
- PR #2394 Move `rapidsai/custrings` into `cudf`
- PR #2734 Final sync of custrings source into cudf
- PR #2724 Add libcudf support for __contains__
- PR #2777 Add python bindings for porter stemmer measure functionality
- PR #2781 Add issorted to is_monotonic
- PR #2685 Add cudf::scatter_to_tables and cython binding
- PR #2743 Add Java bindings for NVStrings timestamp2long as part of String ColumnVector casting
- PR #2785 Add nvstrings Python docs
- PR #2786 Add benchmarks option to root build.sh
- PR #2802 Add `cudf::repeat()` and `cudf.Series.repeat()`
- PR #2773 Add Fisher's unbiased kurtosis and skew for Series/DataFrame
- PR #2748 Parquet Reader: Add option to specify loading of PANDAS index
- PR #2807 Add scatter_by_map to DataFrame python API
- PR #2836 Add nvstrings.code_points method
- PR #2844 Add Series/DataFrame notnull
- PR #2858 Add GTest type list utilities
- PR #2870 Add support for grouping by Series of arbitrary length
- PR #2719 Series covariance and Pearson correlation
- PR #2207 Beginning of libcudf overhaul: introduce new column and table types
- PR #2869 Add `cudf.CategoricalDtype`
- PR #2838 CSV Reader: Support ARROW_RANDOM_FILE input
- PR #2655 CuPy-based Series and Dataframe .values property
- PR #2803 Added `edit_distance_matrix()` function to calculate pairwise edit distance for each string on a given nvstrings object.
- PR #2811 Start of cudf strings column work based on 2207
- PR #2872 Add Java pinned memory pool allocator
- PR #2971 Added initial gather and scatter methods for strings_column_view
- PR #2969 Add findAndReplaceAll to ColumnVector
- PR #2814 Add Datetimeindex.weekday
- PR #2999 Add timestamp conversion support for string categories
- PR #2918 Add cudf::column timestamp wrapper types

## Improvements

- PR #2578 Update legacy_groupby to use libcudf group_by_without_aggregation
- PR #2581 Removed `managed` allocator from hash map classes.
- PR #2571 Remove unnecessary managed memory from gdf_column_concat
- PR #2648 Cython/Python reorg
- PR #2588 Update Series.append documentation
- PR #2632 Replace dask-cudf set_index code with upstream
- PR #2682 Add cudf.set_allocator() function for easier allocator init
- PR #2642 Improve null printing and testing
- PR #2747 Add missing Cython headers / cudftestutil lib to conda package for cuspatial build
- PR #2706 Compute CSV format in device code to speedup performance
- PR #2673 Add support for np.longlong type
- PR #2703 move dask serialization dispatch into cudf
- PR #2728 Add YYMMDD to version tag for nightly conda packages
- PR #2729 Handle file-handle input in to_csv
- PR #2741 CSV Reader: Move kernel functions into its own file
- PR #2766 Improve nvstrings python cmake flexibility
- PR #2756 Add out_time_unit option to csv reader, support timestamp resolutions
- PR #2771 Stopgap alias for to_gpu_matrix()
- PR #2783 Support mapping input columns to function arguments in apply kernels
- PR #2645 libcudf unique_count for Series.nunique
- PR #2817 Dask-cudf: `read_parquet` support for remote filesystems
- PR #2823 improve java data movement debugging
- PR #2806 CSV Reader: Clean-up row offset operations
- PR #2640 Add dask wait/persist exmaple to 10 minute guide
- PR #2828 Optimizations of kernel launch configuration for `DataFrame.apply_rows` and `DataFrame.apply_chunks`
- PR #2831 Add `column` argument to `DataFrame.drop`
- PR #2775 Various optimizations to improve __getitem__ and __setitem__ performance
- PR #2810 cudf::allocate_like can optionally always allocate a mask.
- PR #2833 Parquet reader: align page data allocation sizes to 4-bytes to satisfy cuda-memcheck
- PR #2832 Using the new Python bindings for UCX
- PR #2856 Update group_split_cudf to use scatter_by_map
- PR #2890 Optionally keep serialized table data on the host.
- PR #2778 Doc: Updated and fixed some docstrings that were formatted incorrectly.
- PR #2830 Use YYMMDD tag in custreamz nightly build
- PR #2875 Java: Remove synchronized from register methods in MemoryCleaner
- PR #2887 Minor snappy decompression optimization
- PR #2899 Use new RMM API based on Cython
- PR #2788 Guide to Python UDFs
- PR #2919 Change java API to use operators in groupby namespace
- PR #2909 CSV Reader: Avoid row offsets host vector default init
- PR #2834 DataFrame supports setting columns via attribute syntax `df.x = col`
- PR #3147 DataFrame can be initialized from rows via list of tuples

## Bug Fixes

- PR #2584 ORC Reader: fix parsing of `DECIMAL` index positions
- PR #2619 Fix groupby serialization/deserialization
- PR #2614 Update Java version to match
- PR #2601 Fixes nlargest(1) issue in Series and Dataframe
- PR #2610 Fix a bug in index serialization (properly pass DeviceNDArray)
- PR #2621 Fixes the floordiv issue of not promoting float type when rhs is 0
- PR #2611 Types Test: fix static casting from negative int to string
- PR #2618 IO Readers: Fix datasource memory map failure for multiple reads
- PR #2628 groupby_without_aggregation non-nullable input table produces non-nullable output
- PR #2615 fix string category partitioning in java API
- PR #2641 fix string category and timeunit concat in the java API
- PR #2649 Fix groupby issue resulting from column_empty bug
- PR #2658 Fix astype() for null categorical columns
- PR #2660 fix column string category and timeunit concat in the java API
- PR #2664 ORC reader: fix `skip_rows` larger than first stripe
- PR #2654 Allow Java gdfOrderBy to work with string categories
- PR #2669 AVRO reader: fix non-deterministic output
- PR #2668 Update Java bindings to specify timestamp units for ORC and Parquet readers
- PR #2679 AVRO reader: fix cuda errors when decoding compressed streams
- PR #2692 Add concatenation for data-frame with different headers (empty and non-empty)
- PR #2651 Remove nvidia driver installation from ci/cpu/build.sh
- PR #2697 Ensure csv reader sets datetime column time units
- PR #2698 Return RangeIndex from contiguous slice of RangeIndex
- PR #2672 Fix null and integer handling in round
- PR #2704 Parquet Reader: Fix crash when loading string column with nulls
- PR #2725 Fix Jitify issue with running on Turing using CUDA version < 10
- PR #2731 Fix building of benchmarks
- PR #2738 Fix java to find new NVStrings locations
- PR #2736 Pin Jitify branch to v0.10 version
- PR #2742 IO Readers: Fix possible silent failures when creating `NvStrings` instance
- PR #2753 Fix java quantile API calls
- PR #2762 Fix validity processing for time in java
- PR #2796 Fix handling string slicing and other nvstrings delegated methods with dask
- PR #2769 Fix link to API docs in README.md
- PR #2772 Handle multiindex pandas Series #2772
- PR #2749 Fix apply_rows/apply_chunks pessimistic null mask to use in_cols null masks only
- PR #2752 CSV Reader: Fix exception when there's no rows to process
- PR #2716 Added Exception for `StringMethods` in string methods
- PR #2787 Fix Broadcasting `None` to `cudf-series`
- PR #2794 Fix async race in NVCategory::get_value and get_value_bounds
- PR #2795 Fix java build/cast error
- PR #2496 Fix improper merge of two dataframes when names differ
- PR #2824 Fix issue with incorrect result when Numeric Series replace is called several times
- PR #2751 Replace value with null
- PR #2765 Fix Java inequality comparisons for string category
- PR #2818 Fix java join API to use new C++ join API
- PR #2841 Fix nvstrings.slice and slice_from for range (0,0)
- PR #2837 Fix join benchmark
- PR #2809 Add hash_df and group_split dispatch functions for dask
- PR #2843 Parquet reader: fix skip_rows when not aligned with page or row_group boundaries
- PR #2851 Deleted existing dask-cudf/record.txt
- PR #2854 Fix column creation from ephemeral objects exposing __cuda_array_interface__
- PR #2860 Fix boolean indexing when the result is a single row
- PR #2859 Fix tail method issue for string columns
- PR #2852 Fixed `cumsum()` and `cumprod()` on boolean series.
- PR #2865 DaskIO: Fix `read_csv` and `read_orc` when input is list of files
- PR #2750 Fixed casting values to cudf::bool8 so non-zero values always cast to true
- PR #2873 Fixed dask_cudf read_partition bug by generating ParquetDatasetPiece
- PR #2850 Fixes dask_cudf.read_parquet on partitioned datasets
- PR #2896 Properly handle `axis` string keywords in `concat`
- PR #2926 Update rounding algorithm to avoid using fmod
- PR #2968 Fix Java dependency loading when using NVTX
- PR #2963 Fix ORC writer uncompressed block indexing
- PR #2928 CSV Reader: Fix using `byte_range` for large datasets
- PR #2983 Fix sm_70+ race condition in gpu_unsnap
- PR #2964 ORC Writer: Segfault when writing mixed numeric and string columns
- PR #3007 Java: Remove unit test that frees RMM invalid pointer
- PR #3009 Fix orc reader RLEv2 patch position regression from PR #2507
- PR #3002 Fix CUDA invalid configuration errors reported after loading an ORC file without data
- PR #3035 Update update-version.sh for new docs locations
- PR #3038 Fix uninitialized stream parameter in device_table deleter
- PR #3064 Fixes groupby performance issue
- PR #3061 Add rmmInitialize to nvstrings gtests
- PR #3058 Fix UDF doc markdown formatting
- PR #3059 Add nvstrings python build instructions to contributing.md


# cuDF 0.9.0 (21 Aug 2019)

## New Features

- PR #1993 Add CUDA-accelerated series aggregations: mean, var, std
- PR #2111 IO Readers: Support memory buffer, file-like object, and URL inputs
- PR #2012 Add `reindex()` to DataFrame and Series
- PR #2097 Add GPU-accelerated AVRO reader
- PR #2098 Support binary ops on DFs and Series with mismatched indices
- PR #2160 Merge `dask-cudf` codebase into `cudf` repo
- PR #2149 CSV Reader: Add `hex` dtype for explicit hexadecimal parsing
- PR #2156 Add `upper_bound()` and `lower_bound()` for libcudf tables and `searchsorted()` for cuDF Series
- PR #2158 CSV Reader: Support single, non-list/dict argument for `dtype`
- PR #2177 CSV Reader: Add `parse_dates` parameter for explicit date inference
- PR #1744 cudf::apply_boolean_mask and cudf::drop_nulls support for cudf::table inputs (multi-column)
- PR #2196 Add `DataFrame.dropna()`
- PR #2197 CSV Writer: add `chunksize` parameter for `to_csv`
- PR #2215 `type_dispatcher` benchmark
- PR #2179 Add Java quantiles
- PR #2157 Add __array_function__ to DataFrame and Series
- PR #2212 Java support for ORC reader
- PR #2224 Add DataFrame isna, isnull, notna functions
- PR #2236 Add Series.drop_duplicates
- PR #2105 Add hash-based join benchmark
- PR #2316 Add unique, nunique, and value_counts for datetime columns
- PR #2337 Add Java support for slicing a ColumnVector
- PR #2049 Add cudf::merge (sorted merge)
- PR #2368 Full cudf+dask Parquet Support
- PR #2380 New cudf::is_sorted checks whether cudf::table is sorted
- PR #2356 Java column vector standard deviation support
- PR #2221 MultiIndex full indexing - Support iloc and wildcards for loc
- PR #2429 Java support for getting length of strings in a ColumnVector
- PR #2415 Add `value_counts` for series of any type
- PR #2446 Add __array_function__ for index
- PR #2437 ORC reader: Add 'use_np_dtypes' option
- PR #2382 Add CategoricalAccessor add, remove, rename, and ordering methods
- PR #2464 Native implement `__cuda_array_interface__` for Series/Index/Column objects
- PR #2425 Rolling window now accepts array-based user-defined functions
- PR #2442 Add __setitem__
- PR #2449 Java support for getting byte count of strings in a ColumnVector
- PR #2492 Add groupby.size() method
- PR #2358 Add cudf::nans_to_nulls: convert floating point column into bitmask
- PR #2489 Add drop argument to set_index
- PR #2491 Add Java bindings for ORC reader 'use_np_dtypes' option
- PR #2213 Support s/ms/us/ns DatetimeColumn time unit resolutions
- PR #2536 Add _constructor properties to Series and DataFrame

## Improvements

- PR #2103 Move old `column` and `bitmask` files into `legacy/` directory
- PR #2109 added name to Python column classes
- PR #1947 Cleanup serialization code
- PR #2125 More aggregate in java API
- PR #2127 Add in java Scalar tests
- PR #2088 Refactor of Python groupby code
- PR #2130 Java serialization and deserialization of tables.
- PR #2131 Chunk rows logic added to csv_writer
- PR #2129 Add functions in the Java API to support nullable column filtering
- PR #2165 made changes to get_dummies api for it to be available in MethodCache
- PR #2171 Add CodeCov integration, fix doc version, make --skip-tests work when invoking with source
- PR #2184 handle remote orc files for dask-cudf
- PR #2186 Add `getitem` and `getattr` style access to Rolling objects
- PR #2168 Use cudf.Column for CategoricalColumn's categories instead of a tuple
- PR #2193 DOC: cudf::type_dispatcher documentation for specializing dispatched functors
- PR #2199 Better java support for appending strings
- PR #2176 Added column dtype support for datetime, int8, int16 to csv_writer
- PR #2209 Matching `get_dummies` & `select_dtypes` behavior to pandas
- PR #2217 Updated Java bindings to use the new groupby API
- PR #2214 DOC: Update doc instructions to build/install `cudf` and `dask-cudf`
- PR #2220 Update Java bindings for reduction rename
- PR #2232 Move CodeCov upload from build script to Jenkins
- PR #2225 refactor to use libcudf for gathering columns in dataframes
- PR #2293 Improve join performance (faster compute_join_output_size)
- PR #2300 Create separate dask codeowners for dask-cudf codebase
- PR #2304 gdf_group_by_without_aggregations returns gdf_column
- PR #2309 Java readers: remove redundant copy of result pointers
- PR #2307 Add `black` and `isort` to style checker script
- PR #2345 Restore removal of old groupby implementation
- PR #2342 Improve `astype()` to operate all ways
- PR #2329 using libcudf cudf::copy for column deep copy
- PR #2344 DOC: docs on code formatting for contributors
- PR #2376 Add inoperative axis= and win_type= arguments to Rolling()
- PR #2378 remove dask for (de-)serialization of cudf objects
- PR #2353 Bump Arrow and Dask versions
- PR #2377 Replace `standard_python_slice` with just `slice.indices()`
- PR #2373 cudf.DataFrame enchancements & Series.values support
- PR #2392 Remove dlpack submodule; make cuDF's Cython API externally accessible
- PR #2430 Updated Java bindings to use the new unary API
- PR #2406 Moved all existing `table` related files to a `legacy/` directory
- PR #2350 Performance related changes to get_dummies
- PR #2420 Remove `cudautils.astype` and replace with `typecast.apply_cast`
- PR #2456 Small improvement to typecast utility
- PR #2458 Fix handling of thirdparty packages in `isort` config
- PR #2459 IO Readers: Consolidate all readers to use `datasource` class
- PR #2475 Exposed type_dispatcher.hpp, nvcategory_util.hpp and wrapper_types.hpp in the include folder
- PR #2484 Enabled building libcudf as a static library
- PR #2453 Streamline CUDA_REL environment variable
- PR #2483 Bundle Boost filesystem dependency in the Java jar
- PR #2486 Java API hash functions
- PR #2481 Adds the ignore_null_keys option to the java api
- PR #2490 Java api: support multiple aggregates for the same column
- PR #2510 Java api: uses table based apply_boolean_mask
- PR #2432 Use pandas formatting for console, html, and latex output
- PR #2573 Bump numba version to 0.45.1
- PR #2606 Fix references to notebooks-contrib

## Bug Fixes

- PR #2086 Fixed quantile api behavior mismatch in series & dataframe
- PR #2128 Add offset param to host buffer readers in java API.
- PR #2145 Work around binops validity checks for java
- PR #2146 Work around unary_math validity checks for java
- PR #2151 Fixes bug in cudf::copy_range where null_count was invalid
- PR #2139 matching to pandas describe behavior & fixing nan values issue
- PR #2161 Implicitly convert unsigned to signed integer types in binops
- PR #2154 CSV Reader: Fix bools misdetected as strings dtype
- PR #2178 Fix bug in rolling bindings where a view of an ephemeral column was being taken
- PR #2180 Fix issue with isort reordering `importorskip` below imports depending on them
- PR #2187 fix to honor dtype when numpy arrays are passed to columnops.as_column
- PR #2190 Fix issue in astype conversion of string column to 'str'
- PR #2208 Fix issue with calling `head()` on one row dataframe
- PR #2229 Propagate exceptions from Cython cdef functions
- PR #2234 Fix issue with local build script not properly building
- PR #2223 Fix CUDA invalid configuration errors reported after loading small compressed ORC files
- PR #2162 Setting is_unique and is_monotonic-related attributes
- PR #2244 Fix ORC RLEv2 delta mode decoding with nonzero residual delta width
- PR #2297 Work around `var/std` unsupported only at debug build
- PR #2302 Fixed java serialization corner case
- PR #2355 Handle float16 in binary operations
- PR #2311 Fix copy behaviour for GenericIndex
- PR #2349 Fix issues with String filter in java API
- PR #2323 Fix groupby on categoricals
- PR #2328 Ensure order is preserved in CategoricalAccessor._set_categories
- PR #2202 Fix issue with unary ops mishandling empty input
- PR #2326 Fix for bug in DLPack when reading multiple columns
- PR #2324 Fix cudf Docker build
- PR #2325 Fix ORC RLEv2 patched base mode decoding with nonzero patch width
- PR #2235 Fix get_dummies to be compatible with dask
- PR #2332 Zero initialize gdf_dtype_extra_info
- PR #2355 Handle float16 in binary operations
- PR #2360 Fix missing dtype handling in cudf.Series & columnops.as_column
- PR #2364 Fix quantile api and other trivial issues around it
- PR #2361 Fixed issue with `codes` of CategoricalIndex
- PR #2357 Fixed inconsistent type of index created with from_pandas vs direct construction
- PR #2389 Fixed Rolling __getattr__ and __getitem__ for offset based windows
- PR #2402 Fixed bug in valid mask computation in cudf::copy_if (apply_boolean_mask)
- PR #2401 Fix to a scalar datetime(of type Days) issue
- PR #2386 Correctly allocate output valids in groupby
- PR #2411 Fixed failures on binary op on single element string column
- PR #2422 Fix Pandas logical binary operation incompatibilites
- PR #2447 Fix CodeCov posting build statuses temporarily
- PR #2450 Fix erroneous null handling in `cudf.DataFrame`'s `apply_rows`
- PR #2470 Fix issues with empty strings and string categories (Java)
- PR #2471 Fix String Column Validity.
- PR #2481 Fix java validity buffer serialization
- PR #2485 Updated bytes calculation to use size_t to avoid overflow in column concat
- PR #2461 Fix groupby multiple aggregations same column
- PR #2514 Fix cudf::drop_nulls threshold handling in Cython
- PR #2516 Fix utilities include paths and meta.yaml header paths
- PR #2517 Fix device memory leak in to_dlpack tensor deleter
- PR #2431 Fix local build generated file ownerships
- PR #2511 Added import of orc, refactored exception handlers to not squash fatal exceptions
- PR #2527 Fix index and column input handling in dask_cudf read_parquet
- PR #2466 Fix `dataframe.query` returning null rows erroneously
- PR #2548 Orc reader: fix non-deterministic data decoding at chunk boundaries
- PR #2557 fix cudautils import in string.py
- PR #2521 Fix casting datetimes from/to the same resolution
- PR #2545 Fix MultiIndexes with datetime levels
- PR #2560 Remove duplicate `dlpack` definition in conda recipe
- PR #2567 Fix ColumnVector.fromScalar issues while dealing with null scalars
- PR #2565 Orc reader: fix incorrect data decoding of int64 data types
- PR #2577 Fix search benchmark compilation error by adding necessary header
- PR #2604 Fix a bug in copying.pyx:_normalize_types that upcasted int32 to int64


# cuDF 0.8.0 (27 June 2019)

## New Features

- PR #1524 Add GPU-accelerated JSON Lines parser with limited feature set
- PR #1569 Add support for Json objects to the JSON Lines reader
- PR #1622 Add Series.loc
- PR #1654 Add cudf::apply_boolean_mask: faster replacement for gdf_apply_stencil
- PR #1487 cython gather/scatter
- PR #1310 Implemented the slice/split functionality.
- PR #1630 Add Python layer to the GPU-accelerated JSON reader
- PR #1745 Add rounding of numeric columns via Numba
- PR #1772 JSON reader: add support for BytesIO and StringIO input
- PR #1527 Support GDF_BOOL8 in readers and writers
- PR #1819 Logical operators (AND, OR, NOT) for libcudf and cuDF
- PR #1813 ORC Reader: Add support for stripe selection
- PR #1828 JSON Reader: add suport for bool8 columns
- PR #1833 Add column iterator with/without nulls
- PR #1665 Add the point-in-polygon GIS function
- PR #1863 Series and Dataframe methods for all and any
- PR #1908 cudf::copy_range and cudf::fill for copying/assigning an index or range to a constant
- PR #1921 Add additional formats for typecasting to/from strings
- PR #1807 Add Series.dropna()
- PR #1987 Allow user defined functions in the form of ptx code to be passed to binops
- PR #1948 Add operator functions like `Series.add()` to DataFrame and Series
- PR #1954 Add skip test argument to GPU build script
- PR #2018 Add bindings for new groupby C++ API
- PR #1984 Add rolling window operations Series.rolling() and DataFrame.rolling()
- PR #1542 Python method and bindings for to_csv
- PR #1995 Add Java API
- PR #1998 Add google benchmark to cudf
- PR #1845 Add cudf::drop_duplicates, DataFrame.drop_duplicates
- PR #1652 Added `Series.where()` feature
- PR #2074 Java Aggregates, logical ops, and better RMM support
- PR #2140 Add a `cudf::transform` function
- PR #2068 Concatenation of different typed columns

## Improvements

- PR #1538 Replacing LesserRTTI with inequality_comparator
- PR #1703 C++: Added non-aggregating `insert` to `concurrent_unordered_map` with specializations to store pairs with a single atomicCAS when possible.
- PR #1422 C++: Added a RAII wrapper for CUDA streams
- PR #1701 Added `unique` method for stringColumns
- PR #1713 Add documentation for Dask-XGBoost
- PR #1666 CSV Reader: Improve performance for files with large number of columns
- PR #1725 Enable the ability to use a single column groupby as its own index
- PR #1759 Add an example showing simultaneous rolling averages to `apply_grouped` documentation
- PR #1746 C++: Remove unused code: `windowed_ops.cu`, `sorting.cu`, `hash_ops.cu`
- PR #1748 C++: Add `bool` nullability flag to `device_table` row operators
- PR #1764 Improve Numerical column: `mean_var` and `mean`
- PR #1767 Speed up Python unit tests
- PR #1770 Added build.sh script, updated CI scripts and documentation
- PR #1739 ORC Reader: Add more pytest coverage
- PR #1696 Added null support in `Series.replace()`.
- PR #1390 Added some basic utility functions for `gdf_column`'s
- PR #1791 Added general column comparison code for testing
- PR #1795 Add printing of git submodule info to `print_env.sh`
- PR #1796 Removing old sort based group by code and gdf_filter
- PR #1811 Added funtions for copying/allocating `cudf::table`s
- PR #1838 Improve columnops.column_empty so that it returns typed columns instead of a generic Column
- PR #1890 Add utils.get_dummies- a pandas-like wrapper around one_hot-encoding
- PR #1823 CSV Reader: default the column type to string for empty dataframes
- PR #1827 Create bindings for scalar-vector binops, and update one_hot_encoding to use them
- PR #1817 Operators now support different sized dataframes as long as they don't share different sized columns
- PR #1855 Transition replace_nulls to new C++ API and update corresponding Cython/Python code
- PR #1858 Add `std::initializer_list` constructor to `column_wrapper`
- PR #1846 C++ type-erased gdf_equal_columns test util; fix gdf_equal_columns logic error
- PR #1390 Added some basic utility functions for `gdf_column`s
- PR #1391 Tidy up bit-resolution-operation and bitmask class code
- PR #1882 Add iloc functionality to MultiIndex dataframes
- PR #1884 Rolling windows: general enhancements and better coverage for unit tests
- PR #1886 support GDF_STRING_CATEGORY columns in apply_boolean_mask, drop_nulls and other libcudf functions
- PR #1896 Improve performance of groupby with levels specified in dask-cudf
- PR #1915 Improve iloc performance for non-contiguous row selection
- PR #1859 Convert read_json into a C++ API
- PR #1919 Rename libcudf namespace gdf to namespace cudf
- PR #1850 Support left_on and right_on for DataFrame merge operator
- PR #1930 Specialize constructor for `cudf::bool8` to cast argument to `bool`
- PR #1938 Add default constructor for `column_wrapper`
- PR #1930 Specialize constructor for `cudf::bool8` to cast argument to `bool`
- PR #1952 consolidate libcudf public API headers in include/cudf
- PR #1949 Improved selection with boolmask using libcudf `apply_boolean_mask`
- PR #1956 Add support for nulls in `query()`
- PR #1973 Update `std::tuple` to `std::pair` in top-most libcudf APIs and C++ transition guide
- PR #1981 Convert read_csv into a C++ API
- PR #1868 ORC Reader: Support row index for speed up on small/medium datasets
- PR #1964 Added support for list-like types in Series.str.cat
- PR #2005 Use HTML5 details tag in bug report issue template
- PR #2003 Removed few redundant unit-tests from test_string.py::test_string_cat
- PR #1944 Groupby design improvements
- PR #2017 Convert `read_orc()` into a C++ API
- PR #2011 Convert `read_parquet()` into a C++ API
- PR #1756 Add documentation "10 Minutes to cuDF and dask_cuDF"
- PR #2034 Adding support for string columns concatenation using "add" binary operator
- PR #2042 Replace old "10 Minutes" guide with new guide for docs build process
- PR #2036 Make library of common test utils to speed up tests compilation
- PR #2022 Facilitating get_dummies to be a high level api too
- PR #2050 Namespace IO readers and add back free-form `read_xxx` functions
- PR #2104 Add a functional ``sort=`` keyword argument to groupby
- PR #2108 Add `find_and_replace` for StringColumn for replacing single values
- PR #1803 cuDF/CuPy interoperability documentation

## Bug Fixes

- PR #1465 Fix for test_orc.py and test_sparse_df.py test failures
- PR #1583 Fix underlying issue in `as_index()` that was causing `Series.quantile()` to fail
- PR #1680 Add errors= keyword to drop() to fix cudf-dask bug
- PR #1651 Fix `query` function on empty dataframe
- PR #1616 Fix CategoricalColumn to access categories by index instead of iteration
- PR #1660 Fix bug in `loc` when indexing with a column name (a string)
- PR #1683 ORC reader: fix timestamp conversion to UTC
- PR #1613 Improve CategoricalColumn.fillna(-1) performance
- PR #1642 Fix failure of CSV_TEST gdf_csv_test.SkiprowsNrows on multiuser systems
- PR #1709 Fix handling of `datetime64[ms]` in `dataframe.select_dtypes`
- PR #1704 CSV Reader: Add support for the plus sign in number fields
- PR #1687 CSV reader: return an empty dataframe for zero size input
- PR #1757 Concatenating columns with null columns
- PR #1755 Add col_level keyword argument to melt
- PR #1758 Fix df.set_index() when setting index from an empty column
- PR #1749 ORC reader: fix long strings of NULL values resulting in incorrect data
- PR #1742 Parquet Reader: Fix index column name to match PANDAS compat
- PR #1782 Update libcudf doc version
- PR #1783 Update conda dependencies
- PR #1786 Maintain the original series name in series.unique output
- PR #1760 CSV Reader: fix segfault when dtype list only includes columns from usecols list
- PR #1831 build.sh: Assuming python is in PATH instead of using PYTHON env var
- PR #1839 Raise an error instead of segfaulting when transposing a DataFrame with StringColumns
- PR #1840 Retain index correctly during merge left_on right_on
- PR #1825 cuDF: Multiaggregation Groupby Failures
- PR #1789 CSV Reader: Fix missing support for specifying `int8` and `int16` dtypes
- PR #1857 Cython Bindings: Handle `bool` columns while calling `column_view_from_NDArrays`
- PR #1849 Allow DataFrame support methods to pass arguments to the methods
- PR #1847 Fixed #1375 by moving the nvstring check into the wrapper function
- PR #1864 Fixing cudf reduction for POWER platform
- PR #1869 Parquet reader: fix Dask timestamps not matching with Pandas (convert to milliseconds)
- PR #1876 add dtype=bool for `any`, `all` to treat integer column correctly
- PR #1875 CSV reader: take NaN values into account in dtype detection
- PR #1873 Add column dtype checking for the all/any methods
- PR #1902 Bug with string iteration in _apply_basic_agg
- PR #1887 Fix for initialization issue in pq_read_arg,orc_read_arg
- PR #1867 JSON reader: add support for null/empty fields, including the 'null' literal
- PR #1891 Fix bug #1750 in string column comparison
- PR #1909 Support of `to_pandas()` of boolean series with null values
- PR #1923 Use prefix removal when two aggs are called on a SeriesGroupBy
- PR #1914 Zero initialize gdf_column local variables
- PR #1959 Add support for comparing boolean Series to scalar
- PR #1966 Ignore index fix in series append
- PR #1967 Compute index __sizeof__ only once for DataFrame __sizeof__
- PR #1977 Support CUDA installation in default system directories
- PR #1982 Fixes incorrect index name after join operation
- PR #1985 Implement `GDF_PYMOD`, a special modulo that follows python's sign rules
- PR #1991 Parquet reader: fix decoding of NULLs
- PR #1990 Fixes a rendering bug in the `apply_grouped` documentation
- PR #1978 Fix for values being filled in an empty dataframe
- PR #2001 Correctly create MultiColumn from Pandas MultiColumn
- PR #2006 Handle empty dataframe groupby construction for dask
- PR #1965 Parquet Reader: Fix duplicate index column when it's already in `use_cols`
- PR #2033 Add pip to conda environment files to fix warning
- PR #2028 CSV Reader: Fix reading of uncompressed files without a recognized file extension
- PR #2073 Fix an issue when gathering columns with NVCategory and nulls
- PR #2053 cudf::apply_boolean_mask return empty column for empty boolean mask
- PR #2066 exclude `IteratorTest.mean_var_output` test from debug build
- PR #2069 Fix JNI code to use read_csv and read_parquet APIs
- PR #2071 Fix bug with unfound transitive dependencies for GTests in Ubuntu 18.04
- PR #2089 Configure Sphinx to render params correctly
- PR #2091 Fix another bug with unfound transitive dependencies for `cudftestutils` in Ubuntu 18.04
- PR #2115 Just apply `--disable-new-dtags` instead of trying to define all the transitive dependencies
- PR #2106 Fix errors in JitCache tests caused by sharing of device memory between processes
- PR #2120 Fix errors in JitCache tests caused by running multiple threads on the same data
- PR #2102 Fix memory leak in groupby
- PR #2113 fixed typo in to_csv code example


# cudf 0.7.2 (16 May 2019)

## New Features

- PR #1735 Added overload for atomicAdd on int64. Streamlined implementation of custom atomic overloads.
- PR #1741 Add MultiIndex concatenation

## Bug Fixes

- PR #1718 Fix issue with SeriesGroupBy MultiIndex in dask-cudf
- PR #1734 Python: fix performance regression for groupby count() aggregations
- PR #1768 Cython: fix handling read only schema buffers in gpuarrow reader


# cudf 0.7.1 (11 May 2019)

## New Features

- PR #1702 Lazy load MultiIndex to return groupby performance to near optimal.

## Bug Fixes

- PR #1708 Fix handling of `datetime64[ms]` in `dataframe.select_dtypes`


# cuDF 0.7.0 (10 May 2019)

## New Features

- PR #982 Implement gdf_group_by_without_aggregations and gdf_unique_indices functions
- PR #1142 Add `GDF_BOOL` column type
- PR #1194 Implement overloads for CUDA atomic operations
- PR #1292 Implemented Bitwise binary ops AND, OR, XOR (&, |, ^)
- PR #1235 Add GPU-accelerated Parquet Reader
- PR #1335 Added local_dict arg in `DataFrame.query()`.
- PR #1282 Add Series and DataFrame.describe()
- PR #1356 Rolling windows
- PR #1381 Add DataFrame._get_numeric_data
- PR #1388 Add CODEOWNERS file to auto-request reviews based on where changes are made
- PR #1396 Add DataFrame.drop method
- PR #1413 Add DataFrame.melt method
- PR #1412 Add DataFrame.pop()
- PR #1419 Initial CSV writer function
- PR #1441 Add Series level cumulative ops (cumsum, cummin, cummax, cumprod)
- PR #1420 Add script to build and test on a local gpuCI image
- PR #1440 Add DatetimeColumn.min(), DatetimeColumn.max()
- PR #1455 Add Series.Shift via Numba kernel
- PR #1441 Add Series level cumulative ops (cumsum, cummin, cummax, cumprod)
- PR #1461 Add Python coverage test to gpu build
- PR #1445 Parquet Reader: Add selective reading of rows and row group
- PR #1532 Parquet Reader: Add support for INT96 timestamps
- PR #1516 Add Series and DataFrame.ndim
- PR #1556 Add libcudf C++ transition guide
- PR #1466 Add GPU-accelerated ORC Reader
- PR #1565 Add build script for nightly doc builds
- PR #1508 Add Series isna, isnull, and notna
- PR #1456 Add Series.diff() via Numba kernel
- PR #1588 Add Index `astype` typecasting
- PR #1301 MultiIndex support
- PR #1599 Level keyword supported in groupby
- PR #929 Add support operations to dataframe
- PR #1609 Groupby accept list of Series
- PR #1658 Support `group_keys=True` keyword in groupby method

## Improvements

- PR #1531 Refactor closures as private functions in gpuarrow
- PR #1404 Parquet reader page data decoding speedup
- PR #1076 Use `type_dispatcher` in join, quantiles, filter, segmented sort, radix sort and hash_groupby
- PR #1202 Simplify README.md
- PR #1149 CSV Reader: Change convertStrToValue() functions to `__device__` only
- PR #1238 Improve performance of the CUDA trie used in the CSV reader
- PR #1245 Use file cache for JIT kernels
- PR #1278 Update CONTRIBUTING for new conda environment yml naming conventions
- PR #1163 Refactored UnaryOps. Reduced API to two functions: `gdf_unary_math` and `gdf_cast`. Added `abs`, `-`, and `~` ops. Changed bindings to Cython
- PR #1284 Update docs version
- PR #1287 add exclude argument to cudf.select_dtype function
- PR #1286 Refactor some of the CSV Reader kernels into generic utility functions
- PR #1291 fillna in `Series.to_gpu_array()` and `Series.to_array()` can accept the scalar too now.
- PR #1005 generic `reduction` and `scan` support
- PR #1349 Replace modernGPU sort join with thrust.
- PR #1363 Add a dataframe.mean(...) that raises NotImplementedError to satisfy `dask.dataframe.utils.is_dataframe_like`
- PR #1319 CSV Reader: Use column wrapper for gdf_column output alloc/dealloc
- PR #1376 Change series quantile default to linear
- PR #1399 Replace CFFI bindings for NVTX functions with Cython bindings
- PR #1389 Refactored `set_null_count()`
- PR #1386 Added macros `GDF_TRY()`, `CUDF_TRY()` and `ASSERT_CUDF_SUCCEEDED()`
- PR #1435 Rework CMake and conda recipes to depend on installed libraries
- PR #1391 Tidy up bit-resolution-operation and bitmask class code
- PR #1439 Add cmake variable to enable compiling CUDA code with -lineinfo
- PR #1462 Add ability to read parquet files from arrow::io::RandomAccessFile
- PR #1453 Convert CSV Reader CFFI to Cython
- PR #1479 Convert Parquet Reader CFFI to Cython
- PR #1397 Add a utility function for producing an overflow-safe kernel launch grid configuration
- PR #1382 Add GPU parsing of nested brackets to cuIO parsing utilities
- PR #1481 Add cudf::table constructor to allocate a set of `gdf_column`s
- PR #1484 Convert GroupBy CFFI to Cython
- PR #1463 Allow and default melt keyword argument var_name to be None
- PR #1486 Parquet Reader: Use device_buffer rather than device_ptr
- PR #1525 Add cudatoolkit conda dependency
- PR #1520 Renamed `src/dataframe` to `src/table` and moved `table.hpp`. Made `types.hpp` to be type declarations only.
- PR #1492 Convert transpose CFFI to Cython
- PR #1495 Convert binary and unary ops CFFI to Cython
- PR #1503 Convert sorting and hashing ops CFFI to Cython
- PR #1522 Use latest release version in update-version CI script
- PR #1533 Remove stale join CFFI, fix memory leaks in join Cython
- PR #1521 Added `row_bitmask` to compute bitmask for rows of a table. Merged `valids_ops.cu` and `bitmask_ops.cu`
- PR #1553 Overload `hash_row` to avoid using intial hash values. Updated `gdf_hash` to select between overloads
- PR #1585 Updated `cudf::table` to maintain own copy of wrapped `gdf_column*`s
- PR #1559 Add `except +` to all Cython function definitions to catch C++ exceptions properly
- PR #1617 `has_nulls` and `column_dtypes` for `cudf::table`
- PR #1590 Remove CFFI from the build / install process entirely
- PR #1536 Convert gpuarrow CFFI to Cython
- PR #1655 Add `Column._pointer` as a way to access underlying `gdf_column*` of a `Column`
- PR #1655 Update readme conda install instructions for cudf version 0.6 and 0.7


## Bug Fixes

- PR #1233 Fix dtypes issue while adding the column to `str` dataframe.
- PR #1254 CSV Reader: fix data type detection for floating-point numbers in scientific notation
- PR #1289 Fix looping over each value instead of each category in concatenation
- PR #1293 Fix Inaccurate error message in join.pyx
- PR #1308 Add atomicCAS overload for `int8_t`, `int16_t`
- PR #1317 Fix catch polymorphic exception by reference in ipc.cu
- PR #1325 Fix dtype of null bitmasks to int8
- PR #1326 Update build documentation to use -DCMAKE_CXX11_ABI=ON
- PR #1334 Add "na_position" argument to CategoricalColumn sort_by_values
- PR #1321 Fix out of bounds warning when checking Bzip2 header
- PR #1359 Add atomicAnd/Or/Xor for integers
- PR #1354 Fix `fillna()` behaviour when replacing values with different dtypes
- PR #1347 Fixed core dump issue while passing dict_dtypes without column names in `cudf.read_csv()`
- PR #1379 Fixed build failure caused due to error: 'col_dtype' may be used uninitialized
- PR #1392 Update cudf Dockerfile and package_versions.sh
- PR #1385 Added INT8 type to `_schema_to_dtype` for use in GpuArrowReader
- PR #1393 Fixed a bug in `gdf_count_nonzero_mask()` for the case of 0 bits to count
- PR #1395 Update CONTRIBUTING to use the environment variable CUDF_HOME
- PR #1416 Fix bug at gdf_quantile_exact and gdf_quantile_appox
- PR #1421 Fix remove creation of series multiple times during `add_column()`
- PR #1405 CSV Reader: Fix memory leaks on read_csv() failure
- PR #1328 Fix CategoricalColumn to_arrow() null mask
- PR #1433 Fix NVStrings/categories includes
- PR #1432 Update NVStrings to 0.7.* to coincide with 0.7 development
- PR #1483 Modify CSV reader to avoid cropping blank quoted characters in non-string fields
- PR #1446 Merge 1275 hotfix from master into branch-0.7
- PR #1447 Fix legacy groupby apply docstring
- PR #1451 Fix hash join estimated result size is not correct
- PR #1454 Fix local build script improperly change directory permissions
- PR #1490 Require Dask 1.1.0+ for `is_dataframe_like` test or skip otherwise.
- PR #1491 Use more specific directories & groups in CODEOWNERS
- PR #1497 Fix Thrust issue on CentOS caused by missing default constructor of host_vector elements
- PR #1498 Add missing include guard to device_atomics.cuh and separated DEVICE_ATOMICS_TEST
- PR #1506 Fix csv-write call to updated NVStrings method
- PR #1510 Added nvstrings `fillna()` function
- PR #1507 Parquet Reader: Default string data to GDF_STRING
- PR #1535 Fix doc issue to ensure correct labelling of cudf.series
- PR #1537 Fix `undefined reference` link error in HashPartitionTest
- PR #1548 Fix ci/local/build.sh README from using an incorrect image example
- PR #1551 CSV Reader: Fix integer column name indexing
- PR #1586 Fix broken `scalar_wrapper::operator==`
- PR #1591 ORC/Parquet Reader: Fix missing import for FileNotFoundError exception
- PR #1573 Parquet Reader: Fix crash due to clash with ORC reader datasource
- PR #1607 Revert change of `column.to_dense_buffer` always return by copy for performance concerns
- PR #1618 ORC reader: fix assert & data output when nrows/skiprows isn't aligned to stripe boundaries
- PR #1631 Fix failure of TYPES_TEST on some gcc-7 based systems.
- PR #1641 CSV Reader: Fix skip_blank_lines behavior with Windows line terminators (\r\n)
- PR #1648 ORC reader: fix non-deterministic output when skiprows is non-zero
- PR #1676 Fix groupby `as_index` behaviour with `MultiIndex`
- PR #1659 Fix bug caused by empty groupbys and multiindex slicing throwing exceptions
- PR #1656 Correct Groupby failure in dask when un-aggregable columns are left in dataframe.
- PR #1689 Fix groupby performance regression
- PR #1694 Add Cython as a runtime dependency since it's required in `setup.py`


# cuDF 0.6.1 (25 Mar 2019)

## Bug Fixes

- PR #1275 Fix CentOS exception in DataFrame.hash_partition from using value "returned" by a void function


# cuDF 0.6.0 (22 Mar 2019)

## New Features

- PR #760 Raise `FileNotFoundError` instead of `GDF_FILE_ERROR` in `read_csv` if the file does not exist
- PR #539 Add Python bindings for replace function
- PR #823 Add Doxygen configuration to enable building HTML documentation for libcudf C/C++ API
- PR #807 CSV Reader: Add byte_range parameter to specify the range in the input file to be read
- PR #857 Add Tail method for Series/DataFrame and update Head method to use iloc
- PR #858 Add series feature hashing support
- PR #871 CSV Reader: Add support for NA values, including user specified strings
- PR #893 Adds PyArrow based parquet readers / writers to Python, fix category dtype handling, fix arrow ingest buffer size issues
- PR #867 CSV Reader: Add support for ignoring blank lines and comment lines
- PR #887 Add Series digitize method
- PR #895 Add Series groupby
- PR #898 Add DataFrame.groupby(level=0) support
- PR #920 Add feather, JSON, HDF5 readers / writers from PyArrow / Pandas
- PR #888 CSV Reader: Add prefix parameter for column names, used when parsing without a header
- PR #913 Add DLPack support: convert between cuDF DataFrame and DLTensor
- PR #939 Add ORC reader from PyArrow
- PR #918 Add Series.groupby(level=0) support
- PR #906 Add binary and comparison ops to DataFrame
- PR #958 Support unary and binary ops on indexes
- PR #964 Add `rename` method to `DataFrame`, `Series`, and `Index`
- PR #985 Add `Series.to_frame` method
- PR #985 Add `drop=` keyword to reset_index method
- PR #994 Remove references to pygdf
- PR #990 Add external series groupby support
- PR #988 Add top-level merge function to cuDF
- PR #992 Add comparison binaryops to DateTime columns
- PR #996 Replace relative path imports with absolute paths in tests
- PR #995 CSV Reader: Add index_col parameter to specify the column name or index to be used as row labels
- PR #1004 Add `from_gpu_matrix` method to DataFrame
- PR #997 Add property index setter
- PR #1007 Replace relative path imports with absolute paths in cudf
- PR #1013 select columns with df.columns
- PR #1016 Rename Series.unique_count() to nunique() to match pandas API
- PR #947 Prefixsum to handle nulls and float types
- PR #1029 Remove rest of relative path imports
- PR #1021 Add filtered selection with assignment for Dataframes
- PR #872 Adding NVCategory support to cudf apis
- PR #1052 Add left/right_index and left/right_on keywords to merge
- PR #1091 Add `indicator=` and `suffixes=` keywords to merge
- PR #1107 Add unsupported keywords to Series.fillna
- PR #1032 Add string support to cuDF python
- PR #1136 Removed `gdf_concat`
- PR #1153 Added function for getting the padded allocation size for valid bitmask
- PR #1148 Add cudf.sqrt for dataframes and Series
- PR #1159 Add Python bindings for libcudf dlpack functions
- PR #1155 Add __array_ufunc__ for DataFrame and Series for sqrt
- PR #1168 to_frame for series accepts a name argument


## Improvements

- PR #1218 Add dask-cudf page to API docs
- PR #892 Add support for heterogeneous types in binary ops with JIT
- PR #730 Improve performance of `gdf_table` constructor
- PR #561 Add Doxygen style comments to Join CUDA functions
- PR #813 unified libcudf API functions by replacing gpu_ with gdf_
- PR #822 Add support for `__cuda_array_interface__` for ingest
- PR #756 Consolidate common helper functions from unordered map and multimap
- PR #753 Improve performance of groupby sum and average, especially for cases with few groups.
- PR #836 Add ingest support for arrow chunked arrays in Column, Series, DataFrame creation
- PR #763 Format doxygen comments for csv_read_arg struct
- PR #532 CSV Reader: Use type dispatcher instead of switch block
- PR #694 Unit test utilities improvements
- PR #878 Add better indexing to Groupby
- PR #554 Add `empty` method and `is_monotonic` attribute to `Index`
- PR #1040 Fixed up Doxygen comment tags
- PR #909 CSV Reader: Avoid host->device->host copy for header row data
- PR #916 Improved unit testing and error checking for `gdf_column_concat`
- PR #941 Replace `numpy` call in `Series.hash_encode` with `numba`
- PR #942 Added increment/decrement operators for wrapper types
- PR #943 Updated `count_nonzero_mask` to return `num_rows` when the mask is null
- PR #952 Added trait to map C++ type to `gdf_dtype`
- PR #966 Updated RMM submodule.
- PR #998 Add IO reader/writer modules to API docs, fix for missing cudf.Series docs
- PR #1017 concatenate along columns for Series and DataFrames
- PR #1002 Support indexing a dataframe with another boolean dataframe
- PR #1018 Better concatenation for Series and Dataframes
- PR #1036 Use Numpydoc style docstrings
- PR #1047 Adding gdf_dtype_extra_info to gdf_column_view_augmented
- PR #1054 Added default ctor to SerialTrieNode to overcome Thrust issue in CentOS7 + CUDA10
- PR #1024 CSV Reader: Add support for hexadecimal integers in integral-type columns
- PR #1033 Update `fillna()` to use libcudf function `gdf_replace_nulls`
- PR #1066 Added inplace assignment for columns and select_dtypes for dataframes
- PR #1026 CSV Reader: Change the meaning and type of the quoting parameter to match Pandas
- PR #1100 Adds `CUDF_EXPECTS` error-checking macro
- PR #1092 Fix select_dtype docstring
- PR #1111 Added cudf::table
- PR #1108 Sorting for datetime columns
- PR #1120 Return a `Series` (not a `Column`) from `Series.cat.set_categories()`
- PR #1128 CSV Reader: The last data row does not need to be line terminated
- PR #1183 Bump Arrow version to 0.12.1
- PR #1208 Default to CXX11_ABI=ON
- PR #1252 Fix NVStrings dependencies for cuda 9.2 and 10.0
- PR #2037 Optimize the existing `gather` and `scatter` routines in `libcudf`

## Bug Fixes

- PR #821 Fix flake8 issues revealed by flake8 update
- PR #808 Resolved renamed `d_columns_valids` variable name
- PR #820 CSV Reader: fix the issue where reader adds additional rows when file uses \r\n as a line terminator
- PR #780 CSV Reader: Fix scientific notation parsing and null values for empty quotes
- PR #815 CSV Reader: Fix data parsing when tabs are present in the input CSV file
- PR #850 Fix bug where left joins where the left df has 0 rows causes a crash
- PR #861 Fix memory leak by preserving the boolean mask index
- PR #875 Handle unnamed indexes in to/from arrow functions
- PR #877 Fix ingest of 1 row arrow tables in from arrow function
- PR #876 Added missing `<type_traits>` include
- PR #889 Deleted test_rmm.py which has now moved to RMM repo
- PR #866 Merge v0.5.1 numpy ABI hotfix into 0.6
- PR #917 value_counts return int type on empty columns
- PR #611 Renamed `gdf_reduce_optimal_output_size()` -> `gdf_reduction_get_intermediate_output_size()`
- PR #923 fix index for negative slicing for cudf dataframe and series
- PR #927 CSV Reader: Fix category GDF_CATEGORY hashes not being computed properly
- PR #921 CSV Reader: Fix parsing errors with delim_whitespace, quotations in the header row, unnamed columns
- PR #933 Fix handling objects of all nulls in series creation
- PR #940 CSV Reader: Fix an issue where the last data row is missing when using byte_range
- PR #945 CSV Reader: Fix incorrect datetime64 when milliseconds or space separator are used
- PR #959 Groupby: Problem with column name lookup
- PR #950 Converting dataframe/recarry with non-contiguous arrays
- PR #963 CSV Reader: Fix another issue with missing data rows when using byte_range
- PR #999 Fix 0 sized kernel launches and empty sort_index exception
- PR #993 Fix dtype in selecting 0 rows from objects
- PR #1009 Fix performance regression in `to_pandas` method on DataFrame
- PR #1008 Remove custom dask communication approach
- PR #1001 CSV Reader: Fix a memory access error when reading a large (>2GB) file with date columns
- PR #1019 Binary Ops: Fix error when one input column has null mask but other doesn't
- PR #1014 CSV Reader: Fix false positives in bool value detection
- PR #1034 CSV Reader: Fix parsing floating point precision and leading zero exponents
- PR #1044 CSV Reader: Fix a segfault when byte range aligns with a page
- PR #1058 Added support for `DataFrame.loc[scalar]`
- PR #1060 Fix column creation with all valid nan values
- PR #1073 CSV Reader: Fix an issue where a column name includes the return character
- PR #1090 Updating Doxygen Comments
- PR #1080 Fix dtypes returned from loc / iloc because of lists
- PR #1102 CSV Reader: Minor fixes and memory usage improvements
- PR #1174: Fix release script typo
- PR #1137 Add prebuild script for CI
- PR #1118 Enhanced the `DataFrame.from_records()` feature
- PR #1129 Fix join performance with index parameter from using numpy array
- PR #1145 Issue with .agg call on multi-column dataframes
- PR #908 Some testing code cleanup
- PR #1167 Fix issue with null_count not being set after inplace fillna()
- PR #1184 Fix iloc performance regression
- PR #1185 Support left_on/right_on and also on=str in merge
- PR #1200 Fix allocating bitmasks with numba instead of rmm in allocate_mask function
- PR #1213 Fix bug with csv reader requesting subset of columns using wrong datatype
- PR #1223 gpuCI: Fix label on rapidsai channel on gpu build scripts
- PR #1242 Add explicit Thrust exec policy to fix NVCATEGORY_TEST segfault on some platforms
- PR #1246 Fix categorical tests that failed due to bad implicit type conversion
- PR #1255 Fix overwriting conda package main label uploads
- PR #1259 Add dlpack includes to pip build


# cuDF 0.5.1 (05 Feb 2019)

## Bug Fixes

- PR #842 Avoid using numpy via cimport to prevent ABI issues in Cython compilation


# cuDF 0.5.0 (28 Jan 2019)

## New Features

- PR #722 Add bzip2 decompression support to `read_csv()`
- PR #693 add ZLIB-based GZIP/ZIP support to `read_csv_strings()`
- PR #411 added null support to gdf_order_by (new API) and cudf_table::sort
- PR #525 Added GitHub Issue templates for bugs, documentation, new features, and questions
- PR #501 CSV Reader: Add support for user-specified decimal point and thousands separator to read_csv_strings()
- PR #455 CSV Reader: Add support for user-specified decimal point and thousands separator to read_csv()
- PR #439 add `DataFrame.drop` method similar to pandas
- PR #356 add `DataFrame.transpose` method and `DataFrame.T` property similar to pandas
- PR #505 CSV Reader: Add support for user-specified boolean values
- PR #350 Implemented Series replace function
- PR #490 Added print_env.sh script to gather relevant environment details when reporting cuDF issues
- PR #474 add ZLIB-based GZIP/ZIP support to `read_csv()`
- PR #547 Added melt similar to `pandas.melt()`
- PR #491 Add CI test script to check for updates to CHANGELOG.md in PRs
- PR #550 Add CI test script to check for style issues in PRs
- PR #558 Add CI scripts for cpu-based conda and gpu-based test builds
- PR #524 Add Boolean Indexing
- PR #564 Update python `sort_values` method to use updated libcudf `gdf_order_by` API
- PR #509 CSV Reader: Input CSV file can now be passed in as a text or a binary buffer
- PR #607 Add `__iter__` and iteritems to DataFrame class
- PR #643 added a new api gdf_replace_nulls that allows a user to replace nulls in a column

## Improvements

- PR #426 Removed sort-based groupby and refactored existing groupby APIs. Also improves C++/CUDA compile time.
- PR #461 Add `CUDF_HOME` variable in README.md to replace relative pathing.
- PR #472 RMM: Created centralized rmm::device_vector alias and rmm::exec_policy
- PR #500 Improved the concurrent hash map class to support partitioned (multi-pass) hash table building.
- PR #454 Improve CSV reader docs and examples
- PR #465 Added templated C++ API for RMM to avoid explicit cast to `void**`
- PR #513 `.gitignore` tweaks
- PR #521 Add `assert_eq` function for testing
- PR #502 Simplify Dockerfile for local dev, eliminate old conda/pip envs
- PR #549 Adds `-rdynamic` compiler flag to nvcc for Debug builds
- PR #472 RMM: Created centralized rmm::device_vector alias and rmm::exec_policy
- PR #577 Added external C++ API for scatter/gather functions
- PR #500 Improved the concurrent hash map class to support partitioned (multi-pass) hash table building
- PR #583 Updated `gdf_size_type` to `int`
- PR #500 Improved the concurrent hash map class to support partitioned (multi-pass) hash table building
- PR #617 Added .dockerignore file. Prevents adding stale cmake cache files to the docker container
- PR #658 Reduced `JOIN_TEST` time by isolating overflow test of hash table size computation
- PR #664 Added Debuging instructions to README
- PR #651 Remove noqa marks in `__init__.py` files
- PR #671 CSV Reader: uncompressed buffer input can be parsed without explicitly specifying compression as None
- PR #684 Make RMM a submodule
- PR #718 Ensure sum, product, min, max methods pandas compatibility on empty datasets
- PR #720 Refactored Index classes to make them more Pandas-like, added CategoricalIndex
- PR #749 Improve to_arrow and from_arrow Pandas compatibility
- PR #766 Remove TravisCI references, remove unused variables from CMake, fix ARROW_VERSION in Cmake
- PR #773 Add build-args back to Dockerfile and handle dependencies based on environment yml file
- PR #781 Move thirdparty submodules to root and symlink in /cpp
- PR #843 Fix broken cudf/python API examples, add new methods to the API index

## Bug Fixes

- PR #569 CSV Reader: Fix days being off-by-one when parsing some dates
- PR #531 CSV Reader: Fix incorrect parsing of quoted numbers
- PR #465 Added templated C++ API for RMM to avoid explicit cast to `void**`
- PR #473 Added missing <random> include
- PR #478 CSV Reader: Add api support for auto column detection, header, mangle_dupe_cols, usecols
- PR #495 Updated README to correct where cffi pytest should be executed
- PR #501 Fix the intermittent segfault caused by the `thousands` and `compression` parameters in the csv reader
- PR #502 Simplify Dockerfile for local dev, eliminate old conda/pip envs
- PR #512 fix bug for `on` parameter in `DataFrame.merge` to allow for None or single column name
- PR #511 Updated python/cudf/bindings/join.pyx to fix cudf merge printing out dtypes
- PR #513 `.gitignore` tweaks
- PR #521 Add `assert_eq` function for testing
- PR #537 Fix CMAKE_CUDA_STANDARD_REQURIED typo in CMakeLists.txt
- PR #447 Fix silent failure in initializing DataFrame from generator
- PR #545 Temporarily disable csv reader thousands test to prevent segfault (test re-enabled in PR #501)
- PR #559 Fix Assertion error while using `applymap` to change the output dtype
- PR #575 Update `print_env.sh` script to better handle missing commands
- PR #612 Prevent an exception from occuring with true division on integer series.
- PR #630 Fix deprecation warning for `pd.core.common.is_categorical_dtype`
- PR #622 Fix Series.append() behaviour when appending values with different numeric dtype
- PR #603 Fix error while creating an empty column using None.
- PR #673 Fix array of strings not being caught in from_pandas
- PR #644 Fix return type and column support of dataframe.quantile()
- PR #634 Fix create `DataFrame.from_pandas()` with numeric column names
- PR #654 Add resolution check for GDF_TIMESTAMP in Join
- PR #648 Enforce one-to-one copy required when using `numba>=0.42.0`
- PR #645 Fix cmake build type handling not setting debug options when CMAKE_BUILD_TYPE=="Debug"
- PR #669 Fix GIL deadlock when launching multiple python threads that make Cython calls
- PR #665 Reworked the hash map to add a way to report the destination partition for a key
- PR #670 CMAKE: Fix env include path taking precedence over libcudf source headers
- PR #674 Check for gdf supported column types
- PR #677 Fix 'gdf_csv_test_Dates' gtest failure due to missing nrows parameter
- PR #604 Fix the parsing errors while reading a csv file using `sep` instead of `delimiter`.
- PR #686 Fix converting nulls to NaT values when converting Series to Pandas/Numpy
- PR #689 CSV Reader: Fix behavior with skiprows+header to match pandas implementation
- PR #691 Fixes Join on empty input DFs
- PR #706 CSV Reader: Fix broken dtype inference when whitespace is in data
- PR #717 CSV reader: fix behavior when parsing a csv file with no data rows
- PR #724 CSV Reader: fix build issue due to parameter type mismatch in a std::max call
- PR #734 Prevents reading undefined memory in gpu_expand_mask_bits numba kernel
- PR #747 CSV Reader: fix an issue where CUDA allocations fail with some large input files
- PR #750 Fix race condition for handling NVStrings in CMake
- PR #719 Fix merge column ordering
- PR #770 Fix issue where RMM submodule pointed to wrong branch and pin other to correct branches
- PR #778 Fix hard coded ABI off setting
- PR #784 Update RMM submodule commit-ish and pip paths
- PR #794 Update `rmm::exec_policy` usage to fix segmentation faults when used as temprory allocator.
- PR #800 Point git submodules to branches of forks instead of exact commits


# cuDF 0.4.0 (05 Dec 2018)

## New Features

- PR #398 add pandas-compatible `DataFrame.shape()` and `Series.shape()`
- PR #394 New documentation feature "10 Minutes to cuDF"
- PR #361 CSV Reader: Add support for strings with delimiters

## Improvements

 - PR #436 Improvements for type_dispatcher and wrapper structs
 - PR #429 Add CHANGELOG.md (this file)
 - PR #266 use faster CUDA-accelerated DataFrame column/Series concatenation.
 - PR #379 new C++ `type_dispatcher` reduces code complexity in supporting many data types.
 - PR #349 Improve performance for creating columns from memoryview objects
 - PR #445 Update reductions to use type_dispatcher. Adds integer types support to sum_of_squares.
 - PR #448 Improve installation instructions in README.md
 - PR #456 Change default CMake build to Release, and added option for disabling compilation of tests

## Bug Fixes

 - PR #444 Fix csv_test CUDA too many resources requested fail.
 - PR #396 added missing output buffer in validity tests for groupbys.
 - PR #408 Dockerfile updates for source reorganization
 - PR #437 Add cffi to Dockerfile conda env, fixes "cannot import name 'librmm'"
 - PR #417 Fix `map_test` failure with CUDA 10
 - PR #414 Fix CMake installation include file paths
 - PR #418 Properly cast string dtypes to programmatic dtypes when instantiating columns
 - PR #427 Fix and tests for Concatenation illegal memory access with nulls


# cuDF 0.3.0 (23 Nov 2018)

## New Features

 - PR #336 CSV Reader string support

## Improvements

 - PR #354 source code refactored for better organization. CMake build system overhaul. Beginning of transition to Cython bindings.
 - PR #290 Add support for typecasting to/from datetime dtype
 - PR #323 Add handling pyarrow boolean arrays in input/out, add tests
 - PR #325 GDF_VALIDITY_UNSUPPORTED now returned for algorithms that don't support non-empty valid bitmasks
 - PR #381 Faster InputTooLarge Join test completes in ms rather than minutes.
 - PR #373 .gitignore improvements
 - PR #367 Doc cleanup & examples for DataFrame methods
 - PR #333 Add Rapids Memory Manager documentation
 - PR #321 Rapids Memory Manager adds file/line location logging and convenience macros
 - PR #334 Implement DataFrame `__copy__` and `__deepcopy__`
 - PR #271 Add NVTX ranges to pygdf
 - PR #311 Document system requirements for conda install

## Bug Fixes

 - PR #337 Retain index on `scale()` function
 - PR #344 Fix test failure due to PyArrow 0.11 Boolean handling
 - PR #364 Remove noexcept from managed_allocator;  CMakeLists fix for NVstrings
 - PR #357 Fix bug that made all series be considered booleans for indexing
 - PR #351 replace conda env configuration for developers
 - PRs #346 #360 Fix CSV reading of negative numbers
 - PR #342 Fix CMake to use conda-installed nvstrings
 - PR #341 Preserve categorical dtype after groupby aggregations
 - PR #315 ReadTheDocs build update to fix missing libcuda.so
 - PR #320 FIX out-of-bounds access error in reductions.cu
 - PR #319 Fix out-of-bounds memory access in libcudf count_valid_bits
 - PR #303 Fix printing empty dataframe


# cuDF 0.2.0 and cuDF 0.1.0

These were initial releases of cuDF based on previously separate pyGDF and libGDF libraries.<|MERGE_RESOLUTION|>--- conflicted
+++ resolved
@@ -31,11 +31,8 @@
 - PR #3014 Snappy decompression optimizations
 - PR #3032 Use `asarray` to coerce indices to a NumPy array
 - PR #2996 IO Readers: Replace `cuio::device_buffer` with `rmm::device_buffer`
-<<<<<<< HEAD
 - PR #3051 Specialized hash function for strings column
-=======
 - PR #3080 Move `valid_if.cuh` to `legacy/`
->>>>>>> 7286daa1
 - PR #3052 Moved replace.hpp functionality to legacy
 - PR #3091 Move join files to legacy
 - PR #3092 Implicitly init RMM if Java allocates before init
