--- conflicted
+++ resolved
@@ -5,12 +5,8 @@
 - PR #2522 Add Java bindings for NVStrings backed upper and lower case mutators
 - PR #2607 Add Java bindings for parsing JSON
 - PR #2629 Add dropna= parameter to groupby
-<<<<<<< HEAD
-- PR #2674 Add __contains__ for Index/Series/Column
-=======
 - PR #2585 ORC & Parquet Readers: Remove millisecond timestamp restriction
 - PR #2653 Add Java bindings for rolling window operations
->>>>>>> 904168be
 
 ## Improvements
 
