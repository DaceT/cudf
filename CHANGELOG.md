--- conflicted
+++ resolved
@@ -59,11 +59,8 @@
 - PR #2353 Bump Arrow and Dask versions
 - PR #2377 Replace `standard_python_slice` with just `slice.indices()`
 - PR #2392 Remove dlpack submodule; make cuDF's Cython API externally accessible
-<<<<<<< HEAD
+- PR #2406 Moved all existing `table` related files to a `legacy/` directory
 - PR #2420 Remove `cudautils.astype` and replace with `typecast.apply_cast`
-=======
-- PR #2406 Moved all existing `table` related files to a `legacy/` directory
->>>>>>> f5eae12c
 
 ## Bug Fixes
 
