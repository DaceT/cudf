# cuDF 0.10.0 (Date TBD)

## New Features

- PR #2423 Added `groupby.quantile()`
- PR #2522 Add Java bindings for NVStrings backed upper and lower case mutators
- PR #2607 Add Java bindings for parsing JSON
- PR #2629 Add dropna= parameter to groupby
- PR #2585 ORC & Parquet Readers: Remove millisecond timestamp restriction
- PR #2559 Add Series.tolist()
- PR #2653 Add Java bindings for rolling window operations
- PR #2480 Merge `custreamz` codebase into `cudf` repo
- PR #2674 Add __contains__ for Index/Series/Column
- PR #2635 Add support to read from remote and cloud sources like s3, gcs, hdfs
- PR #2722 Add Java bindings for NVTX ranges
- PR #2702 Add make_bool to dataset generation functions
- PR #2394 Move `rapidsai/custrings` into `cudf`
- PR #2734 Final sync of custrings source into cudf
- PR #2724 Add libcudf support for __contains__
- PR #2685 Add cudf::scatter_to_tables and cython binding
- PR #2743 Add Java bindings for NVStrings timestamp2long as part of String ColumnVector casting
- PR #2785 Add nvstrings Python docs
- PR #2786 Add benchmarks option to root build.sh

## Improvements

- PR #2578 Update legacy_groupby to use libcudf group_by_without_aggregation
- PR #2581 Removed `managed` allocator from hash map classes.
- PR #2571 Remove unnecessary managed memory from gdf_column_concat
- PR #2648 Cython/Python reorg
- PR #2588 Update Series.append documentation
- PR #2632 Replace dask-cudf set_index code with upstream
- PR #2682 Add cudf.set_allocator() function for easier allocator init
- PR #2642 Improve null printing and testing
- PR #2747 Add missing Cython headers / cudftestutil lib to conda package for cuspatial build
- PR #2706 Compute CSV format in device code to speedup performance
- PR #2673 Add support for np.longlong type
- PR #2703 move dask serialization dispatch into cudf
- PR #2729 Handle file-handle input in to_csv
- PR #2741 CSV Reader: Move kernel functions into its own file
- PR #2766 Improve nvstrings python cmake flexibility
- PR #2756 Add out_time_unit option to csv reader, support timestamp resolutions
- PR #2771 Stopgap alias for to_gpu_matrix()
- PR #2645 libcudf unique_count for Series.nunique 

## Bug Fixes

- PR #2584 ORC Reader: fix parsing of `DECIMAL` index positions
- PR #2619 Fix groupby serialization/deserialization
- PR #2614 Update Java version to match
- PR #2601 Fixes nlargest(1) issue in Series and Dataframe
- PR #2610 Fix a bug in index serialization (properly pass DeviceNDArray)
- PR #2621 Fixes the floordiv issue of not promoting float type when rhs is 0
- PR #2611 Types Test: fix static casting from negative int to string
- PR #2618 IO Readers: Fix datasource memory map failure for multiple reads
- PR #2615 fix string category partitioning in java API
- PR #2641 fix string category and timeunit concat in the java API
- PR #2658 Fix astype() for null categorical columns
- PR #2660 fix column string category and timeunit concat in the java API
- PR #2664 ORC reader: fix `skip_rows` larger than first stripe
- PR #2654 Allow Java gdfOrderBy to work with string categories
- PR #2669 AVRO reader: fix non-deterministic output
- PR #2668 Update Java bindings to specify timestamp units for ORC and Parquet readers
- PR #2679 AVRO reader: fix cuda errors when decoding compressed streams
- PR #2692 Add concatenation for data-frame with different headers (empty and non-empty)
- PR #2651 Remove nvidia driver installation from ci/cpu/build.sh
- PR #2697 Ensure csv reader sets datetime column time units
- PR #2698 Return RangeIndex from contiguous slice of RangeIndex
- PR #2672 Fix null and integer handling in round
- PR #2704 Parquet Reader: Fix crash when loading string column with nulls
- PR #2725 Fix Jitify issue with running on Turing using CUDA version < 10
- PR #2731 Fix building of benchmarks
- PR #2738 Fix java to find new NVStrings locations
- PR #2736 Pin Jitify branch to v0.10 version
- PR #2742 IO Readers: Fix possible silent failures when creating `NvStrings` instance
<<<<<<< HEAD
- PR #2787 Fix Broadcasting `None` to `cudf-series`
=======
- PR #2753 Fix java quantile API calls
- PR #2762 Fix validity processing for time in java
- PR #2769 Fix link to API docs in README.md
- PR #2772 Handle multiindex pandas Series #2772
- PR #2749 Fix apply_rows/apply_chunks pessimistic null mask to use in_cols null masks only
- PR #2752 CSV Reader: Fix exception when there's no rows to process
- PR #2716 Added Exception for `StringMethods` in string methods
>>>>>>> 64a781cb


# cuDF 0.9.0 (21 Aug 2019)

## New Features

- PR #1993 Add CUDA-accelerated series aggregations: mean, var, std
- PR #2111 IO Readers: Support memory buffer, file-like object, and URL inputs
- PR #2012 Add `reindex()` to DataFrame and Series
- PR #2097 Add GPU-accelerated AVRO reader
- PR #2098 Support binary ops on DFs and Series with mismatched indices
- PR #2160 Merge `dask-cudf` codebase into `cudf` repo
- PR #2149 CSV Reader: Add `hex` dtype for explicit hexadecimal parsing
- PR #2156 Add `upper_bound()` and `lower_bound()` for libcudf tables and `searchsorted()` for cuDF Series
- PR #2158 CSV Reader: Support single, non-list/dict argument for `dtype`
- PR #2177 CSV Reader: Add `parse_dates` parameter for explicit date inference
- PR #1744 cudf::apply_boolean_mask and cudf::drop_nulls support for cudf::table inputs (multi-column)
- PR #2196 Add `DataFrame.dropna()`
- PR #2197 CSV Writer: add `chunksize` parameter for `to_csv`
- PR #2215 `type_dispatcher` benchmark
- PR #2179 Add Java quantiles
- PR #2157 Add __array_function__ to DataFrame and Series
- PR #2212 Java support for ORC reader
- PR #2224 Add DataFrame isna, isnull, notna functions
- PR #2236 Add Series.drop_duplicates
- PR #2105 Add hash-based join benchmark
- PR #2316 Add unique, nunique, and value_counts for datetime columns
- PR #2337 Add Java support for slicing a ColumnVector
- PR #2049 Add cudf::merge (sorted merge)
- PR #2368 Full cudf+dask Parquet Support
- PR #2380 New cudf::is_sorted checks whether cudf::table is sorted
- PR #2356 Java column vector standard deviation support
- PR #2221 MultiIndex full indexing - Support iloc and wildcards for loc
- PR #2429 Java support for getting length of strings in a ColumnVector
- PR #2415 Add `value_counts` for series of any type
- PR #2446 Add __array_function__ for index
- PR #2437 ORC reader: Add 'use_np_dtypes' option
- PR #2382 Add CategoricalAccessor add, remove, rename, and ordering methods
- PR #2464 Native implement `__cuda_array_interface__` for Series/Index/Column objects
- PR #2425 Rolling window now accepts array-based user-defined functions
- PR #2442 Add __setitem__
- PR #2449 Java support for getting byte count of strings in a ColumnVector
- PR #2492 Add groupby.size() method
- PR #2358 Add cudf::nans_to_nulls: convert floating point column into bitmask
- PR #2489 Add drop argument to set_index
- PR #2491 Add Java bindings for ORC reader 'use_np_dtypes' option
- PR #2213 Support s/ms/us/ns DatetimeColumn time unit resolutions
- PR #2536 Add _constructor properties to Series and DataFrame

## Improvements

- PR #2103 Move old `column` and `bitmask` files into `legacy/` directory
- PR #2109 added name to Python column classes
- PR #1947 Cleanup serialization code
- PR #2125 More aggregate in java API
- PR #2127 Add in java Scalar tests
- PR #2088 Refactor of Python groupby code
- PR #2130 Java serialization and deserialization of tables.
- PR #2131 Chunk rows logic added to csv_writer
- PR #2129 Add functions in the Java API to support nullable column filtering
- PR #2165 made changes to get_dummies api for it to be available in MethodCache
- PR #2171 Add CodeCov integration, fix doc version, make --skip-tests work when invoking with source
- PR #2184 handle remote orc files for dask-cudf
- PR #2186 Add `getitem` and `getattr` style access to Rolling objects
- PR #2168 Use cudf.Column for CategoricalColumn's categories instead of a tuple
- PR #2193 DOC: cudf::type_dispatcher documentation for specializing dispatched functors
- PR #2199 Better java support for appending strings
- PR #2176 Added column dtype support for datetime, int8, int16 to csv_writer
- PR #2209 Matching `get_dummies` & `select_dtypes` behavior to pandas
- PR #2217 Updated Java bindings to use the new groupby API
- PR #2214 DOC: Update doc instructions to build/install `cudf` and `dask-cudf`
- PR #2220 Update Java bindings for reduction rename
- PR #2232 Move CodeCov upload from build script to Jenkins
- PR #2225 refactor to use libcudf for gathering columns in dataframes
- PR #2293 Improve join performance (faster compute_join_output_size)
- PR #2300 Create separate dask codeowners for dask-cudf codebase
- PR #2304 gdf_group_by_without_aggregations returns gdf_column
- PR #2309 Java readers: remove redundant copy of result pointers
- PR #2307 Add `black` and `isort` to style checker script
- PR #2345 Restore removal of old groupby implementation
- PR #2342 Improve `astype()` to operate all ways
- PR #2329 using libcudf cudf::copy for column deep copy
- PR #2344 DOC: docs on code formatting for contributors
- PR #2376 Add inoperative axis= and win_type= arguments to Rolling()
- PR #2378 remove dask for (de-)serialization of cudf objects
- PR #2353 Bump Arrow and Dask versions
- PR #2377 Replace `standard_python_slice` with just `slice.indices()`
- PR #2373 cudf.DataFrame enchancements & Series.values support
- PR #2392 Remove dlpack submodule; make cuDF's Cython API externally accessible
- PR #2430 Updated Java bindings to use the new unary API
- PR #2406 Moved all existing `table` related files to a `legacy/` directory
- PR #2350 Performance related changes to get_dummies
- PR #2420 Remove `cudautils.astype` and replace with `typecast.apply_cast`
- PR #2456 Small improvement to typecast utility
- PR #2458 Fix handling of thirdparty packages in `isort` config
- PR #2459 IO Readers: Consolidate all readers to use `datasource` class
- PR #2475 Exposed type_dispatcher.hpp, nvcategory_util.hpp and wrapper_types.hpp in the include folder
- PR #2484 Enabled building libcudf as a static library
- PR #2453 Streamline CUDA_REL environment variable
- PR #2483 Bundle Boost filesystem dependency in the Java jar
- PR #2486 Java API hash functions
- PR #2481 Adds the ignore_null_keys option to the java api
- PR #2490 Java api: support multiple aggregates for the same column
- PR #2510 Java api: uses table based apply_boolean_mask
- PR #2432 Use pandas formatting for console, html, and latex output
- PR #2573 Bump numba version to 0.45.1
- PR #2606 Fix references to notebooks-contrib

## Bug Fixes

- PR #2086 Fixed quantile api behavior mismatch in series & dataframe
- PR #2128 Add offset param to host buffer readers in java API.
- PR #2145 Work around binops validity checks for java
- PR #2146 Work around unary_math validity checks for java
- PR #2151 Fixes bug in cudf::copy_range where null_count was invalid
- PR #2139 matching to pandas describe behavior & fixing nan values issue
- PR #2161 Implicitly convert unsigned to signed integer types in binops
- PR #2154 CSV Reader: Fix bools misdetected as strings dtype
- PR #2178 Fix bug in rolling bindings where a view of an ephemeral column was being taken
- PR #2180 Fix issue with isort reordering `importorskip` below imports depending on them
- PR #2187 fix to honor dtype when numpy arrays are passed to columnops.as_column
- PR #2190 Fix issue in astype conversion of string column to 'str'
- PR #2208 Fix issue with calling `head()` on one row dataframe
- PR #2229 Propagate exceptions from Cython cdef functions
- PR #2234 Fix issue with local build script not properly building
- PR #2223 Fix CUDA invalid configuration errors reported after loading small compressed ORC files
- PR #2162 Setting is_unique and is_monotonic-related attributes
- PR #2244 Fix ORC RLEv2 delta mode decoding with nonzero residual delta width
- PR #2297 Work around `var/std` unsupported only at debug build
- PR #2302 Fixed java serialization corner case
- PR #2355 Handle float16 in binary operations
- PR #2311 Fix copy behaviour for GenericIndex
- PR #2349 Fix issues with String filter in java API
- PR #2323 Fix groupby on categoricals
- PR #2328 Ensure order is preserved in CategoricalAccessor._set_categories
- PR #2202 Fix issue with unary ops mishandling empty input
- PR #2326 Fix for bug in DLPack when reading multiple columns
- PR #2324 Fix cudf Docker build
- PR #2325 Fix ORC RLEv2 patched base mode decoding with nonzero patch width
- PR #2235 Fix get_dummies to be compatible with dask
- PR #2332 Zero initialize gdf_dtype_extra_info
- PR #2355 Handle float16 in binary operations
- PR #2360 Fix missing dtype handling in cudf.Series & columnops.as_column
- PR #2364 Fix quantile api and other trivial issues around it
- PR #2361 Fixed issue with `codes` of CategoricalIndex
- PR #2357 Fixed inconsistent type of index created with from_pandas vs direct construction
- PR #2389 Fixed Rolling __getattr__ and __getitem__ for offset based windows
- PR #2402 Fixed bug in valid mask computation in cudf::copy_if (apply_boolean_mask)
- PR #2401 Fix to a scalar datetime(of type Days) issue
- PR #2386 Correctly allocate output valids in groupby
- PR #2411 Fixed failures on binary op on single element string column
- PR #2422 Fix Pandas logical binary operation incompatibilites
- PR #2447 Fix CodeCov posting build statuses temporarily
- PR #2450 Fix erroneous null handling in `cudf.DataFrame`'s `apply_rows`
- PR #2470 Fix issues with empty strings and string categories (Java)
- PR #2471 Fix String Column Validity.
- PR #2481 Fix java validity buffer serialization
- PR #2485 Updated bytes calculation to use size_t to avoid overflow in column concat
- PR #2461 Fix groupby multiple aggregations same column
- PR #2514 Fix cudf::drop_nulls threshold handling in Cython
- PR #2516 Fix utilities include paths and meta.yaml header paths
- PR #2517 Fix device memory leak in to_dlpack tensor deleter
- PR #2431 Fix local build generated file ownerships
- PR #2511 Added import of orc, refactored exception handlers to not squash fatal exceptions
- PR #2527 Fix index and column input handling in dask_cudf read_parquet
- PR #2466 Fix `dataframe.query` returning null rows erroneously
- PR #2548 Orc reader: fix non-deterministic data decoding at chunk boundaries
- PR #2557 fix cudautils import in string.py
- PR #2521 Fix casting datetimes from/to the same resolution
- PR #2545 Fix MultiIndexes with datetime levels
- PR #2560 Remove duplicate `dlpack` definition in conda recipe
- PR #2567 Fix ColumnVector.fromScalar issues while dealing with null scalars
- PR #2565 Orc reader: fix incorrect data decoding of int64 data types
- PR #2577 Fix search benchmark compilation error by adding necessary header
- PR #2604 Fix a bug in copying.pyx:_normalize_types that upcasted int32 to int64


# cuDF 0.8.0 (27 June 2019)

## New Features

- PR #1524 Add GPU-accelerated JSON Lines parser with limited feature set
- PR #1569 Add support for Json objects to the JSON Lines reader
- PR #1622 Add Series.loc
- PR #1654 Add cudf::apply_boolean_mask: faster replacement for gdf_apply_stencil
- PR #1487 cython gather/scatter
- PR #1310 Implemented the slice/split functionality.
- PR #1630 Add Python layer to the GPU-accelerated JSON reader
- PR #1745 Add rounding of numeric columns via Numba
- PR #1772 JSON reader: add support for BytesIO and StringIO input
- PR #1527 Support GDF_BOOL8 in readers and writers
- PR #1819 Logical operators (AND, OR, NOT) for libcudf and cuDF
- PR #1813 ORC Reader: Add support for stripe selection
- PR #1828 JSON Reader: add suport for bool8 columns
- PR #1833 Add column iterator with/without nulls
- PR #1665 Add the point-in-polygon GIS function
- PR #1863 Series and Dataframe methods for all and any
- PR #1908 cudf::copy_range and cudf::fill for copying/assigning an index or range to a constant
- PR #1921 Add additional formats for typecasting to/from strings
- PR #1807 Add Series.dropna()
- PR #1987 Allow user defined functions in the form of ptx code to be passed to binops
- PR #1948 Add operator functions like `Series.add()` to DataFrame and Series
- PR #1954 Add skip test argument to GPU build script
- PR #2018 Add bindings for new groupby C++ API
- PR #1984 Add rolling window operations Series.rolling() and DataFrame.rolling()
- PR #1542 Python method and bindings for to_csv
- PR #1995 Add Java API
- PR #1998 Add google benchmark to cudf
- PR #1845 Add cudf::drop_duplicates, DataFrame.drop_duplicates
- PR #1652 Added `Series.where()` feature
- PR #2074 Java Aggregates, logical ops, and better RMM support
- PR #2140 Add a `cudf::transform` function
- PR #2068 Concatenation of different typed columns

## Improvements

- PR #1538 Replacing LesserRTTI with inequality_comparator
- PR #1703 C++: Added non-aggregating `insert` to `concurrent_unordered_map` with specializations to store pairs with a single atomicCAS when possible.
- PR #1422 C++: Added a RAII wrapper for CUDA streams
- PR #1701 Added `unique` method for stringColumns
- PR #1713 Add documentation for Dask-XGBoost
- PR #1666 CSV Reader: Improve performance for files with large number of columns
- PR #1725 Enable the ability to use a single column groupby as its own index
- PR #1759 Add an example showing simultaneous rolling averages to `apply_grouped` documentation
- PR #1746 C++: Remove unused code: `windowed_ops.cu`, `sorting.cu`, `hash_ops.cu`
- PR #1748 C++: Add `bool` nullability flag to `device_table` row operators
- PR #1764 Improve Numerical column: `mean_var` and `mean`
- PR #1767 Speed up Python unit tests
- PR #1770 Added build.sh script, updated CI scripts and documentation
- PR #1739 ORC Reader: Add more pytest coverage
- PR #1696 Added null support in `Series.replace()`.
- PR #1390 Added some basic utility functions for `gdf_column`'s
- PR #1791 Added general column comparison code for testing
- PR #1795 Add printing of git submodule info to `print_env.sh`
- PR #1796 Removing old sort based group by code and gdf_filter
- PR #1811 Added funtions for copying/allocating `cudf::table`s
- PR #1838 Improve columnops.column_empty so that it returns typed columns instead of a generic Column
- PR #1890 Add utils.get_dummies- a pandas-like wrapper around one_hot-encoding
- PR #1823 CSV Reader: default the column type to string for empty dataframes
- PR #1827 Create bindings for scalar-vector binops, and update one_hot_encoding to use them
- PR #1817 Operators now support different sized dataframes as long as they don't share different sized columns
- PR #1855 Transition replace_nulls to new C++ API and update corresponding Cython/Python code
- PR #1858 Add `std::initializer_list` constructor to `column_wrapper`
- PR #1846 C++ type-erased gdf_equal_columns test util; fix gdf_equal_columns logic error
- PR #1390 Added some basic utility functions for `gdf_column`s
- PR #1391 Tidy up bit-resolution-operation and bitmask class code
- PR #1882 Add iloc functionality to MultiIndex dataframes
- PR #1884 Rolling windows: general enhancements and better coverage for unit tests
- PR #1886 support GDF_STRING_CATEGORY columns in apply_boolean_mask, drop_nulls and other libcudf functions
- PR #1896 Improve performance of groupby with levels specified in dask-cudf
- PR #1915 Improve iloc performance for non-contiguous row selection
- PR #1859 Convert read_json into a C++ API
- PR #1919 Rename libcudf namespace gdf to namespace cudf
- PR #1850 Support left_on and right_on for DataFrame merge operator
- PR #1930 Specialize constructor for `cudf::bool8` to cast argument to `bool`
- PR #1938 Add default constructor for `column_wrapper`
- PR #1930 Specialize constructor for `cudf::bool8` to cast argument to `bool`
- PR #1952 consolidate libcudf public API headers in include/cudf
- PR #1949 Improved selection with boolmask using libcudf `apply_boolean_mask`
- PR #1956 Add support for nulls in `query()`
- PR #1973 Update `std::tuple` to `std::pair` in top-most libcudf APIs and C++ transition guide
- PR #1981 Convert read_csv into a C++ API
- PR #1868 ORC Reader: Support row index for speed up on small/medium datasets
- PR #1964 Added support for list-like types in Series.str.cat
- PR #2005 Use HTML5 details tag in bug report issue template
- PR #2003 Removed few redundant unit-tests from test_string.py::test_string_cat
- PR #1944 Groupby design improvements
- PR #2017 Convert `read_orc()` into a C++ API
- PR #2011 Convert `read_parquet()` into a C++ API
- PR #1756 Add documentation "10 Minutes to cuDF and dask_cuDF"
- PR #2034 Adding support for string columns concatenation using "add" binary operator
- PR #2042 Replace old "10 Minutes" guide with new guide for docs build process
- PR #2036 Make library of common test utils to speed up tests compilation
- PR #2022 Facilitating get_dummies to be a high level api too
- PR #2050 Namespace IO readers and add back free-form `read_xxx` functions
- PR #2104 Add a functional ``sort=`` keyword argument to groupby
- PR #2108 Add `find_and_replace` for StringColumn for replacing single values

## Bug Fixes

- PR #1465 Fix for test_orc.py and test_sparse_df.py test failures
- PR #1583 Fix underlying issue in `as_index()` that was causing `Series.quantile()` to fail
- PR #1680 Add errors= keyword to drop() to fix cudf-dask bug
- PR #1651 Fix `query` function on empty dataframe
- PR #1616 Fix CategoricalColumn to access categories by index instead of iteration
- PR #1660 Fix bug in `loc` when indexing with a column name (a string)
- PR #1683 ORC reader: fix timestamp conversion to UTC
- PR #1613 Improve CategoricalColumn.fillna(-1) performance
- PR #1642 Fix failure of CSV_TEST gdf_csv_test.SkiprowsNrows on multiuser systems
- PR #1709 Fix handling of `datetime64[ms]` in `dataframe.select_dtypes`
- PR #1704 CSV Reader: Add support for the plus sign in number fields
- PR #1687 CSV reader: return an empty dataframe for zero size input
- PR #1757 Concatenating columns with null columns
- PR #1755 Add col_level keyword argument to melt
- PR #1758 Fix df.set_index() when setting index from an empty column
- PR #1749 ORC reader: fix long strings of NULL values resulting in incorrect data
- PR #1742 Parquet Reader: Fix index column name to match PANDAS compat
- PR #1782 Update libcudf doc version
- PR #1783 Update conda dependencies
- PR #1786 Maintain the original series name in series.unique output
- PR #1760 CSV Reader: fix segfault when dtype list only includes columns from usecols list
- PR #1831 build.sh: Assuming python is in PATH instead of using PYTHON env var
- PR #1839 Raise an error instead of segfaulting when transposing a DataFrame with StringColumns
- PR #1840 Retain index correctly during merge left_on right_on
- PR #1825 cuDF: Multiaggregation Groupby Failures
- PR #1789 CSV Reader: Fix missing support for specifying `int8` and `int16` dtypes
- PR #1857 Cython Bindings: Handle `bool` columns while calling `column_view_from_NDArrays`
- PR #1849 Allow DataFrame support methods to pass arguments to the methods
- PR #1847 Fixed #1375 by moving the nvstring check into the wrapper function
- PR #1864 Fixing cudf reduction for POWER platform
- PR #1869 Parquet reader: fix Dask timestamps not matching with Pandas (convert to milliseconds)
- PR #1876 add dtype=bool for `any`, `all` to treat integer column correctly
- PR #1875 CSV reader: take NaN values into account in dtype detection
- PR #1873 Add column dtype checking for the all/any methods
- PR #1902 Bug with string iteration in _apply_basic_agg
- PR #1887 Fix for initialization issue in pq_read_arg,orc_read_arg
- PR #1867 JSON reader: add support for null/empty fields, including the 'null' literal
- PR #1891 Fix bug #1750 in string column comparison
- PR #1909 Support of `to_pandas()` of boolean series with null values
- PR #1923 Use prefix removal when two aggs are called on a SeriesGroupBy
- PR #1914 Zero initialize gdf_column local variables
- PR #1959 Add support for comparing boolean Series to scalar
- PR #1966 Ignore index fix in series append
- PR #1967 Compute index __sizeof__ only once for DataFrame __sizeof__
- PR #1977 Support CUDA installation in default system directories
- PR #1982 Fixes incorrect index name after join operation
- PR #1985 Implement `GDF_PYMOD`, a special modulo that follows python's sign rules
- PR #1991 Parquet reader: fix decoding of NULLs
- PR #1990 Fixes a rendering bug in the `apply_grouped` documentation
- PR #1978 Fix for values being filled in an empty dataframe
- PR #2001 Correctly create MultiColumn from Pandas MultiColumn
- PR #2006 Handle empty dataframe groupby construction for dask
- PR #1965 Parquet Reader: Fix duplicate index column when it's already in `use_cols`
- PR #2033 Add pip to conda environment files to fix warning
- PR #2028 CSV Reader: Fix reading of uncompressed files without a recognized file extension
- PR #2073 Fix an issue when gathering columns with NVCategory and nulls
- PR #2053 cudf::apply_boolean_mask return empty column for empty boolean mask
- PR #2066 exclude `IteratorTest.mean_var_output` test from debug build
- PR #2069 Fix JNI code to use read_csv and read_parquet APIs
- PR #2071 Fix bug with unfound transitive dependencies for GTests in Ubuntu 18.04
- PR #2089 Configure Sphinx to render params correctly
- PR #2091 Fix another bug with unfound transitive dependencies for `cudftestutils` in Ubuntu 18.04
- PR #2115 Just apply `--disable-new-dtags` instead of trying to define all the transitive dependencies
- PR #2106 Fix errors in JitCache tests caused by sharing of device memory between processes
- PR #2120 Fix errors in JitCache tests caused by running multiple threads on the same data
- PR #2102 Fix memory leak in groupby
- PR #2113 fixed typo in to_csv code example


# cudf 0.7.2 (16 May 2019)

## New Features

- PR #1735 Added overload for atomicAdd on int64. Streamlined implementation of custom atomic overloads.
- PR #1741 Add MultiIndex concatenation

## Bug Fixes

- PR #1718 Fix issue with SeriesGroupBy MultiIndex in dask-cudf
- PR #1734 Python: fix performance regression for groupby count() aggregations
- PR #1768 Cython: fix handling read only schema buffers in gpuarrow reader


# cudf 0.7.1 (11 May 2019)

## New Features

- PR #1702 Lazy load MultiIndex to return groupby performance to near optimal.

## Bug Fixes

- PR #1708 Fix handling of `datetime64[ms]` in `dataframe.select_dtypes`


# cuDF 0.7.0 (10 May 2019)

## New Features

- PR #982 Implement gdf_group_by_without_aggregations and gdf_unique_indices functions
- PR #1142 Add `GDF_BOOL` column type
- PR #1194 Implement overloads for CUDA atomic operations
- PR #1292 Implemented Bitwise binary ops AND, OR, XOR (&, |, ^)
- PR #1235 Add GPU-accelerated Parquet Reader
- PR #1335 Added local_dict arg in `DataFrame.query()`.
- PR #1282 Add Series and DataFrame.describe()
- PR #1356 Rolling windows
- PR #1381 Add DataFrame._get_numeric_data
- PR #1388 Add CODEOWNERS file to auto-request reviews based on where changes are made
- PR #1396 Add DataFrame.drop method
- PR #1413 Add DataFrame.melt method
- PR #1412 Add DataFrame.pop()
- PR #1419 Initial CSV writer function
- PR #1441 Add Series level cumulative ops (cumsum, cummin, cummax, cumprod)
- PR #1420 Add script to build and test on a local gpuCI image
- PR #1440 Add DatetimeColumn.min(), DatetimeColumn.max()
- PR #1455 Add Series.Shift via Numba kernel
- PR #1441 Add Series level cumulative ops (cumsum, cummin, cummax, cumprod)
- PR #1461 Add Python coverage test to gpu build
- PR #1445 Parquet Reader: Add selective reading of rows and row group
- PR #1532 Parquet Reader: Add support for INT96 timestamps
- PR #1516 Add Series and DataFrame.ndim
- PR #1556 Add libcudf C++ transition guide
- PR #1466 Add GPU-accelerated ORC Reader
- PR #1565 Add build script for nightly doc builds
- PR #1508 Add Series isna, isnull, and notna
- PR #1456 Add Series.diff() via Numba kernel
- PR #1588 Add Index `astype` typecasting
- PR #1301 MultiIndex support
- PR #1599 Level keyword supported in groupby
- PR #929 Add support operations to dataframe
- PR #1609 Groupby accept list of Series
- PR #1658 Support `group_keys=True` keyword in groupby method

## Improvements

- PR #1531 Refactor closures as private functions in gpuarrow
- PR #1404 Parquet reader page data decoding speedup
- PR #1076 Use `type_dispatcher` in join, quantiles, filter, segmented sort, radix sort and hash_groupby
- PR #1202 Simplify README.md
- PR #1149 CSV Reader: Change convertStrToValue() functions to `__device__` only
- PR #1238 Improve performance of the CUDA trie used in the CSV reader
- PR #1245 Use file cache for JIT kernels
- PR #1278 Update CONTRIBUTING for new conda environment yml naming conventions
- PR #1163 Refactored UnaryOps. Reduced API to two functions: `gdf_unary_math` and `gdf_cast`. Added `abs`, `-`, and `~` ops. Changed bindings to Cython
- PR #1284 Update docs version
- PR #1287 add exclude argument to cudf.select_dtype function
- PR #1286 Refactor some of the CSV Reader kernels into generic utility functions
- PR #1291 fillna in `Series.to_gpu_array()` and `Series.to_array()` can accept the scalar too now.
- PR #1005 generic `reduction` and `scan` support
- PR #1349 Replace modernGPU sort join with thrust.
- PR #1363 Add a dataframe.mean(...) that raises NotImplementedError to satisfy `dask.dataframe.utils.is_dataframe_like`
- PR #1319 CSV Reader: Use column wrapper for gdf_column output alloc/dealloc
- PR #1376 Change series quantile default to linear
- PR #1399 Replace CFFI bindings for NVTX functions with Cython bindings
- PR #1389 Refactored `set_null_count()`
- PR #1386 Added macros `GDF_TRY()`, `CUDF_TRY()` and `ASSERT_CUDF_SUCCEEDED()`
- PR #1435 Rework CMake and conda recipes to depend on installed libraries
- PR #1391 Tidy up bit-resolution-operation and bitmask class code
- PR #1439 Add cmake variable to enable compiling CUDA code with -lineinfo
- PR #1462 Add ability to read parquet files from arrow::io::RandomAccessFile
- PR #1453 Convert CSV Reader CFFI to Cython
- PR #1479 Convert Parquet Reader CFFI to Cython
- PR #1397 Add a utility function for producing an overflow-safe kernel launch grid configuration
- PR #1382 Add GPU parsing of nested brackets to cuIO parsing utilities
- PR #1481 Add cudf::table constructor to allocate a set of `gdf_column`s
- PR #1484 Convert GroupBy CFFI to Cython
- PR #1463 Allow and default melt keyword argument var_name to be None
- PR #1486 Parquet Reader: Use device_buffer rather than device_ptr
- PR #1525 Add cudatoolkit conda dependency
- PR #1520 Renamed `src/dataframe` to `src/table` and moved `table.hpp`. Made `types.hpp` to be type declarations only.
- PR #1492 Convert transpose CFFI to Cython
- PR #1495 Convert binary and unary ops CFFI to Cython
- PR #1503 Convert sorting and hashing ops CFFI to Cython
- PR #1522 Use latest release version in update-version CI script
- PR #1533 Remove stale join CFFI, fix memory leaks in join Cython
- PR #1521 Added `row_bitmask` to compute bitmask for rows of a table. Merged `valids_ops.cu` and `bitmask_ops.cu`
- PR #1553 Overload `hash_row` to avoid using intial hash values. Updated `gdf_hash` to select between overloads
- PR #1585 Updated `cudf::table` to maintain own copy of wrapped `gdf_column*`s
- PR #1559 Add `except +` to all Cython function definitions to catch C++ exceptions properly
- PR #1617 `has_nulls` and `column_dtypes` for `cudf::table`
- PR #1590 Remove CFFI from the build / install process entirely
- PR #1536 Convert gpuarrow CFFI to Cython
- PR #1655 Add `Column._pointer` as a way to access underlying `gdf_column*` of a `Column`
- PR #1655 Update readme conda install instructions for cudf version 0.6 and 0.7


## Bug Fixes

- PR #1233 Fix dtypes issue while adding the column to `str` dataframe.
- PR #1254 CSV Reader: fix data type detection for floating-point numbers in scientific notation
- PR #1289 Fix looping over each value instead of each category in concatenation
- PR #1293 Fix Inaccurate error message in join.pyx
- PR #1308 Add atomicCAS overload for `int8_t`, `int16_t`
- PR #1317 Fix catch polymorphic exception by reference in ipc.cu
- PR #1325 Fix dtype of null bitmasks to int8
- PR #1326 Update build documentation to use -DCMAKE_CXX11_ABI=ON
- PR #1334 Add "na_position" argument to CategoricalColumn sort_by_values
- PR #1321 Fix out of bounds warning when checking Bzip2 header
- PR #1359 Add atomicAnd/Or/Xor for integers
- PR #1354 Fix `fillna()` behaviour when replacing values with different dtypes
- PR #1347 Fixed core dump issue while passing dict_dtypes without column names in `cudf.read_csv()`
- PR #1379 Fixed build failure caused due to error: 'col_dtype' may be used uninitialized
- PR #1392 Update cudf Dockerfile and package_versions.sh
- PR #1385 Added INT8 type to `_schema_to_dtype` for use in GpuArrowReader
- PR #1393 Fixed a bug in `gdf_count_nonzero_mask()` for the case of 0 bits to count
- PR #1395 Update CONTRIBUTING to use the environment variable CUDF_HOME
- PR #1416 Fix bug at gdf_quantile_exact and gdf_quantile_appox
- PR #1421 Fix remove creation of series multiple times during `add_column()`
- PR #1405 CSV Reader: Fix memory leaks on read_csv() failure
- PR #1328 Fix CategoricalColumn to_arrow() null mask
- PR #1433 Fix NVStrings/categories includes
- PR #1432 Update NVStrings to 0.7.* to coincide with 0.7 development
- PR #1483 Modify CSV reader to avoid cropping blank quoted characters in non-string fields
- PR #1446 Merge 1275 hotfix from master into branch-0.7
- PR #1447 Fix legacy groupby apply docstring
- PR #1451 Fix hash join estimated result size is not correct
- PR #1454 Fix local build script improperly change directory permissions
- PR #1490 Require Dask 1.1.0+ for `is_dataframe_like` test or skip otherwise.
- PR #1491 Use more specific directories & groups in CODEOWNERS
- PR #1497 Fix Thrust issue on CentOS caused by missing default constructor of host_vector elements
- PR #1498 Add missing include guard to device_atomics.cuh and separated DEVICE_ATOMICS_TEST
- PR #1506 Fix csv-write call to updated NVStrings method
- PR #1510 Added nvstrings `fillna()` function
- PR #1507 Parquet Reader: Default string data to GDF_STRING
- PR #1535 Fix doc issue to ensure correct labelling of cudf.series
- PR #1537 Fix `undefined reference` link error in HashPartitionTest
- PR #1548 Fix ci/local/build.sh README from using an incorrect image example
- PR #1551 CSV Reader: Fix integer column name indexing
- PR #1586 Fix broken `scalar_wrapper::operator==`
- PR #1591 ORC/Parquet Reader: Fix missing import for FileNotFoundError exception
- PR #1573 Parquet Reader: Fix crash due to clash with ORC reader datasource
- PR #1607 Revert change of `column.to_dense_buffer` always return by copy for performance concerns
- PR #1618 ORC reader: fix assert & data output when nrows/skiprows isn't aligned to stripe boundaries
- PR #1631 Fix failure of TYPES_TEST on some gcc-7 based systems.
- PR #1641 CSV Reader: Fix skip_blank_lines behavior with Windows line terminators (\r\n)
- PR #1648 ORC reader: fix non-deterministic output when skiprows is non-zero
- PR #1676 Fix groupby `as_index` behaviour with `MultiIndex`
- PR #1659 Fix bug caused by empty groupbys and multiindex slicing throwing exceptions
- PR #1656 Correct Groupby failure in dask when un-aggregable columns are left in dataframe.
- PR #1689 Fix groupby performance regression
- PR #1694 Add Cython as a runtime dependency since it's required in `setup.py`


# cuDF 0.6.1 (25 Mar 2019)

## Bug Fixes

- PR #1275 Fix CentOS exception in DataFrame.hash_partition from using value "returned" by a void function


# cuDF 0.6.0 (22 Mar 2019)

## New Features

- PR #760 Raise `FileNotFoundError` instead of `GDF_FILE_ERROR` in `read_csv` if the file does not exist
- PR #539 Add Python bindings for replace function
- PR #823 Add Doxygen configuration to enable building HTML documentation for libcudf C/C++ API
- PR #807 CSV Reader: Add byte_range parameter to specify the range in the input file to be read
- PR #857 Add Tail method for Series/DataFrame and update Head method to use iloc
- PR #858 Add series feature hashing support
- PR #871 CSV Reader: Add support for NA values, including user specified strings
- PR #893 Adds PyArrow based parquet readers / writers to Python, fix category dtype handling, fix arrow ingest buffer size issues
- PR #867 CSV Reader: Add support for ignoring blank lines and comment lines
- PR #887 Add Series digitize method
- PR #895 Add Series groupby
- PR #898 Add DataFrame.groupby(level=0) support
- PR #920 Add feather, JSON, HDF5 readers / writers from PyArrow / Pandas
- PR #888 CSV Reader: Add prefix parameter for column names, used when parsing without a header
- PR #913 Add DLPack support: convert between cuDF DataFrame and DLTensor
- PR #939 Add ORC reader from PyArrow
- PR #918 Add Series.groupby(level=0) support
- PR #906 Add binary and comparison ops to DataFrame
- PR #958 Support unary and binary ops on indexes
- PR #964 Add `rename` method to `DataFrame`, `Series`, and `Index`
- PR #985 Add `Series.to_frame` method
- PR #985 Add `drop=` keyword to reset_index method
- PR #994 Remove references to pygdf
- PR #990 Add external series groupby support
- PR #988 Add top-level merge function to cuDF
- PR #992 Add comparison binaryops to DateTime columns
- PR #996 Replace relative path imports with absolute paths in tests
- PR #995 CSV Reader: Add index_col parameter to specify the column name or index to be used as row labels
- PR #1004 Add `from_gpu_matrix` method to DataFrame
- PR #997 Add property index setter
- PR #1007 Replace relative path imports with absolute paths in cudf
- PR #1013 select columns with df.columns
- PR #1016 Rename Series.unique_count() to nunique() to match pandas API
- PR #947 Prefixsum to handle nulls and float types
- PR #1029 Remove rest of relative path imports
- PR #1021 Add filtered selection with assignment for Dataframes
- PR #872 Adding NVCategory support to cudf apis
- PR #1052 Add left/right_index and left/right_on keywords to merge
- PR #1091 Add `indicator=` and `suffixes=` keywords to merge
- PR #1107 Add unsupported keywords to Series.fillna
- PR #1032 Add string support to cuDF python
- PR #1136 Removed `gdf_concat`
- PR #1153 Added function for getting the padded allocation size for valid bitmask
- PR #1148 Add cudf.sqrt for dataframes and Series
- PR #1159 Add Python bindings for libcudf dlpack functions
- PR #1155 Add __array_ufunc__ for DataFrame and Series for sqrt
- PR #1168 to_frame for series accepts a name argument


## Improvements

- PR #1218 Add dask-cudf page to API docs
- PR #892 Add support for heterogeneous types in binary ops with JIT
- PR #730 Improve performance of `gdf_table` constructor
- PR #561 Add Doxygen style comments to Join CUDA functions
- PR #813 unified libcudf API functions by replacing gpu_ with gdf_
- PR #822 Add support for `__cuda_array_interface__` for ingest
- PR #756 Consolidate common helper functions from unordered map and multimap
- PR #753 Improve performance of groupby sum and average, especially for cases with few groups.
- PR #836 Add ingest support for arrow chunked arrays in Column, Series, DataFrame creation
- PR #763 Format doxygen comments for csv_read_arg struct
- PR #532 CSV Reader: Use type dispatcher instead of switch block
- PR #694 Unit test utilities improvements
- PR #878 Add better indexing to Groupby
- PR #554 Add `empty` method and `is_monotonic` attribute to `Index`
- PR #1040 Fixed up Doxygen comment tags
- PR #909 CSV Reader: Avoid host->device->host copy for header row data
- PR #916 Improved unit testing and error checking for `gdf_column_concat`
- PR #941 Replace `numpy` call in `Series.hash_encode` with `numba`
- PR #942 Added increment/decrement operators for wrapper types
- PR #943 Updated `count_nonzero_mask` to return `num_rows` when the mask is null
- PR #952 Added trait to map C++ type to `gdf_dtype`
- PR #966 Updated RMM submodule.
- PR #998 Add IO reader/writer modules to API docs, fix for missing cudf.Series docs
- PR #1017 concatenate along columns for Series and DataFrames
- PR #1002 Support indexing a dataframe with another boolean dataframe
- PR #1018 Better concatenation for Series and Dataframes
- PR #1036 Use Numpydoc style docstrings
- PR #1047 Adding gdf_dtype_extra_info to gdf_column_view_augmented
- PR #1054 Added default ctor to SerialTrieNode to overcome Thrust issue in CentOS7 + CUDA10
- PR #1024 CSV Reader: Add support for hexadecimal integers in integral-type columns
- PR #1033 Update `fillna()` to use libcudf function `gdf_replace_nulls`
- PR #1066 Added inplace assignment for columns and select_dtypes for dataframes
- PR #1026 CSV Reader: Change the meaning and type of the quoting parameter to match Pandas
- PR #1100 Adds `CUDF_EXPECTS` error-checking macro
- PR #1092 Fix select_dtype docstring
- PR #1111 Added cudf::table
- PR #1108 Sorting for datetime columns
- PR #1120 Return a `Series` (not a `Column`) from `Series.cat.set_categories()`
- PR #1128 CSV Reader: The last data row does not need to be line terminated
- PR #1183 Bump Arrow version to 0.12.1
- PR #1208 Default to CXX11_ABI=ON
- PR #1252 Fix NVStrings dependencies for cuda 9.2 and 10.0
- PR #2037 Optimize the existing `gather` and `scatter` routines in `libcudf`

## Bug Fixes

- PR #821 Fix flake8 issues revealed by flake8 update
- PR #808 Resolved renamed `d_columns_valids` variable name
- PR #820 CSV Reader: fix the issue where reader adds additional rows when file uses \r\n as a line terminator
- PR #780 CSV Reader: Fix scientific notation parsing and null values for empty quotes
- PR #815 CSV Reader: Fix data parsing when tabs are present in the input CSV file
- PR #850 Fix bug where left joins where the left df has 0 rows causes a crash
- PR #861 Fix memory leak by preserving the boolean mask index
- PR #875 Handle unnamed indexes in to/from arrow functions
- PR #877 Fix ingest of 1 row arrow tables in from arrow function
- PR #876 Added missing `<type_traits>` include
- PR #889 Deleted test_rmm.py which has now moved to RMM repo
- PR #866 Merge v0.5.1 numpy ABI hotfix into 0.6
- PR #917 value_counts return int type on empty columns
- PR #611 Renamed `gdf_reduce_optimal_output_size()` -> `gdf_reduction_get_intermediate_output_size()`
- PR #923 fix index for negative slicing for cudf dataframe and series
- PR #927 CSV Reader: Fix category GDF_CATEGORY hashes not being computed properly
- PR #921 CSV Reader: Fix parsing errors with delim_whitespace, quotations in the header row, unnamed columns
- PR #933 Fix handling objects of all nulls in series creation
- PR #940 CSV Reader: Fix an issue where the last data row is missing when using byte_range
- PR #945 CSV Reader: Fix incorrect datetime64 when milliseconds or space separator are used
- PR #959 Groupby: Problem with column name lookup
- PR #950 Converting dataframe/recarry with non-contiguous arrays
- PR #963 CSV Reader: Fix another issue with missing data rows when using byte_range
- PR #999 Fix 0 sized kernel launches and empty sort_index exception
- PR #993 Fix dtype in selecting 0 rows from objects
- PR #1009 Fix performance regression in `to_pandas` method on DataFrame
- PR #1008 Remove custom dask communication approach
- PR #1001 CSV Reader: Fix a memory access error when reading a large (>2GB) file with date columns
- PR #1019 Binary Ops: Fix error when one input column has null mask but other doesn't
- PR #1014 CSV Reader: Fix false positives in bool value detection
- PR #1034 CSV Reader: Fix parsing floating point precision and leading zero exponents
- PR #1044 CSV Reader: Fix a segfault when byte range aligns with a page
- PR #1058 Added support for `DataFrame.loc[scalar]`
- PR #1060 Fix column creation with all valid nan values
- PR #1073 CSV Reader: Fix an issue where a column name includes the return character
- PR #1090 Updating Doxygen Comments
- PR #1080 Fix dtypes returned from loc / iloc because of lists
- PR #1102 CSV Reader: Minor fixes and memory usage improvements
- PR #1174: Fix release script typo
- PR #1137 Add prebuild script for CI
- PR #1118 Enhanced the `DataFrame.from_records()` feature
- PR #1129 Fix join performance with index parameter from using numpy array
- PR #1145 Issue with .agg call on multi-column dataframes
- PR #908 Some testing code cleanup
- PR #1167 Fix issue with null_count not being set after inplace fillna()
- PR #1184 Fix iloc performance regression
- PR #1185 Support left_on/right_on and also on=str in merge
- PR #1200 Fix allocating bitmasks with numba instead of rmm in allocate_mask function
- PR #1213 Fix bug with csv reader requesting subset of columns using wrong datatype
- PR #1223 gpuCI: Fix label on rapidsai channel on gpu build scripts
- PR #1242 Add explicit Thrust exec policy to fix NVCATEGORY_TEST segfault on some platforms
- PR #1246 Fix categorical tests that failed due to bad implicit type conversion
- PR #1255 Fix overwriting conda package main label uploads
- PR #1259 Add dlpack includes to pip build


# cuDF 0.5.1 (05 Feb 2019)

## Bug Fixes

- PR #842 Avoid using numpy via cimport to prevent ABI issues in Cython compilation


# cuDF 0.5.0 (28 Jan 2019)

## New Features

- PR #722 Add bzip2 decompression support to `read_csv()`
- PR #693 add ZLIB-based GZIP/ZIP support to `read_csv_strings()`
- PR #411 added null support to gdf_order_by (new API) and cudf_table::sort
- PR #525 Added GitHub Issue templates for bugs, documentation, new features, and questions
- PR #501 CSV Reader: Add support for user-specified decimal point and thousands separator to read_csv_strings()
- PR #455 CSV Reader: Add support for user-specified decimal point and thousands separator to read_csv()
- PR #439 add `DataFrame.drop` method similar to pandas
- PR #356 add `DataFrame.transpose` method and `DataFrame.T` property similar to pandas
- PR #505 CSV Reader: Add support for user-specified boolean values
- PR #350 Implemented Series replace function
- PR #490 Added print_env.sh script to gather relevant environment details when reporting cuDF issues
- PR #474 add ZLIB-based GZIP/ZIP support to `read_csv()`
- PR #547 Added melt similar to `pandas.melt()`
- PR #491 Add CI test script to check for updates to CHANGELOG.md in PRs
- PR #550 Add CI test script to check for style issues in PRs
- PR #558 Add CI scripts for cpu-based conda and gpu-based test builds
- PR #524 Add Boolean Indexing
- PR #564 Update python `sort_values` method to use updated libcudf `gdf_order_by` API
- PR #509 CSV Reader: Input CSV file can now be passed in as a text or a binary buffer
- PR #607 Add `__iter__` and iteritems to DataFrame class
- PR #643 added a new api gdf_replace_nulls that allows a user to replace nulls in a column

## Improvements

- PR #426 Removed sort-based groupby and refactored existing groupby APIs. Also improves C++/CUDA compile time.
- PR #461 Add `CUDF_HOME` variable in README.md to replace relative pathing.
- PR #472 RMM: Created centralized rmm::device_vector alias and rmm::exec_policy
- PR #500 Improved the concurrent hash map class to support partitioned (multi-pass) hash table building.
- PR #454 Improve CSV reader docs and examples
- PR #465 Added templated C++ API for RMM to avoid explicit cast to `void**`
- PR #513 `.gitignore` tweaks
- PR #521 Add `assert_eq` function for testing
- PR #502 Simplify Dockerfile for local dev, eliminate old conda/pip envs
- PR #549 Adds `-rdynamic` compiler flag to nvcc for Debug builds
- PR #472 RMM: Created centralized rmm::device_vector alias and rmm::exec_policy
- PR #577 Added external C++ API for scatter/gather functions
- PR #500 Improved the concurrent hash map class to support partitioned (multi-pass) hash table building
- PR #583 Updated `gdf_size_type` to `int`
- PR #500 Improved the concurrent hash map class to support partitioned (multi-pass) hash table building
- PR #617 Added .dockerignore file. Prevents adding stale cmake cache files to the docker container
- PR #658 Reduced `JOIN_TEST` time by isolating overflow test of hash table size computation
- PR #664 Added Debuging instructions to README
- PR #651 Remove noqa marks in `__init__.py` files
- PR #671 CSV Reader: uncompressed buffer input can be parsed without explicitly specifying compression as None
- PR #684 Make RMM a submodule
- PR #718 Ensure sum, product, min, max methods pandas compatibility on empty datasets
- PR #720 Refactored Index classes to make them more Pandas-like, added CategoricalIndex
- PR #749 Improve to_arrow and from_arrow Pandas compatibility
- PR #766 Remove TravisCI references, remove unused variables from CMake, fix ARROW_VERSION in Cmake
- PR #773 Add build-args back to Dockerfile and handle dependencies based on environment yml file
- PR #781 Move thirdparty submodules to root and symlink in /cpp
- PR #843 Fix broken cudf/python API examples, add new methods to the API index

## Bug Fixes

- PR #569 CSV Reader: Fix days being off-by-one when parsing some dates
- PR #531 CSV Reader: Fix incorrect parsing of quoted numbers
- PR #465 Added templated C++ API for RMM to avoid explicit cast to `void**`
- PR #473 Added missing <random> include
- PR #478 CSV Reader: Add api support for auto column detection, header, mangle_dupe_cols, usecols
- PR #495 Updated README to correct where cffi pytest should be executed
- PR #501 Fix the intermittent segfault caused by the `thousands` and `compression` parameters in the csv reader
- PR #502 Simplify Dockerfile for local dev, eliminate old conda/pip envs
- PR #512 fix bug for `on` parameter in `DataFrame.merge` to allow for None or single column name
- PR #511 Updated python/cudf/bindings/join.pyx to fix cudf merge printing out dtypes
- PR #513 `.gitignore` tweaks
- PR #521 Add `assert_eq` function for testing
- PR #537 Fix CMAKE_CUDA_STANDARD_REQURIED typo in CMakeLists.txt
- PR #447 Fix silent failure in initializing DataFrame from generator
- PR #545 Temporarily disable csv reader thousands test to prevent segfault (test re-enabled in PR #501)
- PR #559 Fix Assertion error while using `applymap` to change the output dtype
- PR #575 Update `print_env.sh` script to better handle missing commands
- PR #612 Prevent an exception from occuring with true division on integer series.
- PR #630 Fix deprecation warning for `pd.core.common.is_categorical_dtype`
- PR #622 Fix Series.append() behaviour when appending values with different numeric dtype
- PR #603 Fix error while creating an empty column using None.
- PR #673 Fix array of strings not being caught in from_pandas
- PR #644 Fix return type and column support of dataframe.quantile()
- PR #634 Fix create `DataFrame.from_pandas()` with numeric column names
- PR #654 Add resolution check for GDF_TIMESTAMP in Join
- PR #648 Enforce one-to-one copy required when using `numba>=0.42.0`
- PR #645 Fix cmake build type handling not setting debug options when CMAKE_BUILD_TYPE=="Debug"
- PR #669 Fix GIL deadlock when launching multiple python threads that make Cython calls
- PR #665 Reworked the hash map to add a way to report the destination partition for a key
- PR #670 CMAKE: Fix env include path taking precedence over libcudf source headers
- PR #674 Check for gdf supported column types
- PR #677 Fix 'gdf_csv_test_Dates' gtest failure due to missing nrows parameter
- PR #604 Fix the parsing errors while reading a csv file using `sep` instead of `delimiter`.
- PR #686 Fix converting nulls to NaT values when converting Series to Pandas/Numpy
- PR #689 CSV Reader: Fix behavior with skiprows+header to match pandas implementation
- PR #691 Fixes Join on empty input DFs
- PR #706 CSV Reader: Fix broken dtype inference when whitespace is in data
- PR #717 CSV reader: fix behavior when parsing a csv file with no data rows
- PR #724 CSV Reader: fix build issue due to parameter type mismatch in a std::max call
- PR #734 Prevents reading undefined memory in gpu_expand_mask_bits numba kernel
- PR #747 CSV Reader: fix an issue where CUDA allocations fail with some large input files
- PR #750 Fix race condition for handling NVStrings in CMake
- PR #719 Fix merge column ordering
- PR #770 Fix issue where RMM submodule pointed to wrong branch and pin other to correct branches
- PR #778 Fix hard coded ABI off setting
- PR #784 Update RMM submodule commit-ish and pip paths
- PR #794 Update `rmm::exec_policy` usage to fix segmentation faults when used as temprory allocator.
- PR #800 Point git submodules to branches of forks instead of exact commits


# cuDF 0.4.0 (05 Dec 2018)

## New Features

- PR #398 add pandas-compatible `DataFrame.shape()` and `Series.shape()`
- PR #394 New documentation feature "10 Minutes to cuDF"
- PR #361 CSV Reader: Add support for strings with delimiters

## Improvements

 - PR #436 Improvements for type_dispatcher and wrapper structs
 - PR #429 Add CHANGELOG.md (this file)
 - PR #266 use faster CUDA-accelerated DataFrame column/Series concatenation.
 - PR #379 new C++ `type_dispatcher` reduces code complexity in supporting many data types.
 - PR #349 Improve performance for creating columns from memoryview objects
 - PR #445 Update reductions to use type_dispatcher. Adds integer types support to sum_of_squares.
 - PR #448 Improve installation instructions in README.md
 - PR #456 Change default CMake build to Release, and added option for disabling compilation of tests

## Bug Fixes

 - PR #444 Fix csv_test CUDA too many resources requested fail.
 - PR #396 added missing output buffer in validity tests for groupbys.
 - PR #408 Dockerfile updates for source reorganization
 - PR #437 Add cffi to Dockerfile conda env, fixes "cannot import name 'librmm'"
 - PR #417 Fix `map_test` failure with CUDA 10
 - PR #414 Fix CMake installation include file paths
 - PR #418 Properly cast string dtypes to programmatic dtypes when instantiating columns
 - PR #427 Fix and tests for Concatenation illegal memory access with nulls


# cuDF 0.3.0 (23 Nov 2018)

## New Features

 - PR #336 CSV Reader string support

## Improvements

 - PR #354 source code refactored for better organization. CMake build system overhaul. Beginning of transition to Cython bindings.
 - PR #290 Add support for typecasting to/from datetime dtype
 - PR #323 Add handling pyarrow boolean arrays in input/out, add tests
 - PR #325 GDF_VALIDITY_UNSUPPORTED now returned for algorithms that don't support non-empty valid bitmasks
 - PR #381 Faster InputTooLarge Join test completes in ms rather than minutes.
 - PR #373 .gitignore improvements
 - PR #367 Doc cleanup & examples for DataFrame methods
 - PR #333 Add Rapids Memory Manager documentation
 - PR #321 Rapids Memory Manager adds file/line location logging and convenience macros
 - PR #334 Implement DataFrame `__copy__` and `__deepcopy__`
 - PR #271 Add NVTX ranges to pygdf
 - PR #311 Document system requirements for conda install

## Bug Fixes

 - PR #337 Retain index on `scale()` function
 - PR #344 Fix test failure due to PyArrow 0.11 Boolean handling
 - PR #364 Remove noexcept from managed_allocator;  CMakeLists fix for NVstrings
 - PR #357 Fix bug that made all series be considered booleans for indexing
 - PR #351 replace conda env configuration for developers
 - PRs #346 #360 Fix CSV reading of negative numbers
 - PR #342 Fix CMake to use conda-installed nvstrings
 - PR #341 Preserve categorical dtype after groupby aggregations
 - PR #315 ReadTheDocs build update to fix missing libcuda.so
 - PR #320 FIX out-of-bounds access error in reductions.cu
 - PR #319 Fix out-of-bounds memory access in libcudf count_valid_bits
 - PR #303 Fix printing empty dataframe


# cuDF 0.2.0 and cuDF 0.1.0

These were initial releases of cuDF based on previously separate pyGDF and libGDF libraries.<|MERGE_RESOLUTION|>--- conflicted
+++ resolved
@@ -73,9 +73,6 @@
 - PR #2738 Fix java to find new NVStrings locations
 - PR #2736 Pin Jitify branch to v0.10 version
 - PR #2742 IO Readers: Fix possible silent failures when creating `NvStrings` instance
-<<<<<<< HEAD
-- PR #2787 Fix Broadcasting `None` to `cudf-series`
-=======
 - PR #2753 Fix java quantile API calls
 - PR #2762 Fix validity processing for time in java
 - PR #2769 Fix link to API docs in README.md
@@ -83,7 +80,7 @@
 - PR #2749 Fix apply_rows/apply_chunks pessimistic null mask to use in_cols null masks only
 - PR #2752 CSV Reader: Fix exception when there's no rows to process
 - PR #2716 Added Exception for `StringMethods` in string methods
->>>>>>> 64a781cb
+- PR #2787 Fix Broadcasting `None` to `cudf-series`
 
 
 # cuDF 0.9.0 (21 Aug 2019)
