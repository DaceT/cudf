# cuDF 0.13.0 (Date TBD)

## New Features

- PR #3577 Add initial dictionary support to column classes
- PR #3693 add string support, skipna to scan operation
- PR #3662 Define and implement `shift`.
- PR #3861 Added Series.sum feature for String
<<<<<<< HEAD
=======
- PR #3681 Add cudf::experimental::boolean_mask_scatter
>>>>>>> b451ce60

## Improvements

- PR #3525 build.sh option to disable nvtx
- PR #3748 Optimize hash_partition using shared memory
- PR #3698 Add count_(un)set_bits functions taking multiple ranges and updated slice to compute null counts at once.
- PR #3909 Move java backend to libcudf++
- PR #3971 Adding `as_table` to convert Column to Table in python
- PR #3910 Adding sinh, cosh, tanh, asinh, acosh, atanh cube root and rint unary support.
- PR #3972 Add Java bindings for left_semi_join and left_anti_join
- PR #3975 Simplify and generalize data handling in `Buffer`
- PR #3985 Update RMM include files and remove extraneously included header files.
- PR #3601 Port UDF functionality for rolling windows to libcudf++
- PR #3911 Adding null boolean handling for copy_if_else
- PR #4003 Drop old `to_device` utility wrapper function
- PR #4002 Adding to_frame and fix for categorical column issue
- PR #4009 build script update to enable cudf build without installing
- PR #3897 Port cuIO JSON reader to cudf::column types
- PR #4008 Eliminate extra copy in column constructor
- PR #4013 Add cython definition for io readers cudf/io/io_types.hpp
- PR #4014 ORC/Parquet: add count parameter to stripe/rowgroup-based reader API
- PR #3880 Add aggregation infrastructure support for reduction
- PR #4021 Change quantiles signature for clarity.
<<<<<<< HEAD
- PR #4057 Handle offsets in cython Column class
=======
- PR #4029 Port stream_compaction.pyx to use libcudf++ APIs
- PR #4031 Docs build scripts and instructions update
>>>>>>> b451ce60
- PR #4062 Improve how java classifiers are produced
- PR #4038 JNI and Java support for is_nan and is_not_nan
- PR #4067 Removed unused `CATEGORY` type ID.
- PR #3891 Port NVStrings (r)split_record to contiguous_(r)split_record
- PR #4064 Add cudaGetDeviceCount to JNI layer

## Bug Fixes

- PR #3888 Drop `ptr=None` from `DeviceBuffer` call
- PR #3976 Fix string serialization and memory_usage method to be consistent
- PR #3902 Fix conversion of large size GPU array to dataframe
- PR #3953 Fix overflow in column_buffer when computing the device buffer size
- PR #3959 Add missing hash-dispatch function for cudf.Series
- PR #3970 Fix for Series Pickle
- PR #3964 Restore legacy NVStrings and NVCategory dependencies in Java jar
- PR #3982 Fix java unary op enum and add missing ops
- PR #3999 Fix issue serializing empty string columns (java)
- PR #3979 Add `name` to Series serialize and deserialize
- PR #4005 Fix null mask allocation bug in gather_bitmask
- PR #4000 Fix dask_cudf sort_values performance for single partitions
- PR #4007 Fix for copy_bitmask issue with uninitialized device_buffer
- PR #4037 Fix JNI quantile compile issue
- PR #4054 Fixed JNI to deal with reduction API changes
- PR #4052 Fix for round-robin when num_partitions divides nrows.
- PR #4061 Add NDEBUG guard on `constexpr_assert`.
- PR #4049 Fix `cudf::split` issue returning one less than expected column vectors
- PR #4065 Parquet writer: fix for out-of-range dictionary indices
- PR #4066 Fixed mismatch with dtype enums
- PR #4080 Fix multi-index dask test with sort issue

# cuDF 0.12.0 (Date TBD)

## New Features

- PR #3759 Updated 10 Minutes with clarification on how `dask_cudf` uses `cudf` API
- PR #3224 Define and implement new join APIs.
- PR #3284 Add gpu-accelerated parquet writer
- PR #3254 Python redesign for libcudf++
- PR #3336 Add `from_dlpack` and `to_dlpack`
- PR #3555 Add column names support to libcudf++ io readers and writers
- PR #3527 Add string functionality for merge API
- PR #3610 Add memory_usage to DataFrame and Series APIs
- PR #3557 Add contiguous_split() function. 
- PR #3619 Support CuPy 7
- PR #3604 Add nvtext ngrams-tokenize function
- PR #3403 Define and implement new stack + tile APIs
- PR #3627 Adding cudf::sort and cudf::sort_by_key
- PR #3597 Implement new sort based groupby
- PR #3776 Add column equivalence comparator (using epsilon for float equality)
- PR #3667 Define and implement round-robin partition API.
- PR #3690 Add bools_to_mask
- PR #3761 Introduce a Frame class and make Index, DataFrame and Series subclasses
- PR #3538 Define and implement left semi join and left anti join
- PR #3683 Added support for multiple delimiters in `nvtext.token_count()`
- PR #3792 Adding is_nan and is_notnan
- PR #3594 Adding clamp support to libcudf++

## Improvements

- PR #3124 Add support for grand-children in cudf column classes
- PR #3292 Port NVStrings regex contains function
- PR #3409 Port NVStrings regex replace function
- PR #3417 Port NVStrings regex findall function
- PR #3351 Add warning when filepath resolves to multiple files in cudf readers
- PR #3370 Port NVStrings strip functions
- PR #3453 Port NVStrings IPv4 convert functions to cudf strings column
- PR #3441 Port NVStrings url encode/decode to cudf strings column
- PR #3364 Port NVStrings split functions
- PR #3463 Port NVStrings partition/rpartition to cudf strings column
- PR #3502 ORC reader: add option to read DECIMALs as INT64
- PR #3461 Add a new overload to allocate_like() that takes explicit type and size params.
- PR #3590 Specialize hash functions for floating point
- PR #3569 Use `np.asarray` in `StringColumn.deserialize`
- PR #3553 Support Python NoneType in numeric binops
- PR #3511 Support DataFrame / Series mixed arithmetic
- PR #3567 Include `strides` in `__cuda_array_interface__`
- PR #3608 Update OPS codeowner group name
- PR #3431 Port NVStrings translate to cudf strings column
- PR #3507 Define and implement new binary operation APIs
- PR #3620 Add stream parameter to unary ops detail API
- PR #3593 Adding begin/end for mutable_column_device_view
- PR #3587 Merge CHECK_STREAM & CUDA_CHECK_LAST to CHECK_CUDA
- PR #3733 Rework `hash_partition` API
- PR #3655 Use move with make_pair to avoid copy construction
- PR #3402 Define and implement new quantiles APIs
- PR #3612 Add ability to customize the JIT kernel cache path
- PR #3647 Remove PatchedNumbaDeviceArray with CuPy 6.6.0
- PR #3641 Remove duplicate definitions of CUDA_DEVICE_CALLABLE
- PR #3640 Enable memory_usage in dask_cudf (also adds pd.Index from_pandas)
- PR #3654 Update Jitify submodule ref to include gcc-8 fix
- PR #3639 Define and implement `nans_to_nulls`
- PR #3561 Rework contains implementation in search
- PR #3616 Add aggregation infrastructure for argmax/argmin.
- PR #3673 Parquet reader: improve rounding of timestamp conversion to seconds
- PR #3699 Stringify libcudacxx headers for binary op JIT
- PR #3697 Improve column insert performance for wide frames
- PR #3616 Add aggregation infrastructure for argmax/argmin.
- PR #3653 Make `gather_bitmask_kernel` more reusable.
- PR #3710 Remove multiple CMake configuration steps from root build script
- PR #3657 Define and implement compiled binops for string column comparisons
- PR #3520 Change read_parquet defaults and add warnings
- PR #3780 Java APIs for selecting a GPU
- PR #3796 Improve on round-robin with the case when number partitions greater than number of rows.
- PR #3805 Avoid CuPy 7.1.0 for now
- PR #3758 detail::scatter variant with map iterator support
- PR #3882 Fail loudly when creating a StringColumn from nvstrings with > MAX_VAL(int32) bytes
- PR #3823 Add header file for detail search functions
- PR #2438 Build GBench Benchmarks in CI
- PR #3713 Adding aggregation support to rolling_window
- PR #3875 Add abstract sink for IO writers, used by ORC and Parquet writers for now
- PR #3916 Refactor gather bindings

## Bug Fixes

- PR #3618 Update 10 minutes to cudf and cupy to hide warning that were being shown in the docs
- PR #3550 Update Java package to 0.12
- PR #3549 Fix index name issue with iloc with RangeIndex
- PR #3562 Fix 4GB limit for gzipped-compressed csv files
- PR #2981 enable build.sh to build all targets without installation
- PR #3563 Use `__cuda_array_interface__` for serialization
- PR #3564 Fix cuda memory access error in gather_bitmask_kernel
- PR #3548 Replaced CUDA_RT_CALL with CUDA_TRY
- PR #3486 Pandas > 0.25 compatability
- PR #3622 Fix new warnings and errors when building with gcc-8
- PR #3588 Remove avro reader column order reversal
- PR #3629 Fix hash map test failure
- PR #3637 Fix sorted set_index operations in dask_cudf
- PR #3663 Fix libcudf++ ORC reader microseconds and milliseconds conversion
- PR #3668 Fixing CHECK_CUDA debug build issue
- PR #3684 Fix ends_with logic for matching string case
- PR #3691 Fix create_offsets to handle offset correctly
- PR #3687 Fixed bug while passing input GPU memory pointer in `nvtext.scatter_count()`
- PR #3701 Fix hash_partition hashing all columns instead of columns_to_hash
- PR #3694 Allow for null columns parameter in `csv_writer`
- PR #3706 Removed extra type-dispatcher call from merge
- PR #3704 Changed the default delimiter to `whitespace` for nvtext methods.
- PR #3741 Construct DataFrame from dict-of-Series with alignment
- PR #3724 Update rmm version to match release
- PR #3743 Fix for `None` data in `__array_interface__`
- PR #3731 Fix performance of zero sized dataframe slice
- PR #3709 Fix inner_join incorrect result issue
- PR #3734 Update numba to 0.46 in conda files
- PR #3738 Update libxx cython types.hpp path
- PR #3672 Fix to_host issue with column_view having offset
- PR #3730 CSV reader: Set invalid float values to NaN/null
- PR #3670 Floor when casting between timestamps of different precisions
- PR #3728 Fix apply_boolean_mask issue with non-null string column
- PR #3769 Don't look for a `name` attribute in column
- PR #3783 Bind cuDF operators to Dask Dataframe
- PR #3775 Fix segfault when reading compressed CSV files larger than 4GB
- PR #3799 Align indices of Series inputs when adding as columns to DataFrame
- PR #3803 Keep name when unpickling Index objects
- PR #3804 Fix cuda crash in AVRO reader
- PR #3766 Remove references to cudf::type_id::CATEGORY from IO code
- PR #3817 Don't always deepcopy an index
- PR #3821 Fix OOB read in gpuinflate prefetcher
- PR #3829 Parquet writer: fix empty dataframe causing cuda launch errors
- PR #3835 Fix memory leak in Cython when dealing with nulls in string columns
- PR #3866 Remove unnecessary if check in NVStrings.create_offsets
- PR #3858 Fixes the broken debug build after #3728
- PR #3850 Fix merge typecast scope issue and resulting memory leak
- PR #3855 Fix MultiColumn recreation with reset_index
- PR #3869 Fixed size calculation in NVStrings::byte_count()
- PR #3868 Fix apply_grouped moving average example
- PR #3900 Properly link `NVStrings` and `NVCategory` into tests
- PR #3868 Fix apply_grouped moving average example
- PR #3871 Fix `split_out` error
- PR #3886 Fix string column materialization from column view
- PR #3893 Parquet reader: fix segfault reading empty parquet file
- PR #3931 Dask-cudf groupby `.agg` multicolumn handling fix
- PR #4017 Fix memory leaks in `GDF_STRING` cython handling and `nans_to_nulls` cython


# cuDF 0.11.0 (11 Dec 2019)

## New Features

- PR #2905 Added `Series.median()` and null support for `Series.quantile()`
- PR #2930 JSON Reader: Support ARROW_RANDOM_FILE input
- PR #2956 Add `cudf::stack` and `cudf::tile`
- PR #2980 Added nvtext is_vowel/is_consonant functions
- PR #2987 Add `inplace` arg to `DataFrame.reset_index` and `Series`
- PR #3011 Added libcudf++ transition guide
- PR #3129 Add strings column factory from `std::vector`s
- PR #3054 Add parquet reader support for decimal data types
- PR #3022 adds DataFrame.astype for cuDF dataframes
- PR #2962 Add isnull(), notnull() and related functions
- PR #3025 Move search files to legacy
- PR #3068 Add `scalar` class
- PR #3094 Adding `any` and `all` support from libcudf
- PR #3130 Define and implement new `column_wrapper`
- PR #3143 Define and implement new copying APIs `slice` and `split`
- PR #3161 Move merge files to legacy
- PR #3079 Added support to write ORC files given a local path
- PR #3192 Add dtype param to cast `DataFrame` on init
- PR #3213 Port cuIO to libcudf++
- PR #3222 Add nvtext character tokenizer
- PR #3223 Java expose underlying buffers
- PR #3300 Add `DataFrame.insert`
- PR #3263 Define and implement new `valid_if`
- PR #3278 Add `to_host` utility to copy `column_view` to host
- PR #3087 Add new cudf::experimental bool8 wrapper
- PR #3219 Construct column from column_view
- PR #3250 Define and implement new merge APIs
- PR #3144 Define and implement new hashing APIs `hash` and `hash_partition`
- PR #3229 Define and implement new search APIs
- PR #3308 java add API for memory usage callbacks
- PR #2691 Row-wise reduction and scan operations via CuPy
- PR #3291 Add normalize_nans_and_zeros
- PR #3187 Define and implement new replace APIs
- PR #3356 Add vertical concatenation for table/columns
- PR #3344 java split API
- PR #2791 Add `groupby.std()`
- PR #3368 Enable dropna argument in dask_cudf groupby
- PR #3298 add null replacement iterator for column_device_view
- PR #3297 Define and implement new groupby API.
- PR #3396 Update device_atomics with new bool8 and timestamp specializations
- PR #3411 Java host memory management API
- PR #3393 Implement df.cov and enable covariance/correlation in dask_cudf
- PR #3401 Add dask_cudf ORC writer (to_orc)
- PR #3331 Add copy_if_else
- PR #3427 Define and Implement new multi-search API
- PR #3442 Add Bool-index + Multi column + DataFrame support for set-item
- PR #3172 Define and implement new fill/repeat/copy_range APIs
- PR #3490 Add pair iterators for columns
- PR #3497 Add DataFrame.drop(..., inplace=False) argument
- PR #3469 Add string functionality for replace API
- PR #3273 Define and implement new reduction APIs

## Improvements

- PR #2904 Move gpu decompressors to cudf::io namespace
- PR #2977 Moved old C++ test utilities to legacy directory.
- PR #2965 Fix slow orc reader perf with large uncompressed blocks
- PR #2995 Move JIT type utilities to legacy directory
- PR #2927 Add ``Table`` and ``TableView`` extension classes that wrap legacy cudf::table
- PR #3005 Renames `cudf::exp` namespace to `cudf::experimental`
- PR #3008 Make safe versions of `is_null` and `is_valid` in `column_device_view`
- PR #3026 Move fill and repeat files to legacy
- PR #3027 Move copying.hpp and related source to legacy folder
- PR #3014 Snappy decompression optimizations
- PR #3032 Use `asarray` to coerce indices to a NumPy array
- PR #2996 IO Readers: Replace `cuio::device_buffer` with `rmm::device_buffer`
- PR #3051 Specialized hash function for strings column
- PR #3065 Select and Concat for cudf::experimental::table
- PR #3080 Move `valid_if.cuh` to `legacy/`
- PR #3052 Moved replace.hpp functionality to legacy
- PR #3091 Move join files to legacy
- PR #3092 Implicitly init RMM if Java allocates before init
- PR #3029 Update gdf_ numeric types with stdint and move to cudf namespace
- PR #3052 Moved replace.hpp functionality to legacy
- PR #2955 Add cmake option to only build for present GPU architecture
- PR #3070 Move functions.h and related source to legacy
- PR #2951 Allow set_index to handle a list of column names
- PR #3093 Move groupby files to legacy
- PR #2988 Removing GIS functionality (now part of cuSpatial library)
- PR #3067 Java method to return size of device memory buffer
- PR #3083 Improved some binary operation tests to include null testing.
- PR #3084 Update to arrow-cpp and pyarrow 0.15.0
- PR #3071 Move cuIO to legacy
- PR #3126 Round 2 of snappy decompression optimizations
- PR #3046 Define and implement new copying APIs `empty_like` and `allocate_like`
- PR #3128 Support MultiIndex in DataFrame.join
- PR #2971 Added initial gather and scatter methods for strings_column_view
- PR #3133 Port NVStrings to cudf column: count_characters and count_bytes
- PR #2991 Added strings column functions concatenate and join_strings
- PR #3028 Define and implement new `gather` APIs.
- PR #3135 Add nvtx utilities to cudf::nvtx namespace
- PR #3021 Java host side concat of serialized buffers
- PR #3138 Move unary files to legacy
- PR #3170 Port NVStrings substring functions to cudf strings column
- PR #3159 Port NVStrings is-chars-types function to cudf strings column
- PR #3154 Make `table_view_base.column()` const and add `mutable_table_view.column()`
- PR #3175 Set cmake cuda version variables
- PR #3171 Move deprecated error macros to legacy
- PR #3191 Port NVStrings integer convert ops to cudf column
- PR #3189 Port NVStrings find ops to cudf column
- PR #3352 Port NVStrings convert float functions to cudf strings column
- PR #3193 Add cuPy as a formal dependency
- PR #3195 Support for zero columned `table_view`
- PR #3165 Java device memory size for string category
- PR #3205 Move transform files to legacy
- PR #3202 Rename and move error.hpp to public headers
- PR #2878 Use upstream merge code in dask_cudf
- PR #3217 Port NVStrings upper and lower case conversion functions
- PR #3350 Port NVStrings booleans convert functions
- PR #3231 Add `column::release()` to give up ownership of contents.
- PR #3157 Use enum class rather than enum for mask_allocation_policy
- PR #3232 Port NVStrings datetime conversion to cudf strings column
- PR #3136 Define and implement new transpose API
- PR #3237 Define and implement new transform APIs
- PR #3245 Move binaryop files to legacy
- PR #3241 Move stream_compaction files to legacy
- PR #3166 Move reductions to legacy
- PR #3261 Small cleanup: remove `== true`
- PR #3271 Update rmm API based on `rmm.reinitialize(...)` change
- PR #3266 Remove optional checks for CuPy
- PR #3268 Adding null ordering per column feature when sorting
- PR #3239 Adding floating point specialization to comparators for NaNs
- PR #3270 Move predicates files to legacy
- PR #3281 Add to_host specialization for strings in column test utilities
- PR #3282 Add `num_bitmask_words`
- PR #3252 Add new factory methods to include passing an existing null mask
- PR #3288 Make `bit.cuh` utilities usable from host code.
- PR #3287 Move rolling windows files to legacy
- PR #3182 Define and implement new unary APIs `is_null` and `is_not_null`
- PR #3314 Drop `cython` from run requirements
- PR #3301 Add tests for empty column wrapper.
- PR #3294 Update to arrow-cpp and pyarrow 0.15.1
- PR #3310 Add `row_hasher` and `element_hasher` utilities
- PR #3272 Support non-default streams when creating/destroying hash maps
- PR #3286 Clean up the starter code on README
- PR #3332 Port NVStrings replace to cudf strings column
- PR #3354 Define and implement new `scatter` APIs
- PR #3322 Port NVStrings pad operations to cudf strings column
- PR #3345 Add cache member for number of characters in string_view class
- PR #3299 Define and implement new `is_sorted` APIs
- PR #3328 Partition by stripes in dask_cudf ORC reader
- PR #3243 Use upstream join code in dask_cudf
- PR #3371 Add `select` method to `table_view`
- PR #3309 Add java and JNI bindings for search bounds
- PR #3305 Define and implement new rolling window APIs
- PR #3380 Concatenate columns of strings
- PR #3382 Add fill function for strings column
- PR #3391 Move device_atomics_tests.cu files to legacy
- PR #3303 Define and implement new stream compaction APIs `copy_if`, `drop_nulls`,
           `apply_boolean_mask`, `drop_duplicate` and `unique_count`.
- PR #3387 Strings column gather function
- PR #3440 Strings column scatter function
- PR #3389 Move quantiles.hpp + group_quantiles.hpp files to legacy
- PR #3397 Port unary cast to libcudf++
- PR #3398 Move reshape.hpp files to legacy
- PR #3395 Port NVStrings regex extract to cudf strings column
- PR #3423 Port NVStrings htoi to cudf strings column
- PR #3425 Strings column copy_if_else implementation
- PR #3422 Move utilities to legacy
- PR #3201 Define and implement new datetime_ops APIs
- PR #3421 Port NVStrings find_multiple to cudf strings column
- PR #3448 Port scatter_to_tables to libcudf++
- PR #3458 Update strings sections in the transition guide
- PR #3462 Add `make_empty_column` and update `empty_like`.
- PR #3465 Port `aggregation` traits and utilities.
- PR #3214 Define and implement new unary operations APIs
- PR #3475 Add `bitmask_to_host` column utility
- PR #3487 Add is_boolean trait and random timestamp generator for testing
- PR #3492 Small cleanup (remove std::abs) and comment
- PR #3407 Allow multiple row-groups per task in dask_cudf read_parquet
- PR #3512 Remove unused CUDA conda labels
- PR #3500 cudf::fill()/cudf::repeat() support for strings columns.
- PR #3438 Update scalar and scalar_device_view to better support strings
- PR #3414 Add copy_range function for strings column
- PR #3685 Add string support to contiguous_split.
- PR #3471 Add scalar/column, column/scalar and scalar/scalar overloads to copy_if_else.
- PR #3451 Add support for implicit typecasting of join columns

## Bug Fixes

- PR #2895 Fixed dask_cudf group_split behavior to handle upstream rearrange_by_divisions
- PR #3048 Support for zero columned tables
- PR #3030 Fix snappy decoding regression in PR #3014
- PR #3041 Fixed exp to experimental namespace name change issue
- PR #3056 Add additional cmake hint for finding local build of RMM files
- PR #3060 Move copying.hpp includes to legacy
- PR #3139 Fixed java RMM auto initalization
- PR #3141 Java fix for relocated IO headers
- PR #3149 Rename column_wrapper.cuh to column_wrapper.hpp
- PR #3168 Fix mutable_column_device_view head const_cast
- PR #3199 Update JNI includes for legacy moves
- PR #3204 ORC writer: Fix ByteRLE encoding of NULLs
- PR #2994 Fix split_out-support but with hash_object_dispatch
- PR #3212 Fix string to date casting when format is not specified
- PR #3218 Fixes `row_lexicographic_comparator` issue with handling two tables
- PR #3228 Default initialize RMM when Java native dependencies are loaded
- PR #3012 replacing instances of `to_gpu_array` with `mem`
- PR #3236 Fix Numba 0.46+/CuPy 6.3 interface compatibility
- PR #3276 Update JNI includes for legacy moves
- PR #3256 Fix orc writer crash with multiple string columns
- PR #3211 Fix breaking change caused by rapidsai/rmm#167
- PR #3265 Fix dangling pointer in `is_sorted`
- PR #3267 ORC writer: fix incorrect ByteRLE encoding of long literal runs
- PR #3277 Fix invalid reference to deleted temporary in `is_sorted`.
- PR #3274 ORC writer: fix integer RLEv2 mode2 unsigned base value encoding
- PR #3279 Fix shutdown hang issues with pinned memory pool init executor
- PR #3280 Invalid children check in mutable_column_device_view
- PR #3289 fix java memory usage API for empty columns
- PR #3293 Fix loading of csv files zipped on MacOS (disabled zip min version check)
- PR #3295 Fix storing storing invalid RMM exec policies.
- PR #3307 Add pd.RangeIndex to from_pandas to fix dask_cudf meta_nonempty bug
- PR #3313 Fix public headers including non-public headers
- PR #3318 Revert arrow to 0.15.0 temporarily to unblock downstream projects CI
- PR #3317 Fix index-argument bug in dask_cudf parquet reader
- PR #3323 Fix `insert` non-assert test case
- PR #3341 Fix `Series` constructor converting NoneType to "None"
- PR #3326 Fix and test for detail::gather map iterator type inference
- PR #3334 Remove zero-size exception check from make_strings_column factories
- PR #3333 Fix compilation issues with `constexpr` functions not marked `__device__`
- PR #3340 Make all benchmarks use cudf base fixture to initialize RMM pool
- PR #3337 Fix Java to pad validity buffers to 64-byte boundary
- PR #3362 Fix `find_and_replace` upcasting series for python scalars and lists
- PR #3357 Disabling `column_view` iterators for non fixed-width types
- PR #3383 Fix : properly compute null counts for rolling_window.
- PR #3386 Removing external includes from `column_view.hpp`
- PR #3369 Add write_partition to dask_cudf to fix to_parquet bug
- PR #3388 Support getitem with bools when DataFrame has a MultiIndex
- PR #3408 Fix String and Column (De-)Serialization
- PR #3372 Fix dask-distributed scatter_by_map bug
- PR #3419 Fix a bug in parse_into_parts (incomplete input causing walking past the end of string).
- PR #3413 Fix dask_cudf read_csv file-list bug
- PR #3416 Fix memory leak in ColumnVector when pulling strings off the GPU
- PR #3424 Fix benchmark build by adding libcudacxx to benchmark's CMakeLists.txt
- PR #3435 Fix diff and shift for empty series
- PR #3439 Fix index-name bug in StringColumn concat
- PR #3445 Fix ORC Writer default stripe size
- PR #3459 Fix printing of invalid entries
- PR #3466 Fix gather null mask allocation for invalid index
- PR #3468 Fix memory leak issue in `drop_duplicates`
- PR #3474 Fix small doc error in capitalize Docs
- PR #3491 Fix more doc errors in NVStrings
- PR #3478 Fix as_index deep copy via Index.rename inplace arg
- PR #3476 Fix ORC reader timezone conversion
- PR #3188 Repr slices up large DataFrames
- PR #3519 Fix strings column concatenate handling zero-sized columns
- PR #3530 Fix copy_if_else test case fail issue
- PR #3523 Fix lgenfe issue with debug build
- PR #3532 Fix potential use-after-free in cudf parquet reader
- PR #3540 Fix unary_op null_mask bug and add missing test cases
- PR #3559 Use HighLevelGraph api in DataFrame constructor (Fix upstream compatibility)
- PR #3572 Fix CI Issue with hypothesis tests that are flaky


# cuDF 0.10.0 (16 Oct 2019)

## New Features

- PR #2423 Added `groupby.quantile()`
- PR #2522 Add Java bindings for NVStrings backed upper and lower case mutators
- PR #2605 Added Sort based groupby in libcudf
- PR #2607 Add Java bindings for parsing JSON
- PR #2629 Add dropna= parameter to groupby
- PR #2585 ORC & Parquet Readers: Remove millisecond timestamp restriction
- PR #2507 Add GPU-accelerated ORC Writer
- PR #2559 Add Series.tolist()
- PR #2653 Add Java bindings for rolling window operations
- PR #2480 Merge `custreamz` codebase into `cudf` repo
- PR #2674 Add __contains__ for Index/Series/Column
- PR #2635 Add support to read from remote and cloud sources like s3, gcs, hdfs
- PR #2722 Add Java bindings for NVTX ranges
- PR #2702 Add make_bool to dataset generation functions
- PR #2394 Move `rapidsai/custrings` into `cudf`
- PR #2734 Final sync of custrings source into cudf
- PR #2724 Add libcudf support for __contains__
- PR #2777 Add python bindings for porter stemmer measure functionality
- PR #2781 Add issorted to is_monotonic
- PR #2685 Add cudf::scatter_to_tables and cython binding
- PR #2743 Add Java bindings for NVStrings timestamp2long as part of String ColumnVector casting
- PR #2785 Add nvstrings Python docs
- PR #2786 Add benchmarks option to root build.sh
- PR #2802 Add `cudf::repeat()` and `cudf.Series.repeat()`
- PR #2773 Add Fisher's unbiased kurtosis and skew for Series/DataFrame
- PR #2748 Parquet Reader: Add option to specify loading of PANDAS index
- PR #2807 Add scatter_by_map to DataFrame python API
- PR #2836 Add nvstrings.code_points method
- PR #2844 Add Series/DataFrame notnull
- PR #2858 Add GTest type list utilities
- PR #2870 Add support for grouping by Series of arbitrary length
- PR #2719 Series covariance and Pearson correlation
- PR #2207 Beginning of libcudf overhaul: introduce new column and table types
- PR #2869 Add `cudf.CategoricalDtype`
- PR #2838 CSV Reader: Support ARROW_RANDOM_FILE input
- PR #2655 CuPy-based Series and Dataframe .values property
- PR #2803 Added `edit_distance_matrix()` function to calculate pairwise edit distance for each string on a given nvstrings object.
- PR #2811 Start of cudf strings column work based on 2207
- PR #2872 Add Java pinned memory pool allocator
- PR #2969 Add findAndReplaceAll to ColumnVector
- PR #2814 Add Datetimeindex.weekday
- PR #2999 Add timestamp conversion support for string categories
- PR #2918 Add cudf::column timestamp wrapper types

## Improvements

- PR #2578 Update legacy_groupby to use libcudf group_by_without_aggregation
- PR #2581 Removed `managed` allocator from hash map classes.
- PR #2571 Remove unnecessary managed memory from gdf_column_concat
- PR #2648 Cython/Python reorg
- PR #2588 Update Series.append documentation
- PR #2632 Replace dask-cudf set_index code with upstream
- PR #2682 Add cudf.set_allocator() function for easier allocator init
- PR #2642 Improve null printing and testing
- PR #2747 Add missing Cython headers / cudftestutil lib to conda package for cuspatial build
- PR #2706 Compute CSV format in device code to speedup performance
- PR #2673 Add support for np.longlong type
- PR #2703 move dask serialization dispatch into cudf
- PR #2728 Add YYMMDD to version tag for nightly conda packages
- PR #2729 Handle file-handle input in to_csv
- PR #2741 CSV Reader: Move kernel functions into its own file
- PR #2766 Improve nvstrings python cmake flexibility
- PR #2756 Add out_time_unit option to csv reader, support timestamp resolutions
- PR #2771 Stopgap alias for to_gpu_matrix()
- PR #2783 Support mapping input columns to function arguments in apply kernels
- PR #2645 libcudf unique_count for Series.nunique
- PR #2817 Dask-cudf: `read_parquet` support for remote filesystems
- PR #2823 improve java data movement debugging
- PR #2806 CSV Reader: Clean-up row offset operations
- PR #2640 Add dask wait/persist exmaple to 10 minute guide
- PR #2828 Optimizations of kernel launch configuration for `DataFrame.apply_rows` and `DataFrame.apply_chunks`
- PR #2831 Add `column` argument to `DataFrame.drop`
- PR #2775 Various optimizations to improve __getitem__ and __setitem__ performance
- PR #2810 cudf::allocate_like can optionally always allocate a mask.
- PR #2833 Parquet reader: align page data allocation sizes to 4-bytes to satisfy cuda-memcheck
- PR #2832 Using the new Python bindings for UCX
- PR #2856 Update group_split_cudf to use scatter_by_map
- PR #2890 Optionally keep serialized table data on the host.
- PR #2778 Doc: Updated and fixed some docstrings that were formatted incorrectly.
- PR #2830 Use YYMMDD tag in custreamz nightly build
- PR #2875 Java: Remove synchronized from register methods in MemoryCleaner
- PR #2887 Minor snappy decompression optimization
- PR #2899 Use new RMM API based on Cython
- PR #2788 Guide to Python UDFs
- PR #2919 Change java API to use operators in groupby namespace
- PR #2909 CSV Reader: Avoid row offsets host vector default init
- PR #2834 DataFrame supports setting columns via attribute syntax `df.x = col`
- PR #3147 DataFrame can be initialized from rows via list of tuples
- PR #3539 Restrict CuPy to 6

## Bug Fixes

- PR #2584 ORC Reader: fix parsing of `DECIMAL` index positions
- PR #2619 Fix groupby serialization/deserialization
- PR #2614 Update Java version to match
- PR #2601 Fixes nlargest(1) issue in Series and Dataframe
- PR #2610 Fix a bug in index serialization (properly pass DeviceNDArray)
- PR #2621 Fixes the floordiv issue of not promoting float type when rhs is 0
- PR #2611 Types Test: fix static casting from negative int to string
- PR #2618 IO Readers: Fix datasource memory map failure for multiple reads
- PR #2628 groupby_without_aggregation non-nullable input table produces non-nullable output
- PR #2615 fix string category partitioning in java API
- PR #2641 fix string category and timeunit concat in the java API
- PR #2649 Fix groupby issue resulting from column_empty bug
- PR #2658 Fix astype() for null categorical columns
- PR #2660 fix column string category and timeunit concat in the java API
- PR #2664 ORC reader: fix `skip_rows` larger than first stripe
- PR #2654 Allow Java gdfOrderBy to work with string categories
- PR #2669 AVRO reader: fix non-deterministic output
- PR #2668 Update Java bindings to specify timestamp units for ORC and Parquet readers
- PR #2679 AVRO reader: fix cuda errors when decoding compressed streams
- PR #2692 Add concatenation for data-frame with different headers (empty and non-empty)
- PR #2651 Remove nvidia driver installation from ci/cpu/build.sh
- PR #2697 Ensure csv reader sets datetime column time units
- PR #2698 Return RangeIndex from contiguous slice of RangeIndex
- PR #2672 Fix null and integer handling in round
- PR #2704 Parquet Reader: Fix crash when loading string column with nulls
- PR #2725 Fix Jitify issue with running on Turing using CUDA version < 10
- PR #2731 Fix building of benchmarks
- PR #2738 Fix java to find new NVStrings locations
- PR #2736 Pin Jitify branch to v0.10 version
- PR #2742 IO Readers: Fix possible silent failures when creating `NvStrings` instance
- PR #2753 Fix java quantile API calls
- PR #2762 Fix validity processing for time in java
- PR #2796 Fix handling string slicing and other nvstrings delegated methods with dask
- PR #2769 Fix link to API docs in README.md
- PR #2772 Handle multiindex pandas Series #2772
- PR #2749 Fix apply_rows/apply_chunks pessimistic null mask to use in_cols null masks only
- PR #2752 CSV Reader: Fix exception when there's no rows to process
- PR #2716 Added Exception for `StringMethods` in string methods
- PR #2787 Fix Broadcasting `None` to `cudf-series`
- PR #2794 Fix async race in NVCategory::get_value and get_value_bounds
- PR #2795 Fix java build/cast error
- PR #2496 Fix improper merge of two dataframes when names differ
- PR #2824 Fix issue with incorrect result when Numeric Series replace is called several times
- PR #2751 Replace value with null
- PR #2765 Fix Java inequality comparisons for string category
- PR #2818 Fix java join API to use new C++ join API
- PR #2841 Fix nvstrings.slice and slice_from for range (0,0)
- PR #2837 Fix join benchmark
- PR #2809 Add hash_df and group_split dispatch functions for dask
- PR #2843 Parquet reader: fix skip_rows when not aligned with page or row_group boundaries
- PR #2851 Deleted existing dask-cudf/record.txt
- PR #2854 Fix column creation from ephemeral objects exposing __cuda_array_interface__
- PR #2860 Fix boolean indexing when the result is a single row
- PR #2859 Fix tail method issue for string columns
- PR #2852 Fixed `cumsum()` and `cumprod()` on boolean series.
- PR #2865 DaskIO: Fix `read_csv` and `read_orc` when input is list of files
- PR #2750 Fixed casting values to cudf::bool8 so non-zero values always cast to true
- PR #2873 Fixed dask_cudf read_partition bug by generating ParquetDatasetPiece
- PR #2850 Fixes dask_cudf.read_parquet on partitioned datasets
- PR #2896 Properly handle `axis` string keywords in `concat`
- PR #2926 Update rounding algorithm to avoid using fmod
- PR #2968 Fix Java dependency loading when using NVTX
- PR #2963 Fix ORC writer uncompressed block indexing
- PR #2928 CSV Reader: Fix using `byte_range` for large datasets
- PR #2983 Fix sm_70+ race condition in gpu_unsnap
- PR #2964 ORC Writer: Segfault when writing mixed numeric and string columns
- PR #3007 Java: Remove unit test that frees RMM invalid pointer
- PR #3009 Fix orc reader RLEv2 patch position regression from PR #2507
- PR #3002 Fix CUDA invalid configuration errors reported after loading an ORC file without data
- PR #3035 Update update-version.sh for new docs locations
- PR #3038 Fix uninitialized stream parameter in device_table deleter
- PR #3064 Fixes groupby performance issue
- PR #3061 Add rmmInitialize to nvstrings gtests
- PR #3058 Fix UDF doc markdown formatting
- PR #3059 Add nvstrings python build instructions to contributing.md


# cuDF 0.9.0 (21 Aug 2019)

## New Features

- PR #1993 Add CUDA-accelerated series aggregations: mean, var, std
- PR #2111 IO Readers: Support memory buffer, file-like object, and URL inputs
- PR #2012 Add `reindex()` to DataFrame and Series
- PR #2097 Add GPU-accelerated AVRO reader
- PR #2098 Support binary ops on DFs and Series with mismatched indices
- PR #2160 Merge `dask-cudf` codebase into `cudf` repo
- PR #2149 CSV Reader: Add `hex` dtype for explicit hexadecimal parsing
- PR #2156 Add `upper_bound()` and `lower_bound()` for libcudf tables and `searchsorted()` for cuDF Series
- PR #2158 CSV Reader: Support single, non-list/dict argument for `dtype`
- PR #2177 CSV Reader: Add `parse_dates` parameter for explicit date inference
- PR #1744 cudf::apply_boolean_mask and cudf::drop_nulls support for cudf::table inputs (multi-column)
- PR #2196 Add `DataFrame.dropna()`
- PR #2197 CSV Writer: add `chunksize` parameter for `to_csv`
- PR #2215 `type_dispatcher` benchmark
- PR #2179 Add Java quantiles
- PR #2157 Add __array_function__ to DataFrame and Series
- PR #2212 Java support for ORC reader
- PR #2224 Add DataFrame isna, isnull, notna functions
- PR #2236 Add Series.drop_duplicates
- PR #2105 Add hash-based join benchmark
- PR #2316 Add unique, nunique, and value_counts for datetime columns
- PR #2337 Add Java support for slicing a ColumnVector
- PR #2049 Add cudf::merge (sorted merge)
- PR #2368 Full cudf+dask Parquet Support
- PR #2380 New cudf::is_sorted checks whether cudf::table is sorted
- PR #2356 Java column vector standard deviation support
- PR #2221 MultiIndex full indexing - Support iloc and wildcards for loc
- PR #2429 Java support for getting length of strings in a ColumnVector
- PR #2415 Add `value_counts` for series of any type
- PR #2446 Add __array_function__ for index
- PR #2437 ORC reader: Add 'use_np_dtypes' option
- PR #2382 Add CategoricalAccessor add, remove, rename, and ordering methods
- PR #2464 Native implement `__cuda_array_interface__` for Series/Index/Column objects
- PR #2425 Rolling window now accepts array-based user-defined functions
- PR #2442 Add __setitem__
- PR #2449 Java support for getting byte count of strings in a ColumnVector
- PR #2492 Add groupby.size() method
- PR #2358 Add cudf::nans_to_nulls: convert floating point column into bitmask
- PR #2489 Add drop argument to set_index
- PR #2491 Add Java bindings for ORC reader 'use_np_dtypes' option
- PR #2213 Support s/ms/us/ns DatetimeColumn time unit resolutions
- PR #2536 Add _constructor properties to Series and DataFrame

## Improvements

- PR #2103 Move old `column` and `bitmask` files into `legacy/` directory
- PR #2109 added name to Python column classes
- PR #1947 Cleanup serialization code
- PR #2125 More aggregate in java API
- PR #2127 Add in java Scalar tests
- PR #2088 Refactor of Python groupby code
- PR #2130 Java serialization and deserialization of tables.
- PR #2131 Chunk rows logic added to csv_writer
- PR #2129 Add functions in the Java API to support nullable column filtering
- PR #2165 made changes to get_dummies api for it to be available in MethodCache
- PR #2171 Add CodeCov integration, fix doc version, make --skip-tests work when invoking with source
- PR #2184 handle remote orc files for dask-cudf
- PR #2186 Add `getitem` and `getattr` style access to Rolling objects
- PR #2168 Use cudf.Column for CategoricalColumn's categories instead of a tuple
- PR #2193 DOC: cudf::type_dispatcher documentation for specializing dispatched functors
- PR #2199 Better java support for appending strings
- PR #2176 Added column dtype support for datetime, int8, int16 to csv_writer
- PR #2209 Matching `get_dummies` & `select_dtypes` behavior to pandas
- PR #2217 Updated Java bindings to use the new groupby API
- PR #2214 DOC: Update doc instructions to build/install `cudf` and `dask-cudf`
- PR #2220 Update Java bindings for reduction rename
- PR #2232 Move CodeCov upload from build script to Jenkins
- PR #2225 refactor to use libcudf for gathering columns in dataframes
- PR #2293 Improve join performance (faster compute_join_output_size)
- PR #2300 Create separate dask codeowners for dask-cudf codebase
- PR #2304 gdf_group_by_without_aggregations returns gdf_column
- PR #2309 Java readers: remove redundant copy of result pointers
- PR #2307 Add `black` and `isort` to style checker script
- PR #2345 Restore removal of old groupby implementation
- PR #2342 Improve `astype()` to operate all ways
- PR #2329 using libcudf cudf::copy for column deep copy
- PR #2344 DOC: docs on code formatting for contributors
- PR #2376 Add inoperative axis= and win_type= arguments to Rolling()
- PR #2378 remove dask for (de-)serialization of cudf objects
- PR #2353 Bump Arrow and Dask versions
- PR #2377 Replace `standard_python_slice` with just `slice.indices()`
- PR #2373 cudf.DataFrame enchancements & Series.values support
- PR #2392 Remove dlpack submodule; make cuDF's Cython API externally accessible
- PR #2430 Updated Java bindings to use the new unary API
- PR #2406 Moved all existing `table` related files to a `legacy/` directory
- PR #2350 Performance related changes to get_dummies
- PR #2420 Remove `cudautils.astype` and replace with `typecast.apply_cast`
- PR #2456 Small improvement to typecast utility
- PR #2458 Fix handling of thirdparty packages in `isort` config
- PR #2459 IO Readers: Consolidate all readers to use `datasource` class
- PR #2475 Exposed type_dispatcher.hpp, nvcategory_util.hpp and wrapper_types.hpp in the include folder
- PR #2484 Enabled building libcudf as a static library
- PR #2453 Streamline CUDA_REL environment variable
- PR #2483 Bundle Boost filesystem dependency in the Java jar
- PR #2486 Java API hash functions
- PR #2481 Adds the ignore_null_keys option to the java api
- PR #2490 Java api: support multiple aggregates for the same column
- PR #2510 Java api: uses table based apply_boolean_mask
- PR #2432 Use pandas formatting for console, html, and latex output
- PR #2573 Bump numba version to 0.45.1
- PR #2606 Fix references to notebooks-contrib

## Bug Fixes

- PR #2086 Fixed quantile api behavior mismatch in series & dataframe
- PR #2128 Add offset param to host buffer readers in java API.
- PR #2145 Work around binops validity checks for java
- PR #2146 Work around unary_math validity checks for java
- PR #2151 Fixes bug in cudf::copy_range where null_count was invalid
- PR #2139 matching to pandas describe behavior & fixing nan values issue
- PR #2161 Implicitly convert unsigned to signed integer types in binops
- PR #2154 CSV Reader: Fix bools misdetected as strings dtype
- PR #2178 Fix bug in rolling bindings where a view of an ephemeral column was being taken
- PR #2180 Fix issue with isort reordering `importorskip` below imports depending on them
- PR #2187 fix to honor dtype when numpy arrays are passed to columnops.as_column
- PR #2190 Fix issue in astype conversion of string column to 'str'
- PR #2208 Fix issue with calling `head()` on one row dataframe
- PR #2229 Propagate exceptions from Cython cdef functions
- PR #2234 Fix issue with local build script not properly building
- PR #2223 Fix CUDA invalid configuration errors reported after loading small compressed ORC files
- PR #2162 Setting is_unique and is_monotonic-related attributes
- PR #2244 Fix ORC RLEv2 delta mode decoding with nonzero residual delta width
- PR #2297 Work around `var/std` unsupported only at debug build
- PR #2302 Fixed java serialization corner case
- PR #2355 Handle float16 in binary operations
- PR #2311 Fix copy behaviour for GenericIndex
- PR #2349 Fix issues with String filter in java API
- PR #2323 Fix groupby on categoricals
- PR #2328 Ensure order is preserved in CategoricalAccessor._set_categories
- PR #2202 Fix issue with unary ops mishandling empty input
- PR #2326 Fix for bug in DLPack when reading multiple columns
- PR #2324 Fix cudf Docker build
- PR #2325 Fix ORC RLEv2 patched base mode decoding with nonzero patch width
- PR #2235 Fix get_dummies to be compatible with dask
- PR #2332 Zero initialize gdf_dtype_extra_info
- PR #2355 Handle float16 in binary operations
- PR #2360 Fix missing dtype handling in cudf.Series & columnops.as_column
- PR #2364 Fix quantile api and other trivial issues around it
- PR #2361 Fixed issue with `codes` of CategoricalIndex
- PR #2357 Fixed inconsistent type of index created with from_pandas vs direct construction
- PR #2389 Fixed Rolling __getattr__ and __getitem__ for offset based windows
- PR #2402 Fixed bug in valid mask computation in cudf::copy_if (apply_boolean_mask)
- PR #2401 Fix to a scalar datetime(of type Days) issue
- PR #2386 Correctly allocate output valids in groupby
- PR #2411 Fixed failures on binary op on single element string column
- PR #2422 Fix Pandas logical binary operation incompatibilites
- PR #2447 Fix CodeCov posting build statuses temporarily
- PR #2450 Fix erroneous null handling in `cudf.DataFrame`'s `apply_rows`
- PR #2470 Fix issues with empty strings and string categories (Java)
- PR #2471 Fix String Column Validity.
- PR #2481 Fix java validity buffer serialization
- PR #2485 Updated bytes calculation to use size_t to avoid overflow in column concat
- PR #2461 Fix groupby multiple aggregations same column
- PR #2514 Fix cudf::drop_nulls threshold handling in Cython
- PR #2516 Fix utilities include paths and meta.yaml header paths
- PR #2517 Fix device memory leak in to_dlpack tensor deleter
- PR #2431 Fix local build generated file ownerships
- PR #2511 Added import of orc, refactored exception handlers to not squash fatal exceptions
- PR #2527 Fix index and column input handling in dask_cudf read_parquet
- PR #2466 Fix `dataframe.query` returning null rows erroneously
- PR #2548 Orc reader: fix non-deterministic data decoding at chunk boundaries
- PR #2557 fix cudautils import in string.py
- PR #2521 Fix casting datetimes from/to the same resolution
- PR #2545 Fix MultiIndexes with datetime levels
- PR #2560 Remove duplicate `dlpack` definition in conda recipe
- PR #2567 Fix ColumnVector.fromScalar issues while dealing with null scalars
- PR #2565 Orc reader: fix incorrect data decoding of int64 data types
- PR #2577 Fix search benchmark compilation error by adding necessary header
- PR #2604 Fix a bug in copying.pyx:_normalize_types that upcasted int32 to int64


# cuDF 0.8.0 (27 June 2019)

## New Features

- PR #1524 Add GPU-accelerated JSON Lines parser with limited feature set
- PR #1569 Add support for Json objects to the JSON Lines reader
- PR #1622 Add Series.loc
- PR #1654 Add cudf::apply_boolean_mask: faster replacement for gdf_apply_stencil
- PR #1487 cython gather/scatter
- PR #1310 Implemented the slice/split functionality.
- PR #1630 Add Python layer to the GPU-accelerated JSON reader
- PR #1745 Add rounding of numeric columns via Numba
- PR #1772 JSON reader: add support for BytesIO and StringIO input
- PR #1527 Support GDF_BOOL8 in readers and writers
- PR #1819 Logical operators (AND, OR, NOT) for libcudf and cuDF
- PR #1813 ORC Reader: Add support for stripe selection
- PR #1828 JSON Reader: add suport for bool8 columns
- PR #1833 Add column iterator with/without nulls
- PR #1665 Add the point-in-polygon GIS function
- PR #1863 Series and Dataframe methods for all and any
- PR #1908 cudf::copy_range and cudf::fill for copying/assigning an index or range to a constant
- PR #1921 Add additional formats for typecasting to/from strings
- PR #1807 Add Series.dropna()
- PR #1987 Allow user defined functions in the form of ptx code to be passed to binops
- PR #1948 Add operator functions like `Series.add()` to DataFrame and Series
- PR #1954 Add skip test argument to GPU build script
- PR #2018 Add bindings for new groupby C++ API
- PR #1984 Add rolling window operations Series.rolling() and DataFrame.rolling()
- PR #1542 Python method and bindings for to_csv
- PR #1995 Add Java API
- PR #1998 Add google benchmark to cudf
- PR #1845 Add cudf::drop_duplicates, DataFrame.drop_duplicates
- PR #1652 Added `Series.where()` feature
- PR #2074 Java Aggregates, logical ops, and better RMM support
- PR #2140 Add a `cudf::transform` function
- PR #2068 Concatenation of different typed columns

## Improvements

- PR #1538 Replacing LesserRTTI with inequality_comparator
- PR #1703 C++: Added non-aggregating `insert` to `concurrent_unordered_map` with specializations to store pairs with a single atomicCAS when possible.
- PR #1422 C++: Added a RAII wrapper for CUDA streams
- PR #1701 Added `unique` method for stringColumns
- PR #1713 Add documentation for Dask-XGBoost
- PR #1666 CSV Reader: Improve performance for files with large number of columns
- PR #1725 Enable the ability to use a single column groupby as its own index
- PR #1759 Add an example showing simultaneous rolling averages to `apply_grouped` documentation
- PR #1746 C++: Remove unused code: `windowed_ops.cu`, `sorting.cu`, `hash_ops.cu`
- PR #1748 C++: Add `bool` nullability flag to `device_table` row operators
- PR #1764 Improve Numerical column: `mean_var` and `mean`
- PR #1767 Speed up Python unit tests
- PR #1770 Added build.sh script, updated CI scripts and documentation
- PR #1739 ORC Reader: Add more pytest coverage
- PR #1696 Added null support in `Series.replace()`.
- PR #1390 Added some basic utility functions for `gdf_column`'s
- PR #1791 Added general column comparison code for testing
- PR #1795 Add printing of git submodule info to `print_env.sh`
- PR #1796 Removing old sort based group by code and gdf_filter
- PR #1811 Added funtions for copying/allocating `cudf::table`s
- PR #1838 Improve columnops.column_empty so that it returns typed columns instead of a generic Column
- PR #1890 Add utils.get_dummies- a pandas-like wrapper around one_hot-encoding
- PR #1823 CSV Reader: default the column type to string for empty dataframes
- PR #1827 Create bindings for scalar-vector binops, and update one_hot_encoding to use them
- PR #1817 Operators now support different sized dataframes as long as they don't share different sized columns
- PR #1855 Transition replace_nulls to new C++ API and update corresponding Cython/Python code
- PR #1858 Add `std::initializer_list` constructor to `column_wrapper`
- PR #1846 C++ type-erased gdf_equal_columns test util; fix gdf_equal_columns logic error
- PR #1390 Added some basic utility functions for `gdf_column`s
- PR #1391 Tidy up bit-resolution-operation and bitmask class code
- PR #1882 Add iloc functionality to MultiIndex dataframes
- PR #1884 Rolling windows: general enhancements and better coverage for unit tests
- PR #1886 support GDF_STRING_CATEGORY columns in apply_boolean_mask, drop_nulls and other libcudf functions
- PR #1896 Improve performance of groupby with levels specified in dask-cudf
- PR #1915 Improve iloc performance for non-contiguous row selection
- PR #1859 Convert read_json into a C++ API
- PR #1919 Rename libcudf namespace gdf to namespace cudf
- PR #1850 Support left_on and right_on for DataFrame merge operator
- PR #1930 Specialize constructor for `cudf::bool8` to cast argument to `bool`
- PR #1938 Add default constructor for `column_wrapper`
- PR #1930 Specialize constructor for `cudf::bool8` to cast argument to `bool`
- PR #1952 consolidate libcudf public API headers in include/cudf
- PR #1949 Improved selection with boolmask using libcudf `apply_boolean_mask`
- PR #1956 Add support for nulls in `query()`
- PR #1973 Update `std::tuple` to `std::pair` in top-most libcudf APIs and C++ transition guide
- PR #1981 Convert read_csv into a C++ API
- PR #1868 ORC Reader: Support row index for speed up on small/medium datasets
- PR #1964 Added support for list-like types in Series.str.cat
- PR #2005 Use HTML5 details tag in bug report issue template
- PR #2003 Removed few redundant unit-tests from test_string.py::test_string_cat
- PR #1944 Groupby design improvements
- PR #2017 Convert `read_orc()` into a C++ API
- PR #2011 Convert `read_parquet()` into a C++ API
- PR #1756 Add documentation "10 Minutes to cuDF and dask_cuDF"
- PR #2034 Adding support for string columns concatenation using "add" binary operator
- PR #2042 Replace old "10 Minutes" guide with new guide for docs build process
- PR #2036 Make library of common test utils to speed up tests compilation
- PR #2022 Facilitating get_dummies to be a high level api too
- PR #2050 Namespace IO readers and add back free-form `read_xxx` functions
- PR #2104 Add a functional ``sort=`` keyword argument to groupby
- PR #2108 Add `find_and_replace` for StringColumn for replacing single values
- PR #1803 cuDF/CuPy interoperability documentation

## Bug Fixes

- PR #1465 Fix for test_orc.py and test_sparse_df.py test failures
- PR #1583 Fix underlying issue in `as_index()` that was causing `Series.quantile()` to fail
- PR #1680 Add errors= keyword to drop() to fix cudf-dask bug
- PR #1651 Fix `query` function on empty dataframe
- PR #1616 Fix CategoricalColumn to access categories by index instead of iteration
- PR #1660 Fix bug in `loc` when indexing with a column name (a string)
- PR #1683 ORC reader: fix timestamp conversion to UTC
- PR #1613 Improve CategoricalColumn.fillna(-1) performance
- PR #1642 Fix failure of CSV_TEST gdf_csv_test.SkiprowsNrows on multiuser systems
- PR #1709 Fix handling of `datetime64[ms]` in `dataframe.select_dtypes`
- PR #1704 CSV Reader: Add support for the plus sign in number fields
- PR #1687 CSV reader: return an empty dataframe for zero size input
- PR #1757 Concatenating columns with null columns
- PR #1755 Add col_level keyword argument to melt
- PR #1758 Fix df.set_index() when setting index from an empty column
- PR #1749 ORC reader: fix long strings of NULL values resulting in incorrect data
- PR #1742 Parquet Reader: Fix index column name to match PANDAS compat
- PR #1782 Update libcudf doc version
- PR #1783 Update conda dependencies
- PR #1786 Maintain the original series name in series.unique output
- PR #1760 CSV Reader: fix segfault when dtype list only includes columns from usecols list
- PR #1831 build.sh: Assuming python is in PATH instead of using PYTHON env var
- PR #1839 Raise an error instead of segfaulting when transposing a DataFrame with StringColumns
- PR #1840 Retain index correctly during merge left_on right_on
- PR #1825 cuDF: Multiaggregation Groupby Failures
- PR #1789 CSV Reader: Fix missing support for specifying `int8` and `int16` dtypes
- PR #1857 Cython Bindings: Handle `bool` columns while calling `column_view_from_NDArrays`
- PR #1849 Allow DataFrame support methods to pass arguments to the methods
- PR #1847 Fixed #1375 by moving the nvstring check into the wrapper function
- PR #1864 Fixing cudf reduction for POWER platform
- PR #1869 Parquet reader: fix Dask timestamps not matching with Pandas (convert to milliseconds)
- PR #1876 add dtype=bool for `any`, `all` to treat integer column correctly
- PR #1875 CSV reader: take NaN values into account in dtype detection
- PR #1873 Add column dtype checking for the all/any methods
- PR #1902 Bug with string iteration in _apply_basic_agg
- PR #1887 Fix for initialization issue in pq_read_arg,orc_read_arg
- PR #1867 JSON reader: add support for null/empty fields, including the 'null' literal
- PR #1891 Fix bug #1750 in string column comparison
- PR #1909 Support of `to_pandas()` of boolean series with null values
- PR #1923 Use prefix removal when two aggs are called on a SeriesGroupBy
- PR #1914 Zero initialize gdf_column local variables
- PR #1959 Add support for comparing boolean Series to scalar
- PR #1966 Ignore index fix in series append
- PR #1967 Compute index __sizeof__ only once for DataFrame __sizeof__
- PR #1977 Support CUDA installation in default system directories
- PR #1982 Fixes incorrect index name after join operation
- PR #1985 Implement `GDF_PYMOD`, a special modulo that follows python's sign rules
- PR #1991 Parquet reader: fix decoding of NULLs
- PR #1990 Fixes a rendering bug in the `apply_grouped` documentation
- PR #1978 Fix for values being filled in an empty dataframe
- PR #2001 Correctly create MultiColumn from Pandas MultiColumn
- PR #2006 Handle empty dataframe groupby construction for dask
- PR #1965 Parquet Reader: Fix duplicate index column when it's already in `use_cols`
- PR #2033 Add pip to conda environment files to fix warning
- PR #2028 CSV Reader: Fix reading of uncompressed files without a recognized file extension
- PR #2073 Fix an issue when gathering columns with NVCategory and nulls
- PR #2053 cudf::apply_boolean_mask return empty column for empty boolean mask
- PR #2066 exclude `IteratorTest.mean_var_output` test from debug build
- PR #2069 Fix JNI code to use read_csv and read_parquet APIs
- PR #2071 Fix bug with unfound transitive dependencies for GTests in Ubuntu 18.04
- PR #2089 Configure Sphinx to render params correctly
- PR #2091 Fix another bug with unfound transitive dependencies for `cudftestutils` in Ubuntu 18.04
- PR #2115 Just apply `--disable-new-dtags` instead of trying to define all the transitive dependencies
- PR #2106 Fix errors in JitCache tests caused by sharing of device memory between processes
- PR #2120 Fix errors in JitCache tests caused by running multiple threads on the same data
- PR #2102 Fix memory leak in groupby
- PR #2113 fixed typo in to_csv code example


# cudf 0.7.2 (16 May 2019)

## New Features

- PR #1735 Added overload for atomicAdd on int64. Streamlined implementation of custom atomic overloads.
- PR #1741 Add MultiIndex concatenation

## Bug Fixes

- PR #1718 Fix issue with SeriesGroupBy MultiIndex in dask-cudf
- PR #1734 Python: fix performance regression for groupby count() aggregations
- PR #1768 Cython: fix handling read only schema buffers in gpuarrow reader


# cudf 0.7.1 (11 May 2019)

## New Features

- PR #1702 Lazy load MultiIndex to return groupby performance to near optimal.

## Bug Fixes

- PR #1708 Fix handling of `datetime64[ms]` in `dataframe.select_dtypes`


# cuDF 0.7.0 (10 May 2019)

## New Features

- PR #982 Implement gdf_group_by_without_aggregations and gdf_unique_indices functions
- PR #1142 Add `GDF_BOOL` column type
- PR #1194 Implement overloads for CUDA atomic operations
- PR #1292 Implemented Bitwise binary ops AND, OR, XOR (&, |, ^)
- PR #1235 Add GPU-accelerated Parquet Reader
- PR #1335 Added local_dict arg in `DataFrame.query()`.
- PR #1282 Add Series and DataFrame.describe()
- PR #1356 Rolling windows
- PR #1381 Add DataFrame._get_numeric_data
- PR #1388 Add CODEOWNERS file to auto-request reviews based on where changes are made
- PR #1396 Add DataFrame.drop method
- PR #1413 Add DataFrame.melt method
- PR #1412 Add DataFrame.pop()
- PR #1419 Initial CSV writer function
- PR #1441 Add Series level cumulative ops (cumsum, cummin, cummax, cumprod)
- PR #1420 Add script to build and test on a local gpuCI image
- PR #1440 Add DatetimeColumn.min(), DatetimeColumn.max()
- PR #1455 Add Series.Shift via Numba kernel
- PR #1441 Add Series level cumulative ops (cumsum, cummin, cummax, cumprod)
- PR #1461 Add Python coverage test to gpu build
- PR #1445 Parquet Reader: Add selective reading of rows and row group
- PR #1532 Parquet Reader: Add support for INT96 timestamps
- PR #1516 Add Series and DataFrame.ndim
- PR #1556 Add libcudf C++ transition guide
- PR #1466 Add GPU-accelerated ORC Reader
- PR #1565 Add build script for nightly doc builds
- PR #1508 Add Series isna, isnull, and notna
- PR #1456 Add Series.diff() via Numba kernel
- PR #1588 Add Index `astype` typecasting
- PR #1301 MultiIndex support
- PR #1599 Level keyword supported in groupby
- PR #929 Add support operations to dataframe
- PR #1609 Groupby accept list of Series
- PR #1658 Support `group_keys=True` keyword in groupby method

## Improvements

- PR #1531 Refactor closures as private functions in gpuarrow
- PR #1404 Parquet reader page data decoding speedup
- PR #1076 Use `type_dispatcher` in join, quantiles, filter, segmented sort, radix sort and hash_groupby
- PR #1202 Simplify README.md
- PR #1149 CSV Reader: Change convertStrToValue() functions to `__device__` only
- PR #1238 Improve performance of the CUDA trie used in the CSV reader
- PR #1245 Use file cache for JIT kernels
- PR #1278 Update CONTRIBUTING for new conda environment yml naming conventions
- PR #1163 Refactored UnaryOps. Reduced API to two functions: `gdf_unary_math` and `gdf_cast`. Added `abs`, `-`, and `~` ops. Changed bindings to Cython
- PR #1284 Update docs version
- PR #1287 add exclude argument to cudf.select_dtype function
- PR #1286 Refactor some of the CSV Reader kernels into generic utility functions
- PR #1291 fillna in `Series.to_gpu_array()` and `Series.to_array()` can accept the scalar too now.
- PR #1005 generic `reduction` and `scan` support
- PR #1349 Replace modernGPU sort join with thrust.
- PR #1363 Add a dataframe.mean(...) that raises NotImplementedError to satisfy `dask.dataframe.utils.is_dataframe_like`
- PR #1319 CSV Reader: Use column wrapper for gdf_column output alloc/dealloc
- PR #1376 Change series quantile default to linear
- PR #1399 Replace CFFI bindings for NVTX functions with Cython bindings
- PR #1389 Refactored `set_null_count()`
- PR #1386 Added macros `GDF_TRY()`, `CUDF_TRY()` and `ASSERT_CUDF_SUCCEEDED()`
- PR #1435 Rework CMake and conda recipes to depend on installed libraries
- PR #1391 Tidy up bit-resolution-operation and bitmask class code
- PR #1439 Add cmake variable to enable compiling CUDA code with -lineinfo
- PR #1462 Add ability to read parquet files from arrow::io::RandomAccessFile
- PR #1453 Convert CSV Reader CFFI to Cython
- PR #1479 Convert Parquet Reader CFFI to Cython
- PR #1397 Add a utility function for producing an overflow-safe kernel launch grid configuration
- PR #1382 Add GPU parsing of nested brackets to cuIO parsing utilities
- PR #1481 Add cudf::table constructor to allocate a set of `gdf_column`s
- PR #1484 Convert GroupBy CFFI to Cython
- PR #1463 Allow and default melt keyword argument var_name to be None
- PR #1486 Parquet Reader: Use device_buffer rather than device_ptr
- PR #1525 Add cudatoolkit conda dependency
- PR #1520 Renamed `src/dataframe` to `src/table` and moved `table.hpp`. Made `types.hpp` to be type declarations only.
- PR #1492 Convert transpose CFFI to Cython
- PR #1495 Convert binary and unary ops CFFI to Cython
- PR #1503 Convert sorting and hashing ops CFFI to Cython
- PR #1522 Use latest release version in update-version CI script
- PR #1533 Remove stale join CFFI, fix memory leaks in join Cython
- PR #1521 Added `row_bitmask` to compute bitmask for rows of a table. Merged `valids_ops.cu` and `bitmask_ops.cu`
- PR #1553 Overload `hash_row` to avoid using intial hash values. Updated `gdf_hash` to select between overloads
- PR #1585 Updated `cudf::table` to maintain own copy of wrapped `gdf_column*`s
- PR #1559 Add `except +` to all Cython function definitions to catch C++ exceptions properly
- PR #1617 `has_nulls` and `column_dtypes` for `cudf::table`
- PR #1590 Remove CFFI from the build / install process entirely
- PR #1536 Convert gpuarrow CFFI to Cython
- PR #1655 Add `Column._pointer` as a way to access underlying `gdf_column*` of a `Column`
- PR #1655 Update readme conda install instructions for cudf version 0.6 and 0.7


## Bug Fixes

- PR #1233 Fix dtypes issue while adding the column to `str` dataframe.
- PR #1254 CSV Reader: fix data type detection for floating-point numbers in scientific notation
- PR #1289 Fix looping over each value instead of each category in concatenation
- PR #1293 Fix Inaccurate error message in join.pyx
- PR #1308 Add atomicCAS overload for `int8_t`, `int16_t`
- PR #1317 Fix catch polymorphic exception by reference in ipc.cu
- PR #1325 Fix dtype of null bitmasks to int8
- PR #1326 Update build documentation to use -DCMAKE_CXX11_ABI=ON
- PR #1334 Add "na_position" argument to CategoricalColumn sort_by_values
- PR #1321 Fix out of bounds warning when checking Bzip2 header
- PR #1359 Add atomicAnd/Or/Xor for integers
- PR #1354 Fix `fillna()` behaviour when replacing values with different dtypes
- PR #1347 Fixed core dump issue while passing dict_dtypes without column names in `cudf.read_csv()`
- PR #1379 Fixed build failure caused due to error: 'col_dtype' may be used uninitialized
- PR #1392 Update cudf Dockerfile and package_versions.sh
- PR #1385 Added INT8 type to `_schema_to_dtype` for use in GpuArrowReader
- PR #1393 Fixed a bug in `gdf_count_nonzero_mask()` for the case of 0 bits to count
- PR #1395 Update CONTRIBUTING to use the environment variable CUDF_HOME
- PR #1416 Fix bug at gdf_quantile_exact and gdf_quantile_appox
- PR #1421 Fix remove creation of series multiple times during `add_column()`
- PR #1405 CSV Reader: Fix memory leaks on read_csv() failure
- PR #1328 Fix CategoricalColumn to_arrow() null mask
- PR #1433 Fix NVStrings/categories includes
- PR #1432 Update NVStrings to 0.7.* to coincide with 0.7 development
- PR #1483 Modify CSV reader to avoid cropping blank quoted characters in non-string fields
- PR #1446 Merge 1275 hotfix from master into branch-0.7
- PR #1447 Fix legacy groupby apply docstring
- PR #1451 Fix hash join estimated result size is not correct
- PR #1454 Fix local build script improperly change directory permissions
- PR #1490 Require Dask 1.1.0+ for `is_dataframe_like` test or skip otherwise.
- PR #1491 Use more specific directories & groups in CODEOWNERS
- PR #1497 Fix Thrust issue on CentOS caused by missing default constructor of host_vector elements
- PR #1498 Add missing include guard to device_atomics.cuh and separated DEVICE_ATOMICS_TEST
- PR #1506 Fix csv-write call to updated NVStrings method
- PR #1510 Added nvstrings `fillna()` function
- PR #1507 Parquet Reader: Default string data to GDF_STRING
- PR #1535 Fix doc issue to ensure correct labelling of cudf.series
- PR #1537 Fix `undefined reference` link error in HashPartitionTest
- PR #1548 Fix ci/local/build.sh README from using an incorrect image example
- PR #1551 CSV Reader: Fix integer column name indexing
- PR #1586 Fix broken `scalar_wrapper::operator==`
- PR #1591 ORC/Parquet Reader: Fix missing import for FileNotFoundError exception
- PR #1573 Parquet Reader: Fix crash due to clash with ORC reader datasource
- PR #1607 Revert change of `column.to_dense_buffer` always return by copy for performance concerns
- PR #1618 ORC reader: fix assert & data output when nrows/skiprows isn't aligned to stripe boundaries
- PR #1631 Fix failure of TYPES_TEST on some gcc-7 based systems.
- PR #1641 CSV Reader: Fix skip_blank_lines behavior with Windows line terminators (\r\n)
- PR #1648 ORC reader: fix non-deterministic output when skiprows is non-zero
- PR #1676 Fix groupby `as_index` behaviour with `MultiIndex`
- PR #1659 Fix bug caused by empty groupbys and multiindex slicing throwing exceptions
- PR #1656 Correct Groupby failure in dask when un-aggregable columns are left in dataframe.
- PR #1689 Fix groupby performance regression
- PR #1694 Add Cython as a runtime dependency since it's required in `setup.py`


# cuDF 0.6.1 (25 Mar 2019)

## Bug Fixes

- PR #1275 Fix CentOS exception in DataFrame.hash_partition from using value "returned" by a void function


# cuDF 0.6.0 (22 Mar 2019)

## New Features

- PR #760 Raise `FileNotFoundError` instead of `GDF_FILE_ERROR` in `read_csv` if the file does not exist
- PR #539 Add Python bindings for replace function
- PR #823 Add Doxygen configuration to enable building HTML documentation for libcudf C/C++ API
- PR #807 CSV Reader: Add byte_range parameter to specify the range in the input file to be read
- PR #857 Add Tail method for Series/DataFrame and update Head method to use iloc
- PR #858 Add series feature hashing support
- PR #871 CSV Reader: Add support for NA values, including user specified strings
- PR #893 Adds PyArrow based parquet readers / writers to Python, fix category dtype handling, fix arrow ingest buffer size issues
- PR #867 CSV Reader: Add support for ignoring blank lines and comment lines
- PR #887 Add Series digitize method
- PR #895 Add Series groupby
- PR #898 Add DataFrame.groupby(level=0) support
- PR #920 Add feather, JSON, HDF5 readers / writers from PyArrow / Pandas
- PR #888 CSV Reader: Add prefix parameter for column names, used when parsing without a header
- PR #913 Add DLPack support: convert between cuDF DataFrame and DLTensor
- PR #939 Add ORC reader from PyArrow
- PR #918 Add Series.groupby(level=0) support
- PR #906 Add binary and comparison ops to DataFrame
- PR #958 Support unary and binary ops on indexes
- PR #964 Add `rename` method to `DataFrame`, `Series`, and `Index`
- PR #985 Add `Series.to_frame` method
- PR #985 Add `drop=` keyword to reset_index method
- PR #994 Remove references to pygdf
- PR #990 Add external series groupby support
- PR #988 Add top-level merge function to cuDF
- PR #992 Add comparison binaryops to DateTime columns
- PR #996 Replace relative path imports with absolute paths in tests
- PR #995 CSV Reader: Add index_col parameter to specify the column name or index to be used as row labels
- PR #1004 Add `from_gpu_matrix` method to DataFrame
- PR #997 Add property index setter
- PR #1007 Replace relative path imports with absolute paths in cudf
- PR #1013 select columns with df.columns
- PR #1016 Rename Series.unique_count() to nunique() to match pandas API
- PR #947 Prefixsum to handle nulls and float types
- PR #1029 Remove rest of relative path imports
- PR #1021 Add filtered selection with assignment for Dataframes
- PR #872 Adding NVCategory support to cudf apis
- PR #1052 Add left/right_index and left/right_on keywords to merge
- PR #1091 Add `indicator=` and `suffixes=` keywords to merge
- PR #1107 Add unsupported keywords to Series.fillna
- PR #1032 Add string support to cuDF python
- PR #1136 Removed `gdf_concat`
- PR #1153 Added function for getting the padded allocation size for valid bitmask
- PR #1148 Add cudf.sqrt for dataframes and Series
- PR #1159 Add Python bindings for libcudf dlpack functions
- PR #1155 Add __array_ufunc__ for DataFrame and Series for sqrt
- PR #1168 to_frame for series accepts a name argument


## Improvements

- PR #1218 Add dask-cudf page to API docs
- PR #892 Add support for heterogeneous types in binary ops with JIT
- PR #730 Improve performance of `gdf_table` constructor
- PR #561 Add Doxygen style comments to Join CUDA functions
- PR #813 unified libcudf API functions by replacing gpu_ with gdf_
- PR #822 Add support for `__cuda_array_interface__` for ingest
- PR #756 Consolidate common helper functions from unordered map and multimap
- PR #753 Improve performance of groupby sum and average, especially for cases with few groups.
- PR #836 Add ingest support for arrow chunked arrays in Column, Series, DataFrame creation
- PR #763 Format doxygen comments for csv_read_arg struct
- PR #532 CSV Reader: Use type dispatcher instead of switch block
- PR #694 Unit test utilities improvements
- PR #878 Add better indexing to Groupby
- PR #554 Add `empty` method and `is_monotonic` attribute to `Index`
- PR #1040 Fixed up Doxygen comment tags
- PR #909 CSV Reader: Avoid host->device->host copy for header row data
- PR #916 Improved unit testing and error checking for `gdf_column_concat`
- PR #941 Replace `numpy` call in `Series.hash_encode` with `numba`
- PR #942 Added increment/decrement operators for wrapper types
- PR #943 Updated `count_nonzero_mask` to return `num_rows` when the mask is null
- PR #952 Added trait to map C++ type to `gdf_dtype`
- PR #966 Updated RMM submodule.
- PR #998 Add IO reader/writer modules to API docs, fix for missing cudf.Series docs
- PR #1017 concatenate along columns for Series and DataFrames
- PR #1002 Support indexing a dataframe with another boolean dataframe
- PR #1018 Better concatenation for Series and Dataframes
- PR #1036 Use Numpydoc style docstrings
- PR #1047 Adding gdf_dtype_extra_info to gdf_column_view_augmented
- PR #1054 Added default ctor to SerialTrieNode to overcome Thrust issue in CentOS7 + CUDA10
- PR #1024 CSV Reader: Add support for hexadecimal integers in integral-type columns
- PR #1033 Update `fillna()` to use libcudf function `gdf_replace_nulls`
- PR #1066 Added inplace assignment for columns and select_dtypes for dataframes
- PR #1026 CSV Reader: Change the meaning and type of the quoting parameter to match Pandas
- PR #1100 Adds `CUDF_EXPECTS` error-checking macro
- PR #1092 Fix select_dtype docstring
- PR #1111 Added cudf::table
- PR #1108 Sorting for datetime columns
- PR #1120 Return a `Series` (not a `Column`) from `Series.cat.set_categories()`
- PR #1128 CSV Reader: The last data row does not need to be line terminated
- PR #1183 Bump Arrow version to 0.12.1
- PR #1208 Default to CXX11_ABI=ON
- PR #1252 Fix NVStrings dependencies for cuda 9.2 and 10.0
- PR #2037 Optimize the existing `gather` and `scatter` routines in `libcudf`

## Bug Fixes

- PR #821 Fix flake8 issues revealed by flake8 update
- PR #808 Resolved renamed `d_columns_valids` variable name
- PR #820 CSV Reader: fix the issue where reader adds additional rows when file uses \r\n as a line terminator
- PR #780 CSV Reader: Fix scientific notation parsing and null values for empty quotes
- PR #815 CSV Reader: Fix data parsing when tabs are present in the input CSV file
- PR #850 Fix bug where left joins where the left df has 0 rows causes a crash
- PR #861 Fix memory leak by preserving the boolean mask index
- PR #875 Handle unnamed indexes in to/from arrow functions
- PR #877 Fix ingest of 1 row arrow tables in from arrow function
- PR #876 Added missing `<type_traits>` include
- PR #889 Deleted test_rmm.py which has now moved to RMM repo
- PR #866 Merge v0.5.1 numpy ABI hotfix into 0.6
- PR #917 value_counts return int type on empty columns
- PR #611 Renamed `gdf_reduce_optimal_output_size()` -> `gdf_reduction_get_intermediate_output_size()`
- PR #923 fix index for negative slicing for cudf dataframe and series
- PR #927 CSV Reader: Fix category GDF_CATEGORY hashes not being computed properly
- PR #921 CSV Reader: Fix parsing errors with delim_whitespace, quotations in the header row, unnamed columns
- PR #933 Fix handling objects of all nulls in series creation
- PR #940 CSV Reader: Fix an issue where the last data row is missing when using byte_range
- PR #945 CSV Reader: Fix incorrect datetime64 when milliseconds or space separator are used
- PR #959 Groupby: Problem with column name lookup
- PR #950 Converting dataframe/recarry with non-contiguous arrays
- PR #963 CSV Reader: Fix another issue with missing data rows when using byte_range
- PR #999 Fix 0 sized kernel launches and empty sort_index exception
- PR #993 Fix dtype in selecting 0 rows from objects
- PR #1009 Fix performance regression in `to_pandas` method on DataFrame
- PR #1008 Remove custom dask communication approach
- PR #1001 CSV Reader: Fix a memory access error when reading a large (>2GB) file with date columns
- PR #1019 Binary Ops: Fix error when one input column has null mask but other doesn't
- PR #1014 CSV Reader: Fix false positives in bool value detection
- PR #1034 CSV Reader: Fix parsing floating point precision and leading zero exponents
- PR #1044 CSV Reader: Fix a segfault when byte range aligns with a page
- PR #1058 Added support for `DataFrame.loc[scalar]`
- PR #1060 Fix column creation with all valid nan values
- PR #1073 CSV Reader: Fix an issue where a column name includes the return character
- PR #1090 Updating Doxygen Comments
- PR #1080 Fix dtypes returned from loc / iloc because of lists
- PR #1102 CSV Reader: Minor fixes and memory usage improvements
- PR #1174: Fix release script typo
- PR #1137 Add prebuild script for CI
- PR #1118 Enhanced the `DataFrame.from_records()` feature
- PR #1129 Fix join performance with index parameter from using numpy array
- PR #1145 Issue with .agg call on multi-column dataframes
- PR #908 Some testing code cleanup
- PR #1167 Fix issue with null_count not being set after inplace fillna()
- PR #1184 Fix iloc performance regression
- PR #1185 Support left_on/right_on and also on=str in merge
- PR #1200 Fix allocating bitmasks with numba instead of rmm in allocate_mask function
- PR #1213 Fix bug with csv reader requesting subset of columns using wrong datatype
- PR #1223 gpuCI: Fix label on rapidsai channel on gpu build scripts
- PR #1242 Add explicit Thrust exec policy to fix NVCATEGORY_TEST segfault on some platforms
- PR #1246 Fix categorical tests that failed due to bad implicit type conversion
- PR #1255 Fix overwriting conda package main label uploads
- PR #1259 Add dlpack includes to pip build


# cuDF 0.5.1 (05 Feb 2019)

## Bug Fixes

- PR #842 Avoid using numpy via cimport to prevent ABI issues in Cython compilation


# cuDF 0.5.0 (28 Jan 2019)

## New Features

- PR #722 Add bzip2 decompression support to `read_csv()`
- PR #693 add ZLIB-based GZIP/ZIP support to `read_csv_strings()`
- PR #411 added null support to gdf_order_by (new API) and cudf_table::sort
- PR #525 Added GitHub Issue templates for bugs, documentation, new features, and questions
- PR #501 CSV Reader: Add support for user-specified decimal point and thousands separator to read_csv_strings()
- PR #455 CSV Reader: Add support for user-specified decimal point and thousands separator to read_csv()
- PR #439 add `DataFrame.drop` method similar to pandas
- PR #356 add `DataFrame.transpose` method and `DataFrame.T` property similar to pandas
- PR #505 CSV Reader: Add support for user-specified boolean values
- PR #350 Implemented Series replace function
- PR #490 Added print_env.sh script to gather relevant environment details when reporting cuDF issues
- PR #474 add ZLIB-based GZIP/ZIP support to `read_csv()`
- PR #547 Added melt similar to `pandas.melt()`
- PR #491 Add CI test script to check for updates to CHANGELOG.md in PRs
- PR #550 Add CI test script to check for style issues in PRs
- PR #558 Add CI scripts for cpu-based conda and gpu-based test builds
- PR #524 Add Boolean Indexing
- PR #564 Update python `sort_values` method to use updated libcudf `gdf_order_by` API
- PR #509 CSV Reader: Input CSV file can now be passed in as a text or a binary buffer
- PR #607 Add `__iter__` and iteritems to DataFrame class
- PR #643 added a new api gdf_replace_nulls that allows a user to replace nulls in a column

## Improvements

- PR #426 Removed sort-based groupby and refactored existing groupby APIs. Also improves C++/CUDA compile time.
- PR #461 Add `CUDF_HOME` variable in README.md to replace relative pathing.
- PR #472 RMM: Created centralized rmm::device_vector alias and rmm::exec_policy
- PR #500 Improved the concurrent hash map class to support partitioned (multi-pass) hash table building.
- PR #454 Improve CSV reader docs and examples
- PR #465 Added templated C++ API for RMM to avoid explicit cast to `void**`
- PR #513 `.gitignore` tweaks
- PR #521 Add `assert_eq` function for testing
- PR #502 Simplify Dockerfile for local dev, eliminate old conda/pip envs
- PR #549 Adds `-rdynamic` compiler flag to nvcc for Debug builds
- PR #472 RMM: Created centralized rmm::device_vector alias and rmm::exec_policy
- PR #577 Added external C++ API for scatter/gather functions
- PR #500 Improved the concurrent hash map class to support partitioned (multi-pass) hash table building
- PR #583 Updated `gdf_size_type` to `int`
- PR #500 Improved the concurrent hash map class to support partitioned (multi-pass) hash table building
- PR #617 Added .dockerignore file. Prevents adding stale cmake cache files to the docker container
- PR #658 Reduced `JOIN_TEST` time by isolating overflow test of hash table size computation
- PR #664 Added Debuging instructions to README
- PR #651 Remove noqa marks in `__init__.py` files
- PR #671 CSV Reader: uncompressed buffer input can be parsed without explicitly specifying compression as None
- PR #684 Make RMM a submodule
- PR #718 Ensure sum, product, min, max methods pandas compatibility on empty datasets
- PR #720 Refactored Index classes to make them more Pandas-like, added CategoricalIndex
- PR #749 Improve to_arrow and from_arrow Pandas compatibility
- PR #766 Remove TravisCI references, remove unused variables from CMake, fix ARROW_VERSION in Cmake
- PR #773 Add build-args back to Dockerfile and handle dependencies based on environment yml file
- PR #781 Move thirdparty submodules to root and symlink in /cpp
- PR #843 Fix broken cudf/python API examples, add new methods to the API index

## Bug Fixes

- PR #569 CSV Reader: Fix days being off-by-one when parsing some dates
- PR #531 CSV Reader: Fix incorrect parsing of quoted numbers
- PR #465 Added templated C++ API for RMM to avoid explicit cast to `void**`
- PR #473 Added missing <random> include
- PR #478 CSV Reader: Add api support for auto column detection, header, mangle_dupe_cols, usecols
- PR #495 Updated README to correct where cffi pytest should be executed
- PR #501 Fix the intermittent segfault caused by the `thousands` and `compression` parameters in the csv reader
- PR #502 Simplify Dockerfile for local dev, eliminate old conda/pip envs
- PR #512 fix bug for `on` parameter in `DataFrame.merge` to allow for None or single column name
- PR #511 Updated python/cudf/bindings/join.pyx to fix cudf merge printing out dtypes
- PR #513 `.gitignore` tweaks
- PR #521 Add `assert_eq` function for testing
- PR #537 Fix CMAKE_CUDA_STANDARD_REQURIED typo in CMakeLists.txt
- PR #447 Fix silent failure in initializing DataFrame from generator
- PR #545 Temporarily disable csv reader thousands test to prevent segfault (test re-enabled in PR #501)
- PR #559 Fix Assertion error while using `applymap` to change the output dtype
- PR #575 Update `print_env.sh` script to better handle missing commands
- PR #612 Prevent an exception from occuring with true division on integer series.
- PR #630 Fix deprecation warning for `pd.core.common.is_categorical_dtype`
- PR #622 Fix Series.append() behaviour when appending values with different numeric dtype
- PR #603 Fix error while creating an empty column using None.
- PR #673 Fix array of strings not being caught in from_pandas
- PR #644 Fix return type and column support of dataframe.quantile()
- PR #634 Fix create `DataFrame.from_pandas()` with numeric column names
- PR #654 Add resolution check for GDF_TIMESTAMP in Join
- PR #648 Enforce one-to-one copy required when using `numba>=0.42.0`
- PR #645 Fix cmake build type handling not setting debug options when CMAKE_BUILD_TYPE=="Debug"
- PR #669 Fix GIL deadlock when launching multiple python threads that make Cython calls
- PR #665 Reworked the hash map to add a way to report the destination partition for a key
- PR #670 CMAKE: Fix env include path taking precedence over libcudf source headers
- PR #674 Check for gdf supported column types
- PR #677 Fix 'gdf_csv_test_Dates' gtest failure due to missing nrows parameter
- PR #604 Fix the parsing errors while reading a csv file using `sep` instead of `delimiter`.
- PR #686 Fix converting nulls to NaT values when converting Series to Pandas/Numpy
- PR #689 CSV Reader: Fix behavior with skiprows+header to match pandas implementation
- PR #691 Fixes Join on empty input DFs
- PR #706 CSV Reader: Fix broken dtype inference when whitespace is in data
- PR #717 CSV reader: fix behavior when parsing a csv file with no data rows
- PR #724 CSV Reader: fix build issue due to parameter type mismatch in a std::max call
- PR #734 Prevents reading undefined memory in gpu_expand_mask_bits numba kernel
- PR #747 CSV Reader: fix an issue where CUDA allocations fail with some large input files
- PR #750 Fix race condition for handling NVStrings in CMake
- PR #719 Fix merge column ordering
- PR #770 Fix issue where RMM submodule pointed to wrong branch and pin other to correct branches
- PR #778 Fix hard coded ABI off setting
- PR #784 Update RMM submodule commit-ish and pip paths
- PR #794 Update `rmm::exec_policy` usage to fix segmentation faults when used as temprory allocator.
- PR #800 Point git submodules to branches of forks instead of exact commits


# cuDF 0.4.0 (05 Dec 2018)

## New Features

- PR #398 add pandas-compatible `DataFrame.shape()` and `Series.shape()`
- PR #394 New documentation feature "10 Minutes to cuDF"
- PR #361 CSV Reader: Add support for strings with delimiters

## Improvements

 - PR #436 Improvements for type_dispatcher and wrapper structs
 - PR #429 Add CHANGELOG.md (this file)
 - PR #266 use faster CUDA-accelerated DataFrame column/Series concatenation.
 - PR #379 new C++ `type_dispatcher` reduces code complexity in supporting many data types.
 - PR #349 Improve performance for creating columns from memoryview objects
 - PR #445 Update reductions to use type_dispatcher. Adds integer types support to sum_of_squares.
 - PR #448 Improve installation instructions in README.md
 - PR #456 Change default CMake build to Release, and added option for disabling compilation of tests

## Bug Fixes

 - PR #444 Fix csv_test CUDA too many resources requested fail.
 - PR #396 added missing output buffer in validity tests for groupbys.
 - PR #408 Dockerfile updates for source reorganization
 - PR #437 Add cffi to Dockerfile conda env, fixes "cannot import name 'librmm'"
 - PR #417 Fix `map_test` failure with CUDA 10
 - PR #414 Fix CMake installation include file paths
 - PR #418 Properly cast string dtypes to programmatic dtypes when instantiating columns
 - PR #427 Fix and tests for Concatenation illegal memory access with nulls


# cuDF 0.3.0 (23 Nov 2018)

## New Features

 - PR #336 CSV Reader string support

## Improvements

 - PR #354 source code refactored for better organization. CMake build system overhaul. Beginning of transition to Cython bindings.
 - PR #290 Add support for typecasting to/from datetime dtype
 - PR #323 Add handling pyarrow boolean arrays in input/out, add tests
 - PR #325 GDF_VALIDITY_UNSUPPORTED now returned for algorithms that don't support non-empty valid bitmasks
 - PR #381 Faster InputTooLarge Join test completes in ms rather than minutes.
 - PR #373 .gitignore improvements
 - PR #367 Doc cleanup & examples for DataFrame methods
 - PR #333 Add Rapids Memory Manager documentation
 - PR #321 Rapids Memory Manager adds file/line location logging and convenience macros
 - PR #334 Implement DataFrame `__copy__` and `__deepcopy__`
 - PR #271 Add NVTX ranges to pygdf
 - PR #311 Document system requirements for conda install

## Bug Fixes

 - PR #337 Retain index on `scale()` function
 - PR #344 Fix test failure due to PyArrow 0.11 Boolean handling
 - PR #364 Remove noexcept from managed_allocator;  CMakeLists fix for NVstrings
 - PR #357 Fix bug that made all series be considered booleans for indexing
 - PR #351 replace conda env configuration for developers
 - PRs #346 #360 Fix CSV reading of negative numbers
 - PR #342 Fix CMake to use conda-installed nvstrings
 - PR #341 Preserve categorical dtype after groupby aggregations
 - PR #315 ReadTheDocs build update to fix missing libcuda.so
 - PR #320 FIX out-of-bounds access error in reductions.cu
 - PR #319 Fix out-of-bounds memory access in libcudf count_valid_bits
 - PR #303 Fix printing empty dataframe


# cuDF 0.2.0 and cuDF 0.1.0

These were initial releases of cuDF based on previously separate pyGDF and libGDF libraries.<|MERGE_RESOLUTION|>--- conflicted
+++ resolved
@@ -6,10 +6,7 @@
 - PR #3693 add string support, skipna to scan operation
 - PR #3662 Define and implement `shift`.
 - PR #3861 Added Series.sum feature for String
-<<<<<<< HEAD
-=======
 - PR #3681 Add cudf::experimental::boolean_mask_scatter
->>>>>>> b451ce60
 
 ## Improvements
 
@@ -33,12 +30,9 @@
 - PR #4014 ORC/Parquet: add count parameter to stripe/rowgroup-based reader API
 - PR #3880 Add aggregation infrastructure support for reduction
 - PR #4021 Change quantiles signature for clarity.
-<<<<<<< HEAD
 - PR #4057 Handle offsets in cython Column class
-=======
 - PR #4029 Port stream_compaction.pyx to use libcudf++ APIs
 - PR #4031 Docs build scripts and instructions update
->>>>>>> b451ce60
 - PR #4062 Improve how java classifiers are produced
 - PR #4038 JNI and Java support for is_nan and is_not_nan
 - PR #4067 Removed unused `CATEGORY` type ID.
