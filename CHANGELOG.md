--- conflicted
+++ resolved
@@ -18,11 +18,8 @@
 - PR #2105 Add google benchmark for hash-based join
 - PR #2293 Improve `compute_join_output_size` performance
 - PR #2316 Unique, nunique, and value_counts for datetime columns
-<<<<<<< HEAD
+- PR #2049 Implemented merge functionality
 - PR #2213 Support s/ms/us/ns DatetimeColumn time unit resolutions
-=======
-- PR #2049 Implemented merge functionality
->>>>>>> 10513e92
 
 ## Improvements
 
