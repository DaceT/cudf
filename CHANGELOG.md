# cuDF 0.13.0 (Date TBD)

## New Features

## Improvements

- PR #3748 Optimize hash_partition using shared memory
- PR #3698 Add count_(un)set_bits functions taking multiple ranges and updated slice to compute null counts at once.
- PR #3909 Move java backend to libcudf++
- PR #3971 Adding `as_table` to convert Column to Table in python
- PR #3910 Adding sinh, cosh, tanh, asinh, acosh, atanh cube root and rint unary support.
- PR #3972 Add Java bindings for left_semi_join and left_anti_join
- PR #3975 Simplify and generalize data handling in `Buffer`
<<<<<<< HEAD
- PR #3601 Port UDF functionality for rolling windows to libcudf++
=======
- PR #4021 Change quantiles signature for clarity.
>>>>>>> 74f58dff
- PR #3911 Adding null boolean handling for copy_if_else
- PR #4003 Drop old `to_device` utility wrapper function
- PR #4002 Adding to_frame and fix for categorical column issue
- PR #4009 build script update to enable cudf build without installing
- PR #3897 Port cuIO JSON reader to cudf::column types
- PR #4008 Eliminate extra copy in column constructor
- PR #4013 Add cython definition for io readers cudf/io/io_types.hpp
- PR #4014 ORC/Parquet: add count parameter to stripe/rowgroup-based reader API

## Bug Fixes

- PR #3888 Drop `ptr=None` from `DeviceBuffer` call
- PR #3976 Fix string serialization and memory_usage method to be consistent
- PR #3902 Fix conversion of large size GPU array to dataframe
- PR #3953 Fix overflow in column_buffer when computing the device buffer size
- PR #3959 Add missing hash-dispatch function for cudf.Series
- PR #3970 Fix for Series Pickle
- PR #3964 Restore legacy NVStrings and NVCategory dependencies in Java jar
- PR #3982 Fix java unary op enum and add missing ops
- PR #3979 Add `name` to Series serialize and deserialize
- PR #4005 Fix null mask allocation bug in gather_bitmask
- PR #4000 Fix dask_cudf sort_values performance for single partitions
- PR #4007 Fix for copy_bitmask issue with uninitialized device_buffer
- PR #4037 Fix JNI quantile compile issue


# cuDF 0.12.0 (Date TBD)

## New Features

- PR #3759 Updated 10 Minutes with clarification on how `dask_cudf` uses `cudf` API
- PR #3224 Define and implement new join APIs.
- PR #3284 Add gpu-accelerated parquet writer
- PR #3254 Python redesign for libcudf++
- PR #3336 Add `from_dlpack` and `to_dlpack`
- PR #3555 Add column names support to libcudf++ io readers and writers
- PR #3527 Add string functionality for merge API
- PR #3610 Add memory_usage to DataFrame and Series APIs
- PR #3557 Add contiguous_split() function. 
- PR #3619 Support CuPy 7
- PR #3604 Add nvtext ngrams-tokenize function
- PR #3403 Define and implement new stack + tile APIs
- PR #3627 Adding cudf::sort and cudf::sort_by_key
- PR #3597 Implement new sort based groupby
- PR #3776 Add column equivalence comparator (using epsilon for float equality)
- PR #3667 Define and implement round-robin partition API.
- PR #3690 Add bools_to_mask
- PR #3761 Introduce a Frame class and make Index, DataFrame and Series subclasses
- PR #3538 Define and implement left semi join and left anti join
- PR #3683 Added support for multiple delimiters in `nvtext.token_count()`
- PR #3792 Adding is_nan and is_notnan
- PR #3594 Adding clamp support to libcudf++

## Improvements

- PR #3124 Add support for grand-children in cudf column classes
- PR #3292 Port NVStrings regex contains function
- PR #3409 Port NVStrings regex replace function
- PR #3417 Port NVStrings regex findall function
- PR #3351 Add warning when filepath resolves to multiple files in cudf readers
- PR #3370 Port NVStrings strip functions
- PR #3453 Port NVStrings IPv4 convert functions to cudf strings column
- PR #3441 Port NVStrings url encode/decode to cudf strings column
- PR #3364 Port NVStrings split functions
- PR #3463 Port NVStrings partition/rpartition to cudf strings column
- PR #3502 ORC reader: add option to read DECIMALs as INT64
- PR #3461 Add a new overload to allocate_like() that takes explicit type and size params.
- PR #3590 Specialize hash functions for floating point
- PR #3569 Use `np.asarray` in `StringColumn.deserialize`
- PR #3553 Support Python NoneType in numeric binops
- PR #3511 Support DataFrame / Series mixed arithmetic
- PR #3567 Include `strides` in `__cuda_array_interface__`
- PR #3608 Update OPS codeowner group name
- PR #3431 Port NVStrings translate to cudf strings column
- PR #3507 Define and implement new binary operation APIs
- PR #3620 Add stream parameter to unary ops detail API
- PR #3593 Adding begin/end for mutable_column_device_view
- PR #3587 Merge CHECK_STREAM & CUDA_CHECK_LAST to CHECK_CUDA
- PR #3733 Rework `hash_partition` API
- PR #3655 Use move with make_pair to avoid copy construction
- PR #3402 Define and implement new quantiles APIs
- PR #3612 Add ability to customize the JIT kernel cache path
- PR #3647 Remove PatchedNumbaDeviceArray with CuPy 6.6.0
- PR #3641 Remove duplicate definitions of CUDA_DEVICE_CALLABLE
- PR #3640 Enable memory_usage in dask_cudf (also adds pd.Index from_pandas)
- PR #3654 Update Jitify submodule ref to include gcc-8 fix
- PR #3639 Define and implement `nans_to_nulls`
- PR #3561 Rework contains implementation in search
- PR #3616 Add aggregation infrastructure for argmax/argmin.
- PR #3673 Parquet reader: improve rounding of timestamp conversion to seconds
- PR #3699 Stringify libcudacxx headers for binary op JIT
- PR #3697 Improve column insert performance for wide frames
- PR #3616 Add aggregation infrastructure for argmax/argmin.
- PR #3653 Make `gather_bitmask_kernel` more reusable.
- PR #3710 Remove multiple CMake configuration steps from root build script
- PR #3657 Define and implement compiled binops for string column comparisons
- PR #3520 Change read_parquet defaults and add warnings
- PR #3780 Java APIs for selecting a GPU
- PR #3796 Improve on round-robin with the case when number partitions greater than number of rows.
- PR #3805 Avoid CuPy 7.1.0 for now
- PR #3758 detail::scatter variant with map iterator support
- PR #3882 Fail loudly when creating a StringColumn from nvstrings with > MAX_VAL(int32) bytes
- PR #3823 Add header file for detail search functions
- PR #2438 Build GBench Benchmarks in CI
- PR #3713 Adding aggregation support to rolling_window
- PR #3875 Add abstract sink for IO writers, used by ORC and Parquet writers for now
- PR #3916 Refactor gather bindings

## Bug Fixes

- PR #3618 Update 10 minutes to cudf and cupy to hide warning that were being shown in the docs
- PR #3550 Update Java package to 0.12
- PR #3549 Fix index name issue with iloc with RangeIndex
- PR #3562 Fix 4GB limit for gzipped-compressed csv files
- PR #2981 enable build.sh to build all targets without installation
- PR #3563 Use `__cuda_array_interface__` for serialization
- PR #3564 Fix cuda memory access error in gather_bitmask_kernel
- PR #3548 Replaced CUDA_RT_CALL with CUDA_TRY
- PR #3486 Pandas > 0.25 compatability
- PR #3622 Fix new warnings and errors when building with gcc-8
- PR #3588 Remove avro reader column order reversal
- PR #3629 Fix hash map test failure
- PR #3637 Fix sorted set_index operations in dask_cudf
- PR #3663 Fix libcudf++ ORC reader microseconds and milliseconds conversion
- PR #3668 Fixing CHECK_CUDA debug build issue
- PR #3684 Fix ends_with logic for matching string case
- PR #3691 Fix create_offsets to handle offset correctly
- PR #3687 Fixed bug while passing input GPU memory pointer in `nvtext.scatter_count()`
- PR #3701 Fix hash_partition hashing all columns instead of columns_to_hash
- PR #3694 Allow for null columns parameter in `csv_writer`
- PR #3706 Removed extra type-dispatcher call from merge
- PR #3704 Changed the default delimiter to `whitespace` for nvtext methods.
- PR #3741 Construct DataFrame from dict-of-Series with alignment
- PR #3724 Update rmm version to match release
- PR #3743 Fix for `None` data in `__array_interface__`
- PR #3731 Fix performance of zero sized dataframe slice
- PR #3709 Fix inner_join incorrect result issue
- PR #3734 Update numba to 0.46 in conda files
- PR #3738 Update libxx cython types.hpp path
- PR #3672 Fix to_host issue with column_view having offset
- PR #3730 CSV reader: Set invalid float values to NaN/null
- PR #3670 Floor when casting between timestamps of different precisions
- PR #3728 Fix apply_boolean_mask issue with non-null string column
- PR #3769 Don't look for a `name` attribute in column
- PR #3783 Bind cuDF operators to Dask Dataframe
- PR #3775 Fix segfault when reading compressed CSV files larger than 4GB
- PR #3799 Align indices of Series inputs when adding as columns to DataFrame
- PR #3803 Keep name when unpickling Index objects
- PR #3804 Fix cuda crash in AVRO reader
- PR #3766 Remove references to cudf::type_id::CATEGORY from IO code
- PR #3817 Don't always deepcopy an index
- PR #3821 Fix OOB read in gpuinflate prefetcher
- PR #3829 Parquet writer: fix empty dataframe causing cuda launch errors
- PR #3835 Fix memory leak in Cython when dealing with nulls in string columns
- PR #3866 Remove unnecessary if check in NVStrings.create_offsets
- PR #3858 Fixes the broken debug build after #3728
- PR #3850 Fix merge typecast scope issue and resulting memory leak
- PR #3855 Fix MultiColumn recreation with reset_index
- PR #3869 Fixed size calculation in NVStrings::byte_count()
- PR #3868 Fix apply_grouped moving average example
- PR #3900 Properly link `NVStrings` and `NVCategory` into tests
- PR #3868 Fix apply_grouped moving average example
- PR #3871 Fix `split_out` error
- PR #3886 Fix string column materialization from column view
- PR #3893 Parquet reader: fix segfault reading empty parquet file
- PR #3931 Dask-cudf groupby `.agg` multicolumn handling fix
- PR #4017 Fix memory leaks in `GDF_STRING` cython handling and `nans_to_nulls` cython


# cuDF 0.11.0 (11 Dec 2019)

## New Features

- PR #2905 Added `Series.median()` and null support for `Series.quantile()`
- PR #2930 JSON Reader: Support ARROW_RANDOM_FILE input
- PR #2956 Add `cudf::stack` and `cudf::tile`
- PR #2980 Added nvtext is_vowel/is_consonant functions
- PR #2987 Add `inplace` arg to `DataFrame.reset_index` and `Series`
- PR #3011 Added libcudf++ transition guide
- PR #3129 Add strings column factory from `std::vector`s
- PR #3054 Add parquet reader support for decimal data types
- PR #3022 adds DataFrame.astype for cuDF dataframes
- PR #2962 Add isnull(), notnull() and related functions
- PR #3025 Move search files to legacy
- PR #3068 Add `scalar` class
- PR #3094 Adding `any` and `all` support from libcudf
- PR #3130 Define and implement new `column_wrapper`
- PR #3143 Define and implement new copying APIs `slice` and `split`
- PR #3161 Move merge files to legacy
- PR #3079 Added support to write ORC files given a local path
- PR #3192 Add dtype param to cast `DataFrame` on init
- PR #3213 Port cuIO to libcudf++
- PR #3222 Add nvtext character tokenizer
- PR #3223 Java expose underlying buffers
- PR #3300 Add `DataFrame.insert`
- PR #3263 Define and implement new `valid_if`
- PR #3278 Add `to_host` utility to copy `column_view` to host
- PR #3087 Add new cudf::experimental bool8 wrapper
- PR #3219 Construct column from column_view
- PR #3250 Define and implement new merge APIs
- PR #3144 Define and implement new hashing APIs `hash` and `hash_partition`
- PR #3229 Define and implement new search APIs
- PR #3308 java add API for memory usage callbacks
- PR #2691 Row-wise reduction and scan operations via CuPy
- PR #3291 Add normalize_nans_and_zeros
- PR #3187 Define and implement new replace APIs
- PR #3356 Add vertical concatenation for table/columns
- PR #3344 java split API
- PR #2791 Add `groupby.std()`
- PR #3368 Enable dropna argument in dask_cudf groupby
- PR #3298 add null replacement iterator for column_device_view
- PR #3297 Define and implement new groupby API.
- PR #3396 Update device_atomics with new bool8 and timestamp specializations
- PR #3411 Java host memory management API
- PR #3393 Implement df.cov and enable covariance/correlation in dask_cudf
- PR #3401 Add dask_cudf ORC writer (to_orc)
- PR #3331 Add copy_if_else
- PR #3427 Define and Implement new multi-search API
- PR #3442 Add Bool-index + Multi column + DataFrame support for set-item
- PR #3172 Define and implement new fill/repeat/copy_range APIs
- PR #3490 Add pair iterators for columns
- PR #3497 Add DataFrame.drop(..., inplace=False) argument
- PR #3469 Add string functionality for replace API
- PR #3273 Define and implement new reduction APIs

## Improvements

- PR #2904 Move gpu decompressors to cudf::io namespace
- PR #2977 Moved old C++ test utilities to legacy directory.
- PR #2965 Fix slow orc reader perf with large uncompressed blocks
- PR #2995 Move JIT type utilities to legacy directory
- PR #2927 Add ``Table`` and ``TableView`` extension classes that wrap legacy cudf::table
- PR #3005 Renames `cudf::exp` namespace to `cudf::experimental`
- PR #3008 Make safe versions of `is_null` and `is_valid` in `column_device_view`
- PR #3026 Move fill and repeat files to legacy
- PR #3027 Move copying.hpp and related source to legacy folder
- PR #3014 Snappy decompression optimizations
- PR #3032 Use `asarray` to coerce indices to a NumPy array
- PR #2996 IO Readers: Replace `cuio::device_buffer` with `rmm::device_buffer`
- PR #3051 Specialized hash function for strings column
- PR #3065 Select and Concat for cudf::experimental::table
- PR #3080 Move `valid_if.cuh` to `legacy/`
- PR #3052 Moved replace.hpp functionality to legacy
- PR #3091 Move join files to legacy
- PR #3092 Implicitly init RMM if Java allocates before init
- PR #3029 Update gdf_ numeric types with stdint and move to cudf namespace
- PR #3052 Moved replace.hpp functionality to legacy
- PR #2955 Add cmake option to only build for present GPU architecture
- PR #3070 Move functions.h and related source to legacy
- PR #2951 Allow set_index to handle a list of column names
- PR #3093 Move groupby files to legacy
- PR #2988 Removing GIS functionality (now part of cuSpatial library)
- PR #3067 Java method to return size of device memory buffer
- PR #3083 Improved some binary operation tests to include null testing.
- PR #3084 Update to arrow-cpp and pyarrow 0.15.0
- PR #3071 Move cuIO to legacy
- PR #3126 Round 2 of snappy decompression optimizations
- PR #3046 Define and implement new copying APIs `empty_like` and `allocate_like`
- PR #3128 Support MultiIndex in DataFrame.join
- PR #2971 Added initial gather and scatter methods for strings_column_view
- PR #3133 Port NVStrings to cudf column: count_characters and count_bytes
- PR #2991 Added strings column functions concatenate and join_strings
- PR #3028 Define and implement new `gather` APIs.
- PR #3135 Add nvtx utilities to cudf::nvtx namespace
- PR #3021 Java host side concat of serialized buffers
- PR #3138 Move unary files to legacy
- PR #3170 Port NVStrings substring functions to cudf strings column
- PR #3159 Port NVStrings is-chars-types function to cudf strings column
- PR #3154 Make `table_view_base.column()` const and add `mutable_table_view.column()`
- PR #3175 Set cmake cuda version variables
- PR #3171 Move deprecated error macros to legacy
- PR #3191 Port NVStrings integer convert ops to cudf column
- PR #3189 Port NVStrings find ops to cudf column
- PR #3352 Port NVStrings convert float functions to cudf strings column
- PR #3193 Add cuPy as a formal dependency
- PR #3195 Support for zero columned `table_view`
- PR #3165 Java device memory size for string category
- PR #3205 Move transform files to legacy
- PR #3202 Rename and move error.hpp to public headers
- PR #2878 Use upstream merge code in dask_cudf
- PR #3217 Port NVStrings upper and lower case conversion functions
- PR #3350 Port NVStrings booleans convert functions
- PR #3231 Add `column::release()` to give up ownership of contents.
- PR #3157 Use enum class rather than enum for mask_allocation_policy
- PR #3232 Port NVStrings datetime conversion to cudf strings column
- PR #3136 Define and implement new transpose API
- PR #3237 Define and implement new transform APIs
- PR #3245 Move binaryop files to legacy
- PR #3241 Move stream_compaction files to legacy
- PR #3166 Move reductions to legacy
- PR #3261 Small cleanup: remove `== true`
- PR #3271 Update rmm API based on `rmm.reinitialize(...)` change
- PR #3266 Remove optional checks for CuPy
- PR #3268 Adding null ordering per column feature when sorting
- PR #3239 Adding floating point specialization to comparators for NaNs
- PR #3270 Move predicates files to legacy
- PR #3281 Add to_host specialization for strings in column test utilities
- PR #3282 Add `num_bitmask_words`
- PR #3252 Add new factory methods to include passing an existing null mask
- PR #3288 Make `bit.cuh` utilities usable from host code.
- PR #3287 Move rolling windows files to legacy
- PR #3182 Define and implement new unary APIs `is_null` and `is_not_null`
- PR #3314 Drop `cython` from run requirements
- PR #3301 Add tests for empty column wrapper.
- PR #3294 Update to arrow-cpp and pyarrow 0.15.1
- PR #3310 Add `row_hasher` and `element_hasher` utilities
- PR #3272 Support non-default streams when creating/destroying hash maps
- PR #3286 Clean up the starter code on README
- PR #3332 Port NVStrings replace to cudf strings column
- PR #3354 Define and implement new `scatter` APIs
- PR #3322 Port NVStrings pad operations to cudf strings column
- PR #3345 Add cache member for number of characters in string_view class
- PR #3299 Define and implement new `is_sorted` APIs
- PR #3328 Partition by stripes in dask_cudf ORC reader
- PR #3243 Use upstream join code in dask_cudf
- PR #3371 Add `select` method to `table_view`
- PR #3309 Add java and JNI bindings for search bounds
- PR #3305 Define and implement new rolling window APIs
- PR #3380 Concatenate columns of strings
- PR #3382 Add fill function for strings column
- PR #3391 Move device_atomics_tests.cu files to legacy
- PR #3303 Define and implement new stream compaction APIs `copy_if`, `drop_nulls`,
           `apply_boolean_mask`, `drop_duplicate` and `unique_count`.
- PR #3387 Strings column gather function
- PR #3440 Strings column scatter function
- PR #3389 Move quantiles.hpp + group_quantiles.hpp files to legacy
- PR #3397 Port unary cast to libcudf++
- PR #3398 Move reshape.hpp files to legacy
- PR #3395 Port NVStrings regex extract to cudf strings column
- PR #3423 Port NVStrings htoi to cudf strings column
- PR #3425 Strings column copy_if_else implementation
- PR #3422 Move utilities to legacy
- PR #3201 Define and implement new datetime_ops APIs
- PR #3421 Port NVStrings find_multiple to cudf strings column
- PR #3448 Port scatter_to_tables to libcudf++
- PR #3458 Update strings sections in the transition guide
- PR #3462 Add `make_empty_column` and update `empty_like`.
- PR #3465 Port `aggregation` traits and utilities.
- PR #3214 Define and implement new unary operations APIs
- PR #3475 Add `bitmask_to_host` column utility
- PR #3487 Add is_boolean trait and random timestamp generator for testing
- PR #3492 Small cleanup (remove std::abs) and comment
- PR #3407 Allow multiple row-groups per task in dask_cudf read_parquet
- PR #3512 Remove unused CUDA conda labels
- PR #3500 cudf::fill()/cudf::repeat() support for strings columns.
- PR #3438 Update scalar and scalar_device_view to better support strings
- PR #3414 Add copy_range function for strings column
- PR #3471 Add scalar/column, column/scalar and scalar/scalar overloads to copy_if_else.
- PR #3451 Add support for implicit typecasting of join columns

## Bug Fixes

- PR #2895 Fixed dask_cudf group_split behavior to handle upstream rearrange_by_divisions
- PR #3048 Support for zero columned tables
- PR #3030 Fix snappy decoding regression in PR #3014
- PR #3041 Fixed exp to experimental namespace name change issue
- PR #3056 Add additional cmake hint for finding local build of RMM files
- PR #3060 Move copying.hpp includes to legacy
- PR #3139 Fixed java RMM auto initalization
- PR #3141 Java fix for relocated IO headers
- PR #3149 Rename column_wrapper.cuh to column_wrapper.hpp
- PR #3168 Fix mutable_column_device_view head const_cast
- PR #3199 Update JNI includes for legacy moves
- PR #3204 ORC writer: Fix ByteRLE encoding of NULLs
- PR #2994 Fix split_out-support but with hash_object_dispatch
- PR #3212 Fix string to date casting when format is not specified
- PR #3218 Fixes `row_lexicographic_comparator` issue with handling two tables
- PR #3228 Default initialize RMM when Java native dependencies are loaded
- PR #3012 replacing instances of `to_gpu_array` with `mem`
- PR #3236 Fix Numba 0.46+/CuPy 6.3 interface compatibility
- PR #3276 Update JNI includes for legacy moves
- PR #3256 Fix orc writer crash with multiple string columns
- PR #3211 Fix breaking change caused by rapidsai/rmm#167
- PR #3265 Fix dangling pointer in `is_sorted`
- PR #3267 ORC writer: fix incorrect ByteRLE encoding of long literal runs
- PR #3277 Fix invalid reference to deleted temporary in `is_sorted`.
- PR #3274 ORC writer: fix integer RLEv2 mode2 unsigned base value encoding
- PR #3279 Fix shutdown hang issues with pinned memory pool init executor
- PR #3280 Invalid children check in mutable_column_device_view
- PR #3289 fix java memory usage API for empty columns
- PR #3293 Fix loading of csv files zipped on MacOS (disabled zip min version check)
- PR #3295 Fix storing storing invalid RMM exec policies.
- PR #3307 Add pd.RangeIndex to from_pandas to fix dask_cudf meta_nonempty bug
- PR #3313 Fix public headers including non-public headers
- PR #3318 Revert arrow to 0.15.0 temporarily to unblock downstream projects CI
- PR #3317 Fix index-argument bug in dask_cudf parquet reader
- PR #3323 Fix `insert` non-assert test case
- PR #3341 Fix `Series` constructor converting NoneType to "None"
- PR #3326 Fix and test for detail::gather map iterator type inference
- PR #3334 Remove zero-size exception check from make_strings_column factories
- PR #3333 Fix compilation issues with `constexpr` functions not marked `__device__`
- PR #3340 Make all benchmarks use cudf base fixture to initialize RMM pool
- PR #3337 Fix Java to pad validity buffers to 64-byte boundary
- PR #3362 Fix `find_and_replace` upcasting series for python scalars and lists
- PR #3357 Disabling `column_view` iterators for non fixed-width types
- PR #3383 Fix : properly compute null counts for rolling_window.
- PR #3386 Removing external includes from `column_view.hpp`
- PR #3369 Add write_partition to dask_cudf to fix to_parquet bug
- PR #3388 Support getitem with bools when DataFrame has a MultiIndex
- PR #3408 Fix String and Column (De-)Serialization
- PR #3372 Fix dask-distributed scatter_by_map bug
- PR #3419 Fix a bug in parse_into_parts (incomplete input causing walking past the end of string).
- PR #3413 Fix dask_cudf read_csv file-list bug
- PR #3416 Fix memory leak in ColumnVector when pulling strings off the GPU
- PR #3424 Fix benchmark build by adding libcudacxx to benchmark's CMakeLists.txt
- PR #3435 Fix diff and shift for empty series
- PR #3439 Fix index-name bug in StringColumn concat
- PR #3445 Fix ORC Writer default stripe size
- PR #3459 Fix printing of invalid entries
- PR #3466 Fix gather null mask allocation for invalid index
- PR #3468 Fix memory leak issue in `drop_duplicates`
- PR #3474 Fix small doc error in capitalize Docs
- PR #3491 Fix more doc errors in NVStrings
- PR #3478 Fix as_index deep copy via Index.rename inplace arg
- PR #3476 Fix ORC reader timezone conversion
- PR #3188 Repr slices up large DataFrames
- PR #3519 Fix strings column concatenate handling zero-sized columns
- PR #3530 Fix copy_if_else test case fail issue
- PR #3523 Fix lgenfe issue with debug build
- PR #3532 Fix potential use-after-free in cudf parquet reader
- PR #3540 Fix unary_op null_mask bug and add missing test cases
- PR #3559 Use HighLevelGraph api in DataFrame constructor (Fix upstream compatibility)
- PR #3572 Fix CI Issue with hypothesis tests that are flaky


# cuDF 0.10.0 (16 Oct 2019)

## New Features

- PR #2423 Added `groupby.quantile()`
- PR #2522 Add Java bindings for NVStrings backed upper and lower case mutators
- PR #2605 Added Sort based groupby in libcudf
- PR #2607 Add Java bindings for parsing JSON
- PR #2629 Add dropna= parameter to groupby
- PR #2585 ORC & Parquet Readers: Remove millisecond timestamp restriction
- PR #2507 Add GPU-accelerated ORC Writer
- PR #2559 Add Series.tolist()
- PR #2653 Add Java bindings for rolling window operations
- PR #2480 Merge `custreamz` codebase into `cudf` repo
- PR #2674 Add __contains__ for Index/Series/Column
- PR #2635 Add support to read from remote and cloud sources like s3, gcs, hdfs
- PR #2722 Add Java bindings for NVTX ranges
- PR #2702 Add make_bool to dataset generation functions
- PR #2394 Move `rapidsai/custrings` into `cudf`
- PR #2734 Final sync of custrings source into cudf
- PR #2724 Add libcudf support for __contains__
- PR #2777 Add python bindings for porter stemmer measure functionality
- PR #2781 Add issorted to is_monotonic
- PR #2685 Add cudf::scatter_to_tables and cython binding
- PR #2743 Add Java bindings for NVStrings timestamp2long as part of String ColumnVector casting
- PR #2785 Add nvstrings Python docs
- PR #2786 Add benchmarks option to root build.sh
- PR #2802 Add `cudf::repeat()` and `cudf.Series.repeat()`
- PR #2773 Add Fisher's unbiased kurtosis and skew for Series/DataFrame
- PR #2748 Parquet Reader: Add option to specify loading of PANDAS index
- PR #2807 Add scatter_by_map to DataFrame python API
- PR #2836 Add nvstrings.code_points method
- PR #2844 Add Series/DataFrame notnull
- PR #2858 Add GTest type list utilities
- PR #2870 Add support for grouping by Series of arbitrary length
- PR #2719 Series covariance and Pearson correlation
- PR #2207 Beginning of libcudf overhaul: introduce new column and table types
- PR #2869 Add `cudf.CategoricalDtype`
- PR #2838 CSV Reader: Support ARROW_RANDOM_FILE input
- PR #2655 CuPy-based Series and Dataframe .values property
- PR #2803 Added `edit_distance_matrix()` function to calculate pairwise edit distance for each string on a given nvstrings object.
- PR #2811 Start of cudf strings column work based on 2207
- PR #2872 Add Java pinned memory pool allocator
- PR #2969 Add findAndReplaceAll to ColumnVector
- PR #2814 Add Datetimeindex.weekday
- PR #2999 Add timestamp conversion support for string categories
- PR #2918 Add cudf::column timestamp wrapper types

## Improvements

- PR #2578 Update legacy_groupby to use libcudf group_by_without_aggregation
- PR #2581 Removed `managed` allocator from hash map classes.
- PR #2571 Remove unnecessary managed memory from gdf_column_concat
- PR #2648 Cython/Python reorg
- PR #2588 Update Series.append documentation
- PR #2632 Replace dask-cudf set_index code with upstream
- PR #2682 Add cudf.set_allocator() function for easier allocator init
- PR #2642 Improve null printing and testing
- PR #2747 Add missing Cython headers / cudftestutil lib to conda package for cuspatial build
- PR #2706 Compute CSV format in device code to speedup performance
- PR #2673 Add support for np.longlong type
- PR #2703 move dask serialization dispatch into cudf
- PR #2728 Add YYMMDD to version tag for nightly conda packages
- PR #2729 Handle file-handle input in to_csv
- PR #2741 CSV Reader: Move kernel functions into its own file
- PR #2766 Improve nvstrings python cmake flexibility
- PR #2756 Add out_time_unit option to csv reader, support timestamp resolutions
- PR #2771 Stopgap alias for to_gpu_matrix()
- PR #2783 Support mapping input columns to function arguments in apply kernels
- PR #2645 libcudf unique_count for Series.nunique
- PR #2817 Dask-cudf: `read_parquet` support for remote filesystems
- PR #2823 improve java data movement debugging
- PR #2806 CSV Reader: Clean-up row offset operations
- PR #2640 Add dask wait/persist exmaple to 10 minute guide
- PR #2828 Optimizations of kernel launch configuration for `DataFrame.apply_rows` and `DataFrame.apply_chunks`
- PR #2831 Add `column` argument to `DataFrame.drop`
- PR #2775 Various optimizations to improve __getitem__ and __setitem__ performance
- PR #2810 cudf::allocate_like can optionally always allocate a mask.
- PR #2833 Parquet reader: align page data allocation sizes to 4-bytes to satisfy cuda-memcheck
- PR #2832 Using the new Python bindings for UCX
- PR #2856 Update group_split_cudf to use scatter_by_map
- PR #2890 Optionally keep serialized table data on the host.
- PR #2778 Doc: Updated and fixed some docstrings that were formatted incorrectly.
- PR #2830 Use YYMMDD tag in custreamz nightly build
- PR #2875 Java: Remove synchronized from register methods in MemoryCleaner
- PR #2887 Minor snappy decompression optimization
- PR #2899 Use new RMM API based on Cython
- PR #2788 Guide to Python UDFs
- PR #2919 Change java API to use operators in groupby namespace
- PR #2909 CSV Reader: Avoid row offsets host vector default init
- PR #2834 DataFrame supports setting columns via attribute syntax `df.x = col`
- PR #3147 DataFrame can be initialized from rows via list of tuples
- PR #3539 Restrict CuPy to 6

## Bug Fixes

- PR #2584 ORC Reader: fix parsing of `DECIMAL` index positions
- PR #2619 Fix groupby serialization/deserialization
- PR #2614 Update Java version to match
- PR #2601 Fixes nlargest(1) issue in Series and Dataframe
- PR #2610 Fix a bug in index serialization (properly pass DeviceNDArray)
- PR #2621 Fixes the floordiv issue of not promoting float type when rhs is 0
- PR #2611 Types Test: fix static casting from negative int to string
- PR #2618 IO Readers: Fix datasource memory map failure for multiple reads
- PR #2628 groupby_without_aggregation non-nullable input table produces non-nullable output
- PR #2615 fix string category partitioning in java API
- PR #2641 fix string category and timeunit concat in the java API
- PR #2649 Fix groupby issue resulting from column_empty bug
- PR #2658 Fix astype() for null categorical columns
- PR #2660 fix column string category and timeunit concat in the java API
- PR #2664 ORC reader: fix `skip_rows` larger than first stripe
- PR #2654 Allow Java gdfOrderBy to work with string categories
- PR #2669 AVRO reader: fix non-deterministic output
- PR #2668 Update Java bindings to specify timestamp units for ORC and Parquet readers
- PR #2679 AVRO reader: fix cuda errors when decoding compressed streams
- PR #2692 Add concatenation for data-frame with different headers (empty and non-empty)
- PR #2651 Remove nvidia driver installation from ci/cpu/build.sh
- PR #2697 Ensure csv reader sets datetime column time units
- PR #2698 Return RangeIndex from contiguous slice of RangeIndex
- PR #2672 Fix null and integer handling in round
- PR #2704 Parquet Reader: Fix crash when loading string column with nulls
- PR #2725 Fix Jitify issue with running on Turing using CUDA version < 10
- PR #2731 Fix building of benchmarks
- PR #2738 Fix java to find new NVStrings locations
- PR #2736 Pin Jitify branch to v0.10 version
- PR #2742 IO Readers: Fix possible silent failures when creating `NvStrings` instance
- PR #2753 Fix java quantile API calls
- PR #2762 Fix validity processing for time in java
- PR #2796 Fix handling string slicing and other nvstrings delegated methods with dask
- PR #2769 Fix link to API docs in README.md
- PR #2772 Handle multiindex pandas Series #2772
- PR #2749 Fix apply_rows/apply_chunks pessimistic null mask to use in_cols null masks only
- PR #2752 CSV Reader: Fix exception when there's no rows to process
- PR #2716 Added Exception for `StringMethods` in string methods
- PR #2787 Fix Broadcasting `None` to `cudf-series`
- PR #2794 Fix async race in NVCategory::get_value and get_value_bounds
- PR #2795 Fix java build/cast error
- PR #2496 Fix improper merge of two dataframes when names differ
- PR #2824 Fix issue with incorrect result when Numeric Series replace is called several times
- PR #2751 Replace value with null
- PR #2765 Fix Java inequality comparisons for string category
- PR #2818 Fix java join API to use new C++ join API
- PR #2841 Fix nvstrings.slice and slice_from for range (0,0)
- PR #2837 Fix join benchmark
- PR #2809 Add hash_df and group_split dispatch functions for dask
- PR #2843 Parquet reader: fix skip_rows when not aligned with page or row_group boundaries
- PR #2851 Deleted existing dask-cudf/record.txt
- PR #2854 Fix column creation from ephemeral objects exposing __cuda_array_interface__
- PR #2860 Fix boolean indexing when the result is a single row
- PR #2859 Fix tail method issue for string columns
- PR #2852 Fixed `cumsum()` and `cumprod()` on boolean series.
- PR #2865 DaskIO: Fix `read_csv` and `read_orc` when input is list of files
- PR #2750 Fixed casting values to cudf::bool8 so non-zero values always cast to true
- PR #2873 Fixed dask_cudf read_partition bug by generating ParquetDatasetPiece
- PR #2850 Fixes dask_cudf.read_parquet on partitioned datasets
- PR #2896 Properly handle `axis` string keywords in `concat`
- PR #2926 Update rounding algorithm to avoid using fmod
- PR #2968 Fix Java dependency loading when using NVTX
- PR #2963 Fix ORC writer uncompressed block indexing
- PR #2928 CSV Reader: Fix using `byte_range` for large datasets
- PR #2983 Fix sm_70+ race condition in gpu_unsnap
- PR #2964 ORC Writer: Segfault when writing mixed numeric and string columns
- PR #3007 Java: Remove unit test that frees RMM invalid pointer
- PR #3009 Fix orc reader RLEv2 patch position regression from PR #2507
- PR #3002 Fix CUDA invalid configuration errors reported after loading an ORC file without data
- PR #3035 Update update-version.sh for new docs locations
- PR #3038 Fix uninitialized stream parameter in device_table deleter
- PR #3064 Fixes groupby performance issue
- PR #3061 Add rmmInitialize to nvstrings gtests
- PR #3058 Fix UDF doc markdown formatting
- PR #3059 Add nvstrings python build instructions to contributing.md


# cuDF 0.9.0 (21 Aug 2019)

## New Features

- PR #1993 Add CUDA-accelerated series aggregations: mean, var, std
- PR #2111 IO Readers: Support memory buffer, file-like object, and URL inputs
- PR #2012 Add `reindex()` to DataFrame and Series
- PR #2097 Add GPU-accelerated AVRO reader
- PR #2098 Support binary ops on DFs and Series with mismatched indices
- PR #2160 Merge `dask-cudf` codebase into `cudf` repo
- PR #2149 CSV Reader: Add `hex` dtype for explicit hexadecimal parsing
- PR #2156 Add `upper_bound()` and `lower_bound()` for libcudf tables and `searchsorted()` for cuDF Series
- PR #2158 CSV Reader: Support single, non-list/dict argument for `dtype`
- PR #2177 CSV Reader: Add `parse_dates` parameter for explicit date inference
- PR #1744 cudf::apply_boolean_mask and cudf::drop_nulls support for cudf::table inputs (multi-column)
- PR #2196 Add `DataFrame.dropna()`
- PR #2197 CSV Writer: add `chunksize` parameter for `to_csv`
- PR #2215 `type_dispatcher` benchmark
- PR #2179 Add Java quantiles
- PR #2157 Add __array_function__ to DataFrame and Series
- PR #2212 Java support for ORC reader
- PR #2224 Add DataFrame isna, isnull, notna functions
- PR #2236 Add Series.drop_duplicates
- PR #2105 Add hash-based join benchmark
- PR #2316 Add unique, nunique, and value_counts for datetime columns
- PR #2337 Add Java support for slicing a ColumnVector
- PR #2049 Add cudf::merge (sorted merge)
- PR #2368 Full cudf+dask Parquet Support
- PR #2380 New cudf::is_sorted checks whether cudf::table is sorted
- PR #2356 Java column vector standard deviation support
- PR #2221 MultiIndex full indexing - Support iloc and wildcards for loc
- PR #2429 Java support for getting length of strings in a ColumnVector
- PR #2415 Add `value_counts` for series of any type
- PR #2446 Add __array_function__ for index
- PR #2437 ORC reader: Add 'use_np_dtypes' option
- PR #2382 Add CategoricalAccessor add, remove, rename, and ordering methods
- PR #2464 Native implement `__cuda_array_interface__` for Series/Index/Column objects
- PR #2425 Rolling window now accepts array-based user-defined functions
- PR #2442 Add __setitem__
- PR #2449 Java support for getting byte count of strings in a ColumnVector
- PR #2492 Add groupby.size() method
- PR #2358 Add cudf::nans_to_nulls: convert floating point column into bitmask
- PR #2489 Add drop argument to set_index
- PR #2491 Add Java bindings for ORC reader 'use_np_dtypes' option
- PR #2213 Support s/ms/us/ns DatetimeColumn time unit resolutions
- PR #2536 Add _constructor properties to Series and DataFrame

## Improvements

- PR #2103 Move old `column` and `bitmask` files into `legacy/` directory
- PR #2109 added name to Python column classes
- PR #1947 Cleanup serialization code
- PR #2125 More aggregate in java API
- PR #2127 Add in java Scalar tests
- PR #2088 Refactor of Python groupby code
- PR #2130 Java serialization and deserialization of tables.
- PR #2131 Chunk rows logic added to csv_writer
- PR #2129 Add functions in the Java API to support nullable column filtering
- PR #2165 made changes to get_dummies api for it to be available in MethodCache
- PR #2171 Add CodeCov integration, fix doc version, make --skip-tests work when invoking with source
- PR #2184 handle remote orc files for dask-cudf
- PR #2186 Add `getitem` and `getattr` style access to Rolling objects
- PR #2168 Use cudf.Column for CategoricalColumn's categories instead of a tuple
- PR #2193 DOC: cudf::type_dispatcher documentation for specializing dispatched functors
- PR #2199 Better java support for appending strings
- PR #2176 Added column dtype support for datetime, int8, int16 to csv_writer
- PR #2209 Matching `get_dummies` & `select_dtypes` behavior to pandas
- PR #2217 Updated Java bindings to use the new groupby API
- PR #2214 DOC: Update doc instructions to build/install `cudf` and `dask-cudf`
- PR #2220 Update Java bindings for reduction rename
- PR #2232 Move CodeCov upload from build script to Jenkins
- PR #2225 refactor to use libcudf for gathering columns in dataframes
- PR #2293 Improve join performance (faster compute_join_output_size)
- PR #2300 Create separate dask codeowners for dask-cudf codebase
- PR #2304 gdf_group_by_without_aggregations returns gdf_column
- PR #2309 Java readers: remove redundant copy of result pointers
- PR #2307 Add `black` and `isort` to style checker script
- PR #2345 Restore removal of old groupby implementation
- PR #2342 Improve `astype()` to operate all ways
- PR #2329 using libcudf cudf::copy for column deep copy
- PR #2344 DOC: docs on code formatting for contributors
- PR #2376 Add inoperative axis= and win_type= arguments to Rolling()
- PR #2378 remove dask for (de-)serialization of cudf objects
- PR #2353 Bump Arrow and Dask versions
- PR #2377 Replace `standard_python_slice` with just `slice.indices()`
- PR #2373 cudf.DataFrame enchancements & Series.values support
- PR #2392 Remove dlpack submodule; make cuDF's Cython API externally accessible
- PR #2430 Updated Java bindings to use the new unary API
- PR #2406 Moved all existing `table` related files to a `legacy/` directory
- PR #2350 Performance related changes to get_dummies
- PR #2420 Remove `cudautils.astype` and replace with `typecast.apply_cast`
- PR #2456 Small improvement to typecast utility
- PR #2458 Fix handling of thirdparty packages in `isort` config
- PR #2459 IO Readers: Consolidate all readers to use `datasource` class
- PR #2475 Exposed type_dispatcher.hpp, nvcategory_util.hpp and wrapper_types.hpp in the include folder
- PR #2484 Enabled building libcudf as a static library
- PR #2453 Streamline CUDA_REL environment variable
- PR #2483 Bundle Boost filesystem dependency in the Java jar
- PR #2486 Java API hash functions
- PR #2481 Adds the ignore_null_keys option to the java api
- PR #2490 Java api: support multiple aggregates for the same column
- PR #2510 Java api: uses table based apply_boolean_mask
- PR #2432 Use pandas formatting for console, html, and latex output
- PR #2573 Bump numba version to 0.45.1
- PR #2606 Fix references to notebooks-contrib

## Bug Fixes

- PR #2086 Fixed quantile api behavior mismatch in series & dataframe
- PR #2128 Add offset param to host buffer readers in java API.
- PR #2145 Work around binops validity checks for java
- PR #2146 Work around unary_math validity checks for java
- PR #2151 Fixes bug in cudf::copy_range where null_count was invalid
- PR #2139 matching to pandas describe behavior & fixing nan values issue
- PR #2161 Implicitly convert unsigned to signed integer types in binops
- PR #2154 CSV Reader: Fix bools misdetected as strings dtype
- PR #2178 Fix bug in rolling bindings where a view of an ephemeral column was being taken
- PR #2180 Fix issue with isort reordering `importorskip` below imports depending on them
- PR #2187 fix to honor dtype when numpy arrays are passed to columnops.as_column
- PR #2190 Fix issue in astype conversion of string column to 'str'
- PR #2208 Fix issue with calling `head()` on one row dataframe
- PR #2229 Propagate exceptions from Cython cdef functions
- PR #2234 Fix issue with local build script not properly building
- PR #2223 Fix CUDA invalid configuration errors reported after loading small compressed ORC files
- PR #2162 Setting is_unique and is_monotonic-related attributes
- PR #2244 Fix ORC RLEv2 delta mode decoding with nonzero residual delta width
- PR #2297 Work around `var/std` unsupported only at debug build
- PR #2302 Fixed java serialization corner case
- PR #2355 Handle float16 in binary operations
- PR #2311 Fix copy behaviour for GenericIndex
- PR #2349 Fix issues with String filter in java API
- PR #2323 Fix groupby on categoricals
- PR #2328 Ensure order is preserved in CategoricalAccessor._set_categories
- PR #2202 Fix issue with unary ops mishandling empty input
- PR #2326 Fix for bug in DLPack when reading multiple columns
- PR #2324 Fix cudf Docker build
- PR #2325 Fix ORC RLEv2 patched base mode decoding with nonzero patch width
- PR #2235 Fix get_dummies to be compatible with dask
- PR #2332 Zero initialize gdf_dtype_extra_info
- PR #2355 Handle float16 in binary operations
- PR #2360 Fix missing dtype handling in cudf.Series & columnops.as_column
- PR #2364 Fix quantile api and other trivial issues around it
- PR #2361 Fixed issue with `codes` of CategoricalIndex
- PR #2357 Fixed inconsistent type of index created with from_pandas vs direct construction
- PR #2389 Fixed Rolling __getattr__ and __getitem__ for offset based windows
- PR #2402 Fixed bug in valid mask computation in cudf::copy_if (apply_boolean_mask)
- PR #2401 Fix to a scalar datetime(of type Days) issue
- PR #2386 Correctly allocate output valids in groupby
- PR #2411 Fixed failures on binary op on single element string column
- PR #2422 Fix Pandas logical binary operation incompatibilites
- PR #2447 Fix CodeCov posting build statuses temporarily
- PR #2450 Fix erroneous null handling in `cudf.DataFrame`'s `apply_rows`
- PR #2470 Fix issues with empty strings and string categories (Java)
- PR #2471 Fix String Column Validity.
- PR #2481 Fix java validity buffer serialization
- PR #2485 Updated bytes calculation to use size_t to avoid overflow in column concat
- PR #2461 Fix groupby multiple aggregations same column
- PR #2514 Fix cudf::drop_nulls threshold handling in Cython
- PR #2516 Fix utilities include paths and meta.yaml header paths
- PR #2517 Fix device memory leak in to_dlpack tensor deleter
- PR #2431 Fix local build generated file ownerships
- PR #2511 Added import of orc, refactored exception handlers to not squash fatal exceptions
- PR #2527 Fix index and column input handling in dask_cudf read_parquet
- PR #2466 Fix `dataframe.query` returning null rows erroneously
- PR #2548 Orc reader: fix non-deterministic data decoding at chunk boundaries
- PR #2557 fix cudautils import in string.py
- PR #2521 Fix casting datetimes from/to the same resolution
- PR #2545 Fix MultiIndexes with datetime levels
- PR #2560 Remove duplicate `dlpack` definition in conda recipe
- PR #2567 Fix ColumnVector.fromScalar issues while dealing with null scalars
- PR #2565 Orc reader: fix incorrect data decoding of int64 data types
- PR #2577 Fix search benchmark compilation error by adding necessary header
- PR #2604 Fix a bug in copying.pyx:_normalize_types that upcasted int32 to int64


# cuDF 0.8.0 (27 June 2019)

## New Features

- PR #1524 Add GPU-accelerated JSON Lines parser with limited feature set
- PR #1569 Add support for Json objects to the JSON Lines reader
- PR #1622 Add Series.loc
- PR #1654 Add cudf::apply_boolean_mask: faster replacement for gdf_apply_stencil
- PR #1487 cython gather/scatter
- PR #1310 Implemented the slice/split functionality.
- PR #1630 Add Python layer to the GPU-accelerated JSON reader
- PR #1745 Add rounding of numeric columns via Numba
- PR #1772 JSON reader: add support for BytesIO and StringIO input
- PR #1527 Support GDF_BOOL8 in readers and writers
- PR #1819 Logical operators (AND, OR, NOT) for libcudf and cuDF
- PR #1813 ORC Reader: Add support for stripe selection
- PR #1828 JSON Reader: add suport for bool8 columns
- PR #1833 Add column iterator with/without nulls
- PR #1665 Add the point-in-polygon GIS function
- PR #1863 Series and Dataframe methods for all and any
- PR #1908 cudf::copy_range and cudf::fill for copying/assigning an index or range to a constant
- PR #1921 Add additional formats for typecasting to/from strings
- PR #1807 Add Series.dropna()
- PR #1987 Allow user defined functions in the form of ptx code to be passed to binops
- PR #1948 Add operator functions like `Series.add()` to DataFrame and Series
- PR #1954 Add skip test argument to GPU build script
- PR #2018 Add bindings for new groupby C++ API
- PR #1984 Add rolling window operations Series.rolling() and DataFrame.rolling()
- PR #1542 Python method and bindings for to_csv
- PR #1995 Add Java API
- PR #1998 Add google benchmark to cudf
- PR #1845 Add cudf::drop_duplicates, DataFrame.drop_duplicates
- PR #1652 Added `Series.where()` feature
- PR #2074 Java Aggregates, logical ops, and better RMM support
- PR #2140 Add a `cudf::transform` function
- PR #2068 Concatenation of different typed columns

## Improvements

- PR #1538 Replacing LesserRTTI with inequality_comparator
- PR #1703 C++: Added non-aggregating `insert` to `concurrent_unordered_map` with specializations to store pairs with a single atomicCAS when possible.
- PR #1422 C++: Added a RAII wrapper for CUDA streams
- PR #1701 Added `unique` method for stringColumns
- PR #1713 Add documentation for Dask-XGBoost
- PR #1666 CSV Reader: Improve performance for files with large number of columns
- PR #1725 Enable the ability to use a single column groupby as its own index
- PR #1759 Add an example showing simultaneous rolling averages to `apply_grouped` documentation
- PR #1746 C++: Remove unused code: `windowed_ops.cu`, `sorting.cu`, `hash_ops.cu`
- PR #1748 C++: Add `bool` nullability flag to `device_table` row operators
- PR #1764 Improve Numerical column: `mean_var` and `mean`
- PR #1767 Speed up Python unit tests
- PR #1770 Added build.sh script, updated CI scripts and documentation
- PR #1739 ORC Reader: Add more pytest coverage
- PR #1696 Added null support in `Series.replace()`.
- PR #1390 Added some basic utility functions for `gdf_column`'s
- PR #1791 Added general column comparison code for testing
- PR #1795 Add printing of git submodule info to `print_env.sh`
- PR #1796 Removing old sort based group by code and gdf_filter
- PR #1811 Added funtions for copying/allocating `cudf::table`s
- PR #1838 Improve columnops.column_empty so that it returns typed columns instead of a generic Column
- PR #1890 Add utils.get_dummies- a pandas-like wrapper around one_hot-encoding
- PR #1823 CSV Reader: default the column type to string for empty dataframes
- PR #1827 Create bindings for scalar-vector binops, and update one_hot_encoding to use them
- PR #1817 Operators now support different sized dataframes as long as they don't share different sized columns
- PR #1855 Transition replace_nulls to new C++ API and update corresponding Cython/Python code
- PR #1858 Add `std::initializer_list` constructor to `column_wrapper`
- PR #1846 C++ type-erased gdf_equal_columns test util; fix gdf_equal_columns logic error
- PR #1390 Added some basic utility functions for `gdf_column`s
- PR #1391 Tidy up bit-resolution-operation and bitmask class code
- PR #1882 Add iloc functionality to MultiIndex dataframes
- PR #1884 Rolling windows: general enhancements and better coverage for unit tests
- PR #1886 support GDF_STRING_CATEGORY columns in apply_boolean_mask, drop_nulls and other libcudf functions
- PR #1896 Improve performance of groupby with levels specified in dask-cudf
- PR #1915 Improve iloc performance for non-contiguous row selection
- PR #1859 Convert read_json into a C++ API
- PR #1919 Rename libcudf namespace gdf to namespace cudf
- PR #1850 Support left_on and right_on for DataFrame merge operator
- PR #1930 Specialize constructor for `cudf::bool8` to cast argument to `bool`
- PR #1938 Add default constructor for `column_wrapper`
- PR #1930 Specialize constructor for `cudf::bool8` to cast argument to `bool`
- PR #1952 consolidate libcudf public API headers in include/cudf
- PR #1949 Improved selection with boolmask using libcudf `apply_boolean_mask`
- PR #1956 Add support for nulls in `query()`
- PR #1973 Update `std::tuple` to `std::pair` in top-most libcudf APIs and C++ transition guide
- PR #1981 Convert read_csv into a C++ API
- PR #1868 ORC Reader: Support row index for speed up on small/medium datasets
- PR #1964 Added support for list-like types in Series.str.cat
- PR #2005 Use HTML5 details tag in bug report issue template
- PR #2003 Removed few redundant unit-tests from test_string.py::test_string_cat
- PR #1944 Groupby design improvements
- PR #2017 Convert `read_orc()` into a C++ API
- PR #2011 Convert `read_parquet()` into a C++ API
- PR #1756 Add documentation "10 Minutes to cuDF and dask_cuDF"
- PR #2034 Adding support for string columns concatenation using "add" binary operator
- PR #2042 Replace old "10 Minutes" guide with new guide for docs build process
- PR #2036 Make library of common test utils to speed up tests compilation
- PR #2022 Facilitating get_dummies to be a high level api too
- PR #2050 Namespace IO readers and add back free-form `read_xxx` functions
- PR #2104 Add a functional ``sort=`` keyword argument to groupby
- PR #2108 Add `find_and_replace` for StringColumn for replacing single values
- PR #1803 cuDF/CuPy interoperability documentation

## Bug Fixes

- PR #1465 Fix for test_orc.py and test_sparse_df.py test failures
- PR #1583 Fix underlying issue in `as_index()` that was causing `Series.quantile()` to fail
- PR #1680 Add errors= keyword to drop() to fix cudf-dask bug
- PR #1651 Fix `query` function on empty dataframe
- PR #1616 Fix CategoricalColumn to access categories by index instead of iteration
- PR #1660 Fix bug in `loc` when indexing with a column name (a string)
- PR #1683 ORC reader: fix timestamp conversion to UTC
- PR #1613 Improve CategoricalColumn.fillna(-1) performance
- PR #1642 Fix failure of CSV_TEST gdf_csv_test.SkiprowsNrows on multiuser systems
- PR #1709 Fix handling of `datetime64[ms]` in `dataframe.select_dtypes`
- PR #1704 CSV Reader: Add support for the plus sign in number fields
- PR #1687 CSV reader: return an empty dataframe for zero size input
- PR #1757 Concatenating columns with null columns
- PR #1755 Add col_level keyword argument to melt
- PR #1758 Fix df.set_index() when setting index from an empty column
- PR #1749 ORC reader: fix long strings of NULL values resulting in incorrect data
- PR #1742 Parquet Reader: Fix index column name to match PANDAS compat
- PR #1782 Update libcudf doc version
- PR #1783 Update conda dependencies
- PR #1786 Maintain the original series name in series.unique output
- PR #1760 CSV Reader: fix segfault when dtype list only includes columns from usecols list
- PR #1831 build.sh: Assuming python is in PATH instead of using PYTHON env var
- PR #1839 Raise an error instead of segfaulting when transposing a DataFrame with StringColumns
- PR #1840 Retain index correctly during merge left_on right_on
- PR #1825 cuDF: Multiaggregation Groupby Failures
- PR #1789 CSV Reader: Fix missing support for specifying `int8` and `int16` dtypes
- PR #1857 Cython Bindings: Handle `bool` columns while calling `column_view_from_NDArrays`
- PR #1849 Allow DataFrame support methods to pass arguments to the methods
- PR #1847 Fixed #1375 by moving the nvstring check into the wrapper function
- PR #1864 Fixing cudf reduction for POWER platform
- PR #1869 Parquet reader: fix Dask timestamps not matching with Pandas (convert to milliseconds)
- PR #1876 add dtype=bool for `any`, `all` to treat integer column correctly
- PR #1875 CSV reader: take NaN values into account in dtype detection
- PR #1873 Add column dtype checking for the all/any methods
- PR #1902 Bug with string iteration in _apply_basic_agg
- PR #1887 Fix for initialization issue in pq_read_arg,orc_read_arg
- PR #1867 JSON reader: add support for null/empty fields, including the 'null' literal
- PR #1891 Fix bug #1750 in string column comparison
- PR #1909 Support of `to_pandas()` of boolean series with null values
- PR #1923 Use prefix removal when two aggs are called on a SeriesGroupBy
- PR #1914 Zero initialize gdf_column local variables
- PR #1959 Add support for comparing boolean Series to scalar
- PR #1966 Ignore index fix in series append
- PR #1967 Compute index __sizeof__ only once for DataFrame __sizeof__
- PR #1977 Support CUDA installation in default system directories
- PR #1982 Fixes incorrect index name after join operation
- PR #1985 Implement `GDF_PYMOD`, a special modulo that follows python's sign rules
- PR #1991 Parquet reader: fix decoding of NULLs
- PR #1990 Fixes a rendering bug in the `apply_grouped` documentation
- PR #1978 Fix for values being filled in an empty dataframe
- PR #2001 Correctly create MultiColumn from Pandas MultiColumn
- PR #2006 Handle empty dataframe groupby construction for dask
- PR #1965 Parquet Reader: Fix duplicate index column when it's already in `use_cols`
- PR #2033 Add pip to conda environment files to fix warning
- PR #2028 CSV Reader: Fix reading of uncompressed files without a recognized file extension
- PR #2073 Fix an issue when gathering columns with NVCategory and nulls
- PR #2053 cudf::apply_boolean_mask return empty column for empty boolean mask
- PR #2066 exclude `IteratorTest.mean_var_output` test from debug build
- PR #2069 Fix JNI code to use read_csv and read_parquet APIs
- PR #2071 Fix bug with unfound transitive dependencies for GTests in Ubuntu 18.04
- PR #2089 Configure Sphinx to render params correctly
- PR #2091 Fix another bug with unfound transitive dependencies for `cudftestutils` in Ubuntu 18.04
- PR #2115 Just apply `--disable-new-dtags` instead of trying to define all the transitive dependencies
- PR #2106 Fix errors in JitCache tests caused by sharing of device memory between processes
- PR #2120 Fix errors in JitCache tests caused by running multiple threads on the same data
- PR #2102 Fix memory leak in groupby
- PR #2113 fixed typo in to_csv code example


# cudf 0.7.2 (16 May 2019)

## New Features

- PR #1735 Added overload for atomicAdd on int64. Streamlined implementation of custom atomic overloads.
- PR #1741 Add MultiIndex concatenation

## Bug Fixes

- PR #1718 Fix issue with SeriesGroupBy MultiIndex in dask-cudf
- PR #1734 Python: fix performance regression for groupby count() aggregations
- PR #1768 Cython: fix handling read only schema buffers in gpuarrow reader


# cudf 0.7.1 (11 May 2019)

## New Features

- PR #1702 Lazy load MultiIndex to return groupby performance to near optimal.

## Bug Fixes

- PR #1708 Fix handling of `datetime64[ms]` in `dataframe.select_dtypes`


# cuDF 0.7.0 (10 May 2019)

## New Features

- PR #982 Implement gdf_group_by_without_aggregations and gdf_unique_indices functions
- PR #1142 Add `GDF_BOOL` column type
- PR #1194 Implement overloads for CUDA atomic operations
- PR #1292 Implemented Bitwise binary ops AND, OR, XOR (&, |, ^)
- PR #1235 Add GPU-accelerated Parquet Reader
- PR #1335 Added local_dict arg in `DataFrame.query()`.
- PR #1282 Add Series and DataFrame.describe()
- PR #1356 Rolling windows
- PR #1381 Add DataFrame._get_numeric_data
- PR #1388 Add CODEOWNERS file to auto-request reviews based on where changes are made
- PR #1396 Add DataFrame.drop method
- PR #1413 Add DataFrame.melt method
- PR #1412 Add DataFrame.pop()
- PR #1419 Initial CSV writer function
- PR #1441 Add Series level cumulative ops (cumsum, cummin, cummax, cumprod)
- PR #1420 Add script to build and test on a local gpuCI image
- PR #1440 Add DatetimeColumn.min(), DatetimeColumn.max()
- PR #1455 Add Series.Shift via Numba kernel
- PR #1441 Add Series level cumulative ops (cumsum, cummin, cummax, cumprod)
- PR #1461 Add Python coverage test to gpu build
- PR #1445 Parquet Reader: Add selective reading of rows and row group
- PR #1532 Parquet Reader: Add support for INT96 timestamps
- PR #1516 Add Series and DataFrame.ndim
- PR #1556 Add libcudf C++ transition guide
- PR #1466 Add GPU-accelerated ORC Reader
- PR #1565 Add build script for nightly doc builds
- PR #1508 Add Series isna, isnull, and notna
- PR #1456 Add Series.diff() via Numba kernel
- PR #1588 Add Index `astype` typecasting
- PR #1301 MultiIndex support
- PR #1599 Level keyword supported in groupby
- PR #929 Add support operations to dataframe
- PR #1609 Groupby accept list of Series
- PR #1658 Support `group_keys=True` keyword in groupby method

## Improvements

- PR #1531 Refactor closures as private functions in gpuarrow
- PR #1404 Parquet reader page data decoding speedup
- PR #1076 Use `type_dispatcher` in join, quantiles, filter, segmented sort, radix sort and hash_groupby
- PR #1202 Simplify README.md
- PR #1149 CSV Reader: Change convertStrToValue() functions to `__device__` only
- PR #1238 Improve performance of the CUDA trie used in the CSV reader
- PR #1245 Use file cache for JIT kernels
- PR #1278 Update CONTRIBUTING for new conda environment yml naming conventions
- PR #1163 Refactored UnaryOps. Reduced API to two functions: `gdf_unary_math` and `gdf_cast`. Added `abs`, `-`, and `~` ops. Changed bindings to Cython
- PR #1284 Update docs version
- PR #1287 add exclude argument to cudf.select_dtype function
- PR #1286 Refactor some of the CSV Reader kernels into generic utility functions
- PR #1291 fillna in `Series.to_gpu_array()` and `Series.to_array()` can accept the scalar too now.
- PR #1005 generic `reduction` and `scan` support
- PR #1349 Replace modernGPU sort join with thrust.
- PR #1363 Add a dataframe.mean(...) that raises NotImplementedError to satisfy `dask.dataframe.utils.is_dataframe_like`
- PR #1319 CSV Reader: Use column wrapper for gdf_column output alloc/dealloc
- PR #1376 Change series quantile default to linear
- PR #1399 Replace CFFI bindings for NVTX functions with Cython bindings
- PR #1389 Refactored `set_null_count()`
- PR #1386 Added macros `GDF_TRY()`, `CUDF_TRY()` and `ASSERT_CUDF_SUCCEEDED()`
- PR #1435 Rework CMake and conda recipes to depend on installed libraries
- PR #1391 Tidy up bit-resolution-operation and bitmask class code
- PR #1439 Add cmake variable to enable compiling CUDA code with -lineinfo
- PR #1462 Add ability to read parquet files from arrow::io::RandomAccessFile
- PR #1453 Convert CSV Reader CFFI to Cython
- PR #1479 Convert Parquet Reader CFFI to Cython
- PR #1397 Add a utility function for producing an overflow-safe kernel launch grid configuration
- PR #1382 Add GPU parsing of nested brackets to cuIO parsing utilities
- PR #1481 Add cudf::table constructor to allocate a set of `gdf_column`s
- PR #1484 Convert GroupBy CFFI to Cython
- PR #1463 Allow and default melt keyword argument var_name to be None
- PR #1486 Parquet Reader: Use device_buffer rather than device_ptr
- PR #1525 Add cudatoolkit conda dependency
- PR #1520 Renamed `src/dataframe` to `src/table` and moved `table.hpp`. Made `types.hpp` to be type declarations only.
- PR #1492 Convert transpose CFFI to Cython
- PR #1495 Convert binary and unary ops CFFI to Cython
- PR #1503 Convert sorting and hashing ops CFFI to Cython
- PR #1522 Use latest release version in update-version CI script
- PR #1533 Remove stale join CFFI, fix memory leaks in join Cython
- PR #1521 Added `row_bitmask` to compute bitmask for rows of a table. Merged `valids_ops.cu` and `bitmask_ops.cu`
- PR #1553 Overload `hash_row` to avoid using intial hash values. Updated `gdf_hash` to select between overloads
- PR #1585 Updated `cudf::table` to maintain own copy of wrapped `gdf_column*`s
- PR #1559 Add `except +` to all Cython function definitions to catch C++ exceptions properly
- PR #1617 `has_nulls` and `column_dtypes` for `cudf::table`
- PR #1590 Remove CFFI from the build / install process entirely
- PR #1536 Convert gpuarrow CFFI to Cython
- PR #1655 Add `Column._pointer` as a way to access underlying `gdf_column*` of a `Column`
- PR #1655 Update readme conda install instructions for cudf version 0.6 and 0.7


## Bug Fixes

- PR #1233 Fix dtypes issue while adding the column to `str` dataframe.
- PR #1254 CSV Reader: fix data type detection for floating-point numbers in scientific notation
- PR #1289 Fix looping over each value instead of each category in concatenation
- PR #1293 Fix Inaccurate error message in join.pyx
- PR #1308 Add atomicCAS overload for `int8_t`, `int16_t`
- PR #1317 Fix catch polymorphic exception by reference in ipc.cu
- PR #1325 Fix dtype of null bitmasks to int8
- PR #1326 Update build documentation to use -DCMAKE_CXX11_ABI=ON
- PR #1334 Add "na_position" argument to CategoricalColumn sort_by_values
- PR #1321 Fix out of bounds warning when checking Bzip2 header
- PR #1359 Add atomicAnd/Or/Xor for integers
- PR #1354 Fix `fillna()` behaviour when replacing values with different dtypes
- PR #1347 Fixed core dump issue while passing dict_dtypes without column names in `cudf.read_csv()`
- PR #1379 Fixed build failure caused due to error: 'col_dtype' may be used uninitialized
- PR #1392 Update cudf Dockerfile and package_versions.sh
- PR #1385 Added INT8 type to `_schema_to_dtype` for use in GpuArrowReader
- PR #1393 Fixed a bug in `gdf_count_nonzero_mask()` for the case of 0 bits to count
- PR #1395 Update CONTRIBUTING to use the environment variable CUDF_HOME
- PR #1416 Fix bug at gdf_quantile_exact and gdf_quantile_appox
- PR #1421 Fix remove creation of series multiple times during `add_column()`
- PR #1405 CSV Reader: Fix memory leaks on read_csv() failure
- PR #1328 Fix CategoricalColumn to_arrow() null mask
- PR #1433 Fix NVStrings/categories includes
- PR #1432 Update NVStrings to 0.7.* to coincide with 0.7 development
- PR #1483 Modify CSV reader to avoid cropping blank quoted characters in non-string fields
- PR #1446 Merge 1275 hotfix from master into branch-0.7
- PR #1447 Fix legacy groupby apply docstring
- PR #1451 Fix hash join estimated result size is not correct
- PR #1454 Fix local build script improperly change directory permissions
- PR #1490 Require Dask 1.1.0+ for `is_dataframe_like` test or skip otherwise.
- PR #1491 Use more specific directories & groups in CODEOWNERS
- PR #1497 Fix Thrust issue on CentOS caused by missing default constructor of host_vector elements
- PR #1498 Add missing include guard to device_atomics.cuh and separated DEVICE_ATOMICS_TEST
- PR #1506 Fix csv-write call to updated NVStrings method
- PR #1510 Added nvstrings `fillna()` function
- PR #1507 Parquet Reader: Default string data to GDF_STRING
- PR #1535 Fix doc issue to ensure correct labelling of cudf.series
- PR #1537 Fix `undefined reference` link error in HashPartitionTest
- PR #1548 Fix ci/local/build.sh README from using an incorrect image example
- PR #1551 CSV Reader: Fix integer column name indexing
- PR #1586 Fix broken `scalar_wrapper::operator==`
- PR #1591 ORC/Parquet Reader: Fix missing import for FileNotFoundError exception
- PR #1573 Parquet Reader: Fix crash due to clash with ORC reader datasource
- PR #1607 Revert change of `column.to_dense_buffer` always return by copy for performance concerns
- PR #1618 ORC reader: fix assert & data output when nrows/skiprows isn't aligned to stripe boundaries
- PR #1631 Fix failure of TYPES_TEST on some gcc-7 based systems.
- PR #1641 CSV Reader: Fix skip_blank_lines behavior with Windows line terminators (\r\n)
- PR #1648 ORC reader: fix non-deterministic output when skiprows is non-zero
- PR #1676 Fix groupby `as_index` behaviour with `MultiIndex`
- PR #1659 Fix bug caused by empty groupbys and multiindex slicing throwing exceptions
- PR #1656 Correct Groupby failure in dask when un-aggregable columns are left in dataframe.
- PR #1689 Fix groupby performance regression
- PR #1694 Add Cython as a runtime dependency since it's required in `setup.py`


# cuDF 0.6.1 (25 Mar 2019)

## Bug Fixes

- PR #1275 Fix CentOS exception in DataFrame.hash_partition from using value "returned" by a void function


# cuDF 0.6.0 (22 Mar 2019)

## New Features

- PR #760 Raise `FileNotFoundError` instead of `GDF_FILE_ERROR` in `read_csv` if the file does not exist
- PR #539 Add Python bindings for replace function
- PR #823 Add Doxygen configuration to enable building HTML documentation for libcudf C/C++ API
- PR #807 CSV Reader: Add byte_range parameter to specify the range in the input file to be read
- PR #857 Add Tail method for Series/DataFrame and update Head method to use iloc
- PR #858 Add series feature hashing support
- PR #871 CSV Reader: Add support for NA values, including user specified strings
- PR #893 Adds PyArrow based parquet readers / writers to Python, fix category dtype handling, fix arrow ingest buffer size issues
- PR #867 CSV Reader: Add support for ignoring blank lines and comment lines
- PR #887 Add Series digitize method
- PR #895 Add Series groupby
- PR #898 Add DataFrame.groupby(level=0) support
- PR #920 Add feather, JSON, HDF5 readers / writers from PyArrow / Pandas
- PR #888 CSV Reader: Add prefix parameter for column names, used when parsing without a header
- PR #913 Add DLPack support: convert between cuDF DataFrame and DLTensor
- PR #939 Add ORC reader from PyArrow
- PR #918 Add Series.groupby(level=0) support
- PR #906 Add binary and comparison ops to DataFrame
- PR #958 Support unary and binary ops on indexes
- PR #964 Add `rename` method to `DataFrame`, `Series`, and `Index`
- PR #985 Add `Series.to_frame` method
- PR #985 Add `drop=` keyword to reset_index method
- PR #994 Remove references to pygdf
- PR #990 Add external series groupby support
- PR #988 Add top-level merge function to cuDF
- PR #992 Add comparison binaryops to DateTime columns
- PR #996 Replace relative path imports with absolute paths in tests
- PR #995 CSV Reader: Add index_col parameter to specify the column name or index to be used as row labels
- PR #1004 Add `from_gpu_matrix` method to DataFrame
- PR #997 Add property index setter
- PR #1007 Replace relative path imports with absolute paths in cudf
- PR #1013 select columns with df.columns
- PR #1016 Rename Series.unique_count() to nunique() to match pandas API
- PR #947 Prefixsum to handle nulls and float types
- PR #1029 Remove rest of relative path imports
- PR #1021 Add filtered selection with assignment for Dataframes
- PR #872 Adding NVCategory support to cudf apis
- PR #1052 Add left/right_index and left/right_on keywords to merge
- PR #1091 Add `indicator=` and `suffixes=` keywords to merge
- PR #1107 Add unsupported keywords to Series.fillna
- PR #1032 Add string support to cuDF python
- PR #1136 Removed `gdf_concat`
- PR #1153 Added function for getting the padded allocation size for valid bitmask
- PR #1148 Add cudf.sqrt for dataframes and Series
- PR #1159 Add Python bindings for libcudf dlpack functions
- PR #1155 Add __array_ufunc__ for DataFrame and Series for sqrt
- PR #1168 to_frame for series accepts a name argument


## Improvements

- PR #1218 Add dask-cudf page to API docs
- PR #892 Add support for heterogeneous types in binary ops with JIT
- PR #730 Improve performance of `gdf_table` constructor
- PR #561 Add Doxygen style comments to Join CUDA functions
- PR #813 unified libcudf API functions by replacing gpu_ with gdf_
- PR #822 Add support for `__cuda_array_interface__` for ingest
- PR #756 Consolidate common helper functions from unordered map and multimap
- PR #753 Improve performance of groupby sum and average, especially for cases with few groups.
- PR #836 Add ingest support for arrow chunked arrays in Column, Series, DataFrame creation
- PR #763 Format doxygen comments for csv_read_arg struct
- PR #532 CSV Reader: Use type dispatcher instead of switch block
- PR #694 Unit test utilities improvements
- PR #878 Add better indexing to Groupby
- PR #554 Add `empty` method and `is_monotonic` attribute to `Index`
- PR #1040 Fixed up Doxygen comment tags
- PR #909 CSV Reader: Avoid host->device->host copy for header row data
- PR #916 Improved unit testing and error checking for `gdf_column_concat`
- PR #941 Replace `numpy` call in `Series.hash_encode` with `numba`
- PR #942 Added increment/decrement operators for wrapper types
- PR #943 Updated `count_nonzero_mask` to return `num_rows` when the mask is null
- PR #952 Added trait to map C++ type to `gdf_dtype`
- PR #966 Updated RMM submodule.
- PR #998 Add IO reader/writer modules to API docs, fix for missing cudf.Series docs
- PR #1017 concatenate along columns for Series and DataFrames
- PR #1002 Support indexing a dataframe with another boolean dataframe
- PR #1018 Better concatenation for Series and Dataframes
- PR #1036 Use Numpydoc style docstrings
- PR #1047 Adding gdf_dtype_extra_info to gdf_column_view_augmented
- PR #1054 Added default ctor to SerialTrieNode to overcome Thrust issue in CentOS7 + CUDA10
- PR #1024 CSV Reader: Add support for hexadecimal integers in integral-type columns
- PR #1033 Update `fillna()` to use libcudf function `gdf_replace_nulls`
- PR #1066 Added inplace assignment for columns and select_dtypes for dataframes
- PR #1026 CSV Reader: Change the meaning and type of the quoting parameter to match Pandas
- PR #1100 Adds `CUDF_EXPECTS` error-checking macro
- PR #1092 Fix select_dtype docstring
- PR #1111 Added cudf::table
- PR #1108 Sorting for datetime columns
- PR #1120 Return a `Series` (not a `Column`) from `Series.cat.set_categories()`
- PR #1128 CSV Reader: The last data row does not need to be line terminated
- PR #1183 Bump Arrow version to 0.12.1
- PR #1208 Default to CXX11_ABI=ON
- PR #1252 Fix NVStrings dependencies for cuda 9.2 and 10.0
- PR #2037 Optimize the existing `gather` and `scatter` routines in `libcudf`

## Bug Fixes

- PR #821 Fix flake8 issues revealed by flake8 update
- PR #808 Resolved renamed `d_columns_valids` variable name
- PR #820 CSV Reader: fix the issue where reader adds additional rows when file uses \r\n as a line terminator
- PR #780 CSV Reader: Fix scientific notation parsing and null values for empty quotes
- PR #815 CSV Reader: Fix data parsing when tabs are present in the input CSV file
- PR #850 Fix bug where left joins where the left df has 0 rows causes a crash
- PR #861 Fix memory leak by preserving the boolean mask index
- PR #875 Handle unnamed indexes in to/from arrow functions
- PR #877 Fix ingest of 1 row arrow tables in from arrow function
- PR #876 Added missing `<type_traits>` include
- PR #889 Deleted test_rmm.py which has now moved to RMM repo
- PR #866 Merge v0.5.1 numpy ABI hotfix into 0.6
- PR #917 value_counts return int type on empty columns
- PR #611 Renamed `gdf_reduce_optimal_output_size()` -> `gdf_reduction_get_intermediate_output_size()`
- PR #923 fix index for negative slicing for cudf dataframe and series
- PR #927 CSV Reader: Fix category GDF_CATEGORY hashes not being computed properly
- PR #921 CSV Reader: Fix parsing errors with delim_whitespace, quotations in the header row, unnamed columns
- PR #933 Fix handling objects of all nulls in series creation
- PR #940 CSV Reader: Fix an issue where the last data row is missing when using byte_range
- PR #945 CSV Reader: Fix incorrect datetime64 when milliseconds or space separator are used
- PR #959 Groupby: Problem with column name lookup
- PR #950 Converting dataframe/recarry with non-contiguous arrays
- PR #963 CSV Reader: Fix another issue with missing data rows when using byte_range
- PR #999 Fix 0 sized kernel launches and empty sort_index exception
- PR #993 Fix dtype in selecting 0 rows from objects
- PR #1009 Fix performance regression in `to_pandas` method on DataFrame
- PR #1008 Remove custom dask communication approach
- PR #1001 CSV Reader: Fix a memory access error when reading a large (>2GB) file with date columns
- PR #1019 Binary Ops: Fix error when one input column has null mask but other doesn't
- PR #1014 CSV Reader: Fix false positives in bool value detection
- PR #1034 CSV Reader: Fix parsing floating point precision and leading zero exponents
- PR #1044 CSV Reader: Fix a segfault when byte range aligns with a page
- PR #1058 Added support for `DataFrame.loc[scalar]`
- PR #1060 Fix column creation with all valid nan values
- PR #1073 CSV Reader: Fix an issue where a column name includes the return character
- PR #1090 Updating Doxygen Comments
- PR #1080 Fix dtypes returned from loc / iloc because of lists
- PR #1102 CSV Reader: Minor fixes and memory usage improvements
- PR #1174: Fix release script typo
- PR #1137 Add prebuild script for CI
- PR #1118 Enhanced the `DataFrame.from_records()` feature
- PR #1129 Fix join performance with index parameter from using numpy array
- PR #1145 Issue with .agg call on multi-column dataframes
- PR #908 Some testing code cleanup
- PR #1167 Fix issue with null_count not being set after inplace fillna()
- PR #1184 Fix iloc performance regression
- PR #1185 Support left_on/right_on and also on=str in merge
- PR #1200 Fix allocating bitmasks with numba instead of rmm in allocate_mask function
- PR #1213 Fix bug with csv reader requesting subset of columns using wrong datatype
- PR #1223 gpuCI: Fix label on rapidsai channel on gpu build scripts
- PR #1242 Add explicit Thrust exec policy to fix NVCATEGORY_TEST segfault on some platforms
- PR #1246 Fix categorical tests that failed due to bad implicit type conversion
- PR #1255 Fix overwriting conda package main label uploads
- PR #1259 Add dlpack includes to pip build


# cuDF 0.5.1 (05 Feb 2019)

## Bug Fixes

- PR #842 Avoid using numpy via cimport to prevent ABI issues in Cython compilation


# cuDF 0.5.0 (28 Jan 2019)

## New Features

- PR #722 Add bzip2 decompression support to `read_csv()`
- PR #693 add ZLIB-based GZIP/ZIP support to `read_csv_strings()`
- PR #411 added null support to gdf_order_by (new API) and cudf_table::sort
- PR #525 Added GitHub Issue templates for bugs, documentation, new features, and questions
- PR #501 CSV Reader: Add support for user-specified decimal point and thousands separator to read_csv_strings()
- PR #455 CSV Reader: Add support for user-specified decimal point and thousands separator to read_csv()
- PR #439 add `DataFrame.drop` method similar to pandas
- PR #356 add `DataFrame.transpose` method and `DataFrame.T` property similar to pandas
- PR #505 CSV Reader: Add support for user-specified boolean values
- PR #350 Implemented Series replace function
- PR #490 Added print_env.sh script to gather relevant environment details when reporting cuDF issues
- PR #474 add ZLIB-based GZIP/ZIP support to `read_csv()`
- PR #547 Added melt similar to `pandas.melt()`
- PR #491 Add CI test script to check for updates to CHANGELOG.md in PRs
- PR #550 Add CI test script to check for style issues in PRs
- PR #558 Add CI scripts for cpu-based conda and gpu-based test builds
- PR #524 Add Boolean Indexing
- PR #564 Update python `sort_values` method to use updated libcudf `gdf_order_by` API
- PR #509 CSV Reader: Input CSV file can now be passed in as a text or a binary buffer
- PR #607 Add `__iter__` and iteritems to DataFrame class
- PR #643 added a new api gdf_replace_nulls that allows a user to replace nulls in a column

## Improvements

- PR #426 Removed sort-based groupby and refactored existing groupby APIs. Also improves C++/CUDA compile time.
- PR #461 Add `CUDF_HOME` variable in README.md to replace relative pathing.
- PR #472 RMM: Created centralized rmm::device_vector alias and rmm::exec_policy
- PR #500 Improved the concurrent hash map class to support partitioned (multi-pass) hash table building.
- PR #454 Improve CSV reader docs and examples
- PR #465 Added templated C++ API for RMM to avoid explicit cast to `void**`
- PR #513 `.gitignore` tweaks
- PR #521 Add `assert_eq` function for testing
- PR #502 Simplify Dockerfile for local dev, eliminate old conda/pip envs
- PR #549 Adds `-rdynamic` compiler flag to nvcc for Debug builds
- PR #472 RMM: Created centralized rmm::device_vector alias and rmm::exec_policy
- PR #577 Added external C++ API for scatter/gather functions
- PR #500 Improved the concurrent hash map class to support partitioned (multi-pass) hash table building
- PR #583 Updated `gdf_size_type` to `int`
- PR #500 Improved the concurrent hash map class to support partitioned (multi-pass) hash table building
- PR #617 Added .dockerignore file. Prevents adding stale cmake cache files to the docker container
- PR #658 Reduced `JOIN_TEST` time by isolating overflow test of hash table size computation
- PR #664 Added Debuging instructions to README
- PR #651 Remove noqa marks in `__init__.py` files
- PR #671 CSV Reader: uncompressed buffer input can be parsed without explicitly specifying compression as None
- PR #684 Make RMM a submodule
- PR #718 Ensure sum, product, min, max methods pandas compatibility on empty datasets
- PR #720 Refactored Index classes to make them more Pandas-like, added CategoricalIndex
- PR #749 Improve to_arrow and from_arrow Pandas compatibility
- PR #766 Remove TravisCI references, remove unused variables from CMake, fix ARROW_VERSION in Cmake
- PR #773 Add build-args back to Dockerfile and handle dependencies based on environment yml file
- PR #781 Move thirdparty submodules to root and symlink in /cpp
- PR #843 Fix broken cudf/python API examples, add new methods to the API index

## Bug Fixes

- PR #569 CSV Reader: Fix days being off-by-one when parsing some dates
- PR #531 CSV Reader: Fix incorrect parsing of quoted numbers
- PR #465 Added templated C++ API for RMM to avoid explicit cast to `void**`
- PR #473 Added missing <random> include
- PR #478 CSV Reader: Add api support for auto column detection, header, mangle_dupe_cols, usecols
- PR #495 Updated README to correct where cffi pytest should be executed
- PR #501 Fix the intermittent segfault caused by the `thousands` and `compression` parameters in the csv reader
- PR #502 Simplify Dockerfile for local dev, eliminate old conda/pip envs
- PR #512 fix bug for `on` parameter in `DataFrame.merge` to allow for None or single column name
- PR #511 Updated python/cudf/bindings/join.pyx to fix cudf merge printing out dtypes
- PR #513 `.gitignore` tweaks
- PR #521 Add `assert_eq` function for testing
- PR #537 Fix CMAKE_CUDA_STANDARD_REQURIED typo in CMakeLists.txt
- PR #447 Fix silent failure in initializing DataFrame from generator
- PR #545 Temporarily disable csv reader thousands test to prevent segfault (test re-enabled in PR #501)
- PR #559 Fix Assertion error while using `applymap` to change the output dtype
- PR #575 Update `print_env.sh` script to better handle missing commands
- PR #612 Prevent an exception from occuring with true division on integer series.
- PR #630 Fix deprecation warning for `pd.core.common.is_categorical_dtype`
- PR #622 Fix Series.append() behaviour when appending values with different numeric dtype
- PR #603 Fix error while creating an empty column using None.
- PR #673 Fix array of strings not being caught in from_pandas
- PR #644 Fix return type and column support of dataframe.quantile()
- PR #634 Fix create `DataFrame.from_pandas()` with numeric column names
- PR #654 Add resolution check for GDF_TIMESTAMP in Join
- PR #648 Enforce one-to-one copy required when using `numba>=0.42.0`
- PR #645 Fix cmake build type handling not setting debug options when CMAKE_BUILD_TYPE=="Debug"
- PR #669 Fix GIL deadlock when launching multiple python threads that make Cython calls
- PR #665 Reworked the hash map to add a way to report the destination partition for a key
- PR #670 CMAKE: Fix env include path taking precedence over libcudf source headers
- PR #674 Check for gdf supported column types
- PR #677 Fix 'gdf_csv_test_Dates' gtest failure due to missing nrows parameter
- PR #604 Fix the parsing errors while reading a csv file using `sep` instead of `delimiter`.
- PR #686 Fix converting nulls to NaT values when converting Series to Pandas/Numpy
- PR #689 CSV Reader: Fix behavior with skiprows+header to match pandas implementation
- PR #691 Fixes Join on empty input DFs
- PR #706 CSV Reader: Fix broken dtype inference when whitespace is in data
- PR #717 CSV reader: fix behavior when parsing a csv file with no data rows
- PR #724 CSV Reader: fix build issue due to parameter type mismatch in a std::max call
- PR #734 Prevents reading undefined memory in gpu_expand_mask_bits numba kernel
- PR #747 CSV Reader: fix an issue where CUDA allocations fail with some large input files
- PR #750 Fix race condition for handling NVStrings in CMake
- PR #719 Fix merge column ordering
- PR #770 Fix issue where RMM submodule pointed to wrong branch and pin other to correct branches
- PR #778 Fix hard coded ABI off setting
- PR #784 Update RMM submodule commit-ish and pip paths
- PR #794 Update `rmm::exec_policy` usage to fix segmentation faults when used as temprory allocator.
- PR #800 Point git submodules to branches of forks instead of exact commits


# cuDF 0.4.0 (05 Dec 2018)

## New Features

- PR #398 add pandas-compatible `DataFrame.shape()` and `Series.shape()`
- PR #394 New documentation feature "10 Minutes to cuDF"
- PR #361 CSV Reader: Add support for strings with delimiters

## Improvements

 - PR #436 Improvements for type_dispatcher and wrapper structs
 - PR #429 Add CHANGELOG.md (this file)
 - PR #266 use faster CUDA-accelerated DataFrame column/Series concatenation.
 - PR #379 new C++ `type_dispatcher` reduces code complexity in supporting many data types.
 - PR #349 Improve performance for creating columns from memoryview objects
 - PR #445 Update reductions to use type_dispatcher. Adds integer types support to sum_of_squares.
 - PR #448 Improve installation instructions in README.md
 - PR #456 Change default CMake build to Release, and added option for disabling compilation of tests

## Bug Fixes

 - PR #444 Fix csv_test CUDA too many resources requested fail.
 - PR #396 added missing output buffer in validity tests for groupbys.
 - PR #408 Dockerfile updates for source reorganization
 - PR #437 Add cffi to Dockerfile conda env, fixes "cannot import name 'librmm'"
 - PR #417 Fix `map_test` failure with CUDA 10
 - PR #414 Fix CMake installation include file paths
 - PR #418 Properly cast string dtypes to programmatic dtypes when instantiating columns
 - PR #427 Fix and tests for Concatenation illegal memory access with nulls


# cuDF 0.3.0 (23 Nov 2018)

## New Features

 - PR #336 CSV Reader string support

## Improvements

 - PR #354 source code refactored for better organization. CMake build system overhaul. Beginning of transition to Cython bindings.
 - PR #290 Add support for typecasting to/from datetime dtype
 - PR #323 Add handling pyarrow boolean arrays in input/out, add tests
 - PR #325 GDF_VALIDITY_UNSUPPORTED now returned for algorithms that don't support non-empty valid bitmasks
 - PR #381 Faster InputTooLarge Join test completes in ms rather than minutes.
 - PR #373 .gitignore improvements
 - PR #367 Doc cleanup & examples for DataFrame methods
 - PR #333 Add Rapids Memory Manager documentation
 - PR #321 Rapids Memory Manager adds file/line location logging and convenience macros
 - PR #334 Implement DataFrame `__copy__` and `__deepcopy__`
 - PR #271 Add NVTX ranges to pygdf
 - PR #311 Document system requirements for conda install

## Bug Fixes

 - PR #337 Retain index on `scale()` function
 - PR #344 Fix test failure due to PyArrow 0.11 Boolean handling
 - PR #364 Remove noexcept from managed_allocator;  CMakeLists fix for NVstrings
 - PR #357 Fix bug that made all series be considered booleans for indexing
 - PR #351 replace conda env configuration for developers
 - PRs #346 #360 Fix CSV reading of negative numbers
 - PR #342 Fix CMake to use conda-installed nvstrings
 - PR #341 Preserve categorical dtype after groupby aggregations
 - PR #315 ReadTheDocs build update to fix missing libcuda.so
 - PR #320 FIX out-of-bounds access error in reductions.cu
 - PR #319 Fix out-of-bounds memory access in libcudf count_valid_bits
 - PR #303 Fix printing empty dataframe


# cuDF 0.2.0 and cuDF 0.1.0

These were initial releases of cuDF based on previously separate pyGDF and libGDF libraries.<|MERGE_RESOLUTION|>--- conflicted
+++ resolved
@@ -11,11 +11,7 @@
 - PR #3910 Adding sinh, cosh, tanh, asinh, acosh, atanh cube root and rint unary support.
 - PR #3972 Add Java bindings for left_semi_join and left_anti_join
 - PR #3975 Simplify and generalize data handling in `Buffer`
-<<<<<<< HEAD
 - PR #3601 Port UDF functionality for rolling windows to libcudf++
-=======
-- PR #4021 Change quantiles signature for clarity.
->>>>>>> 74f58dff
 - PR #3911 Adding null boolean handling for copy_if_else
 - PR #4003 Drop old `to_device` utility wrapper function
 - PR #4002 Adding to_frame and fix for categorical column issue
@@ -24,6 +20,7 @@
 - PR #4008 Eliminate extra copy in column constructor
 - PR #4013 Add cython definition for io readers cudf/io/io_types.hpp
 - PR #4014 ORC/Parquet: add count parameter to stripe/rowgroup-based reader API
+- PR #4021 Change quantiles signature for clarity.
 
 ## Bug Fixes
 
