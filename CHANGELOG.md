# cuDF 0.9.0 (Date TBD)

## New Features

- PR #2111 IO Readers: Support memory buffer, file-like object, and URL inputs
- PR #2012 Add `reindex()` to DataFrame and Series
- PR #2098 Align DataFrame and Series indices before executing binary ops
- PR #2160 Merge `dask-cudf` codebase into `cudf` repo
- PR #2149 CSV Reader: Add `hex` dtype for explicit hexadecimal parsing
- PR #2158 CSV Reader: Support single, non-list/dict argument for `dtype`
- PR #2177 CSV Reader: Add `parse_dates` parameter for explicit date inference
- PR #2171 Add CodeCov integration, fix doc version, make --skip-tests work when invoking with source
- PR #2215 `type_dispatcher` benchmark
- PR #2179 Added Java quantiles
- PR #2157 Add __array_function__ to DataFrame and Series
- PR #2212 Java support for ORC reader
- PR #2105 Add google benchmark for hash-based join
- PR #2293 Improve `compute_join_output_size` performance
- PR #2316 Unique, nunique, and value_counts for datetime columns

## Improvements

- PR #2103 Move old `column` and `bitmask` files into `legacy/` directory
- PR #2109 added name to Python column classes
- PR #1947 Cleanup serialization code
- PR #2125 More aggregate in java API
- PR #2127 Add in java Scalar tests
- PR #2088 Refactor of Python groupby code
- PR #2130 Java serialization and deserialization of tables.
- PR #2131 Chunk rows logic added to csv_writer
- PR #2129 Add functions in the Java API to support nullable column filtering
- PR #2165 made changes to get_dummies api for it to be available in MethodCache
- PR #2184 handle remote orc files for dask-cudf
- PR #2186 Add `getitem` and `getattr` style access to Rolling objects
- PR #2168 Use cudf.Column for CategoricalColumn's categories instead of a tuple
- PR #2193 Added more docuemtnation to `type_dispatcher` for specializing dispatched functors
- PR #2197 CSV Writer: Expose `chunksize` as a parameter for `to_csv`
- PR #2199 Better java support for appending strings
- PR #2176 Added column dtype support for datetime, int8, int16 to csv_writer
- PR #2209 Matching `get_dummies` & `select_dtypes` behavior to pandas
- PR #2217 Updated Java bindings to use the new groupby API
- PR #2214 DOC: Update doc instructions to build/install `cudf` and `dask-cudf`
- PR #1993 Add iterator driven reduction for mean, var, std
- PR #2220 Update Java bindings for reduction rename
- PR #2224 implement isna, isnull, notna as dataframe functions
- PR #2232 Move CodeCov upload from build script to Jenkins
- PR #2236 Implement drop_duplicates for Series
- PR #2225 refactor to use libcudf for gathering columns in dataframes
- PR #2300 Create separate dask codeowners for dask-cudf codebase
- PR #2309 Java readers: remove redundant copy of result pointers

## Bug Fixes

- PR #2086 Fixed quantile api behavior mismatch in series & dataframe
- PR #2128 Add offset param to host buffer readers in java API.
- PR #2145 Work around binops validity checks for java
- PR #2146 Work around unary_math validity checks for java
- PR #2151 Fixes bug in cudf::copy_range where null_count was invalid
- PR #2139 matching to pandas describe behavior & fixing nan values issue
- PR #2161 Implicitly convert unsigned to signed integer types in binops
- PR #2154 CSV Reader: Fix bools misdetected as strings dtype
- PR #2178 Fix bug in rolling bindings where a view of an ephemeral column was being taken
- PR #2180 Fix issue with isort reordering `importorskip` below imports depending on them
- PR #2187 fix to honor dtype when numpy arrays are passed to columnops.as_column
- PR #2190 Fix issue in astype conversion of string column to 'str'
- PR #2208 Fix issue with calling `head()` on one row dataframe
- PR #2229 Propagate exceptions from Cython cdef functions
- PR #2234 Fix issue with local build script not properly building
- PR #2223 Fix CUDA invalid configuration errors reported after loading small compressed ORC files
- PR #2162 Setting is_unique and is_monotonic-related attributes
- PR #2244 Fix ORC RLEv2 delta mode decoding with nonzero residual delta width
- PR #2297 Work around `var/std` unsupported only at debug build
- PR #2302 Fixed java serialization corner case
- PR #2311 Fix copy behaviour for GenericIndex
- PR #2323 Fix groupby on categoricals
- PR #2328 Ensure order is preserved in CategoricalAccessor._set_categories
<<<<<<< HEAD
- PR #2235 Fix get_dummies to be compatible with dask
=======
- PR #2326 Fix for bug in DLPack when reading multiple columns
- PR #2324 Fix cudf Docker build
>>>>>>> 367dcf3d


# cuDF 0.8.0 (27 June 2019)

## New Features

- PR #1524 Add GPU-accelerated JSON Lines parser with limited feature set
- PR #1569 Add support for Json objects to the JSON Lines reader
- PR #1622 Add Series.loc
- PR #1654 Add cudf::apply_boolean_mask: faster replacement for gdf_apply_stencil
- PR #1487 cython gather/scatter
- PR #1310 Implemented the slice/split functionality.
- PR #1630 Add Python layer to the GPU-accelerated JSON reader
- PR #1745 Add rounding of numeric columns via Numba
- PR #1772 JSON reader: add support for BytesIO and StringIO input
- PR #1527 Support GDF_BOOL8 in readers and writers
- PR #1819 Logical operators (AND, OR, NOT) for libcudf and cuDF
- PR #1813 ORC Reader: Add support for stripe selection
- PR #1828 JSON Reader: add suport for bool8 columns
- PR #1833 Add column iterator with/without nulls
- PR #1665 Add the point-in-polygon GIS function
- PR #1863 Series and Dataframe methods for all and any
- PR #1908 cudf::copy_range and cudf::fill for copying/assigning an index or range to a constant
- PR #1921 Add additional formats for typecasting to/from strings
- PR #1807 Add Series.dropna()
- PR #1987 Allow user defined functions in the form of ptx code to be passed to binops
- PR #1948 Add operator functions like `Series.add()` to DataFrame and Series
- PR #1954 Add skip test argument to GPU build script
- PR #2018 Add bindings for new groupby C++ API
- PR #1984 Add rolling window operations Series.rolling() and DataFrame.rolling()
- PR #1542 Python method and bindings for to_csv
- PR #1995 Add Java API
- PR #1998 Add google benchmark to cudf
- PR #1845 Add cudf::drop_duplicates, DataFrame.drop_duplicates
- PR #1652 Added `Series.where()` feature
- PR #2074 Java Aggregates, logical ops, and better RMM support

## Improvements

- PR #1538 Replacing LesserRTTI with inequality_comparator
- PR #1703 C++: Added non-aggregating `insert` to `concurrent_unordered_map` with specializations to store pairs with a single atomicCAS when possible.
- PR #1422 C++: Added a RAII wrapper for CUDA streams
- PR #1701 Added `unique` method for stringColumns
- PR #1713 Add documentation for Dask-XGBoost
- PR #1666 CSV Reader: Improve performance for files with large number of columns
- PR #1725 Enable the ability to use a single column groupby as its own index
- PR #1759 Add an example showing simultaneous rolling averages to `apply_grouped` documentation
- PR #1746 C++: Remove unused code: `windowed_ops.cu`, `sorting.cu`, `hash_ops.cu`
- PR #1748 C++: Add `bool` nullability flag to `device_table` row operators
- PR #1764 Improve Numerical column: `mean_var` and `mean`
- PR #1767 Speed up Python unit tests
- PR #1770 Added build.sh script, updated CI scripts and documentation
- PR #1739 ORC Reader: Add more pytest coverage
- PR #1696 Added null support in `Series.replace()`.
- PR #1390 Added some basic utility functions for `gdf_column`'s
- PR #1791 Added general column comparison code for testing
- PR #1795 Add printing of git submodule info to `print_env.sh`
- PR #1796 Removing old sort based group by code and gdf_filter
- PR #1811 Added funtions for copying/allocating `cudf::table`s
- PR #1838 Improve columnops.column_empty so that it returns typed columns instead of a generic Column
- PR #1890 Add utils.get_dummies- a pandas-like wrapper around one_hot-encoding
- PR #1823 CSV Reader: default the column type to string for empty dataframes
- PR #1827 Create bindings for scalar-vector binops, and update one_hot_encoding to use them
- PR #1817 Operators now support different sized dataframes as long as they don't share different sized columns
- PR #1855 Transition replace_nulls to new C++ API and update corresponding Cython/Python code
- PR #1858 Add `std::initializer_list` constructor to `column_wrapper`
- PR #1846 C++ type-erased gdf_equal_columns test util; fix gdf_equal_columns logic error
- PR #1390 Added some basic utility functions for `gdf_column`s
- PR #1391 Tidy up bit-resolution-operation and bitmask class code
- PR #1882 Add iloc functionality to MultiIndex dataframes
- PR #1884 Rolling windows: general enhancements and better coverage for unit tests
- PR #1886 support GDF_STRING_CATEGORY columns in apply_boolean_mask, drop_nulls and other libcudf functions
- PR #1896 Improve performance of groupby with levels specified in dask-cudf
- PR #1915 Improve iloc performance for non-contiguous row selection
- PR #1859 Convert read_json into a C++ API
- PR #1919 Rename libcudf namespace gdf to namespace cudf
- PR #1850 Support left_on and right_on for DataFrame merge operator
- PR #1930 Specialize constructor for `cudf::bool8` to cast argument to `bool`
- PR #1938 Add default constructor for `column_wrapper`
- PR #1930 Specialize constructor for `cudf::bool8` to cast argument to `bool`
- PR #1952 consolidate libcudf public API headers in include/cudf
- PR #1949 Improved selection with boolmask using libcudf `apply_boolean_mask`
- PR #1956 Add support for nulls in `query()`
- PR #1973 Update `std::tuple` to `std::pair` in top-most libcudf APIs and C++ transition guide
- PR #1981 Convert read_csv into a C++ API
- PR #1868 ORC Reader: Support row index for speed up on small/medium datasets
- PR #1964 Added support for list-like types in Series.str.cat
- PR #2005 Use HTML5 details tag in bug report issue template
- PR #2003 Removed few redundant unit-tests from test_string.py::test_string_cat
- PR #1944 Groupby design improvements
- PR #2017 Convert `read_orc()` into a C++ API
- PR #2011 Convert `read_parquet()` into a C++ API
- PR #1756 Add documentation "10 Minutes to cuDF and dask_cuDF"
- PR #2034 Adding support for string columns concatenation using "add" binary operator
- PR #2042 Replace old "10 Minutes" guide with new guide for docs build process
- PR #2036 Make library of common test utils to speed up tests compilation
- PR #2022 Facilitating get_dummies to be a high level api too
- PR #2050 Namespace IO readers and add back free-form `read_xxx` functions
- PR #2104 Add a functional ``sort=`` keyword argument to groupby
- PR #2108 Add `find_and_replace` for StringColumn for replacing single values

## Bug Fixes

- PR #1465 Fix for test_orc.py and test_sparse_df.py test failures
- PR #1583 Fix underlying issue in `as_index()` that was causing `Series.quantile()` to fail
- PR #1680 Add errors= keyword to drop() to fix cudf-dask bug
- PR #1651 Fix `query` function on empty dataframe
- PR #1616 Fix CategoricalColumn to access categories by index instead of iteration
- PR #1660 Fix bug in `loc` when indexing with a column name (a string)
- PR #1683 ORC reader: fix timestamp conversion to UTC
- PR #1613 Improve CategoricalColumn.fillna(-1) performance
- PR #1642 Fix failure of CSV_TEST gdf_csv_test.SkiprowsNrows on multiuser systems
- PR #1709 Fix handling of `datetime64[ms]` in `dataframe.select_dtypes`
- PR #1704 CSV Reader: Add support for the plus sign in number fields
- PR #1687 CSV reader: return an empty dataframe for zero size input
- PR #1757 Concatenating columns with null columns
- PR #1755 Add col_level keyword argument to melt
- PR #1758 Fix df.set_index() when setting index from an empty column
- PR #1749 ORC reader: fix long strings of NULL values resulting in incorrect data
- PR #1742 Parquet Reader: Fix index column name to match PANDAS compat
- PR #1782 Update libcudf doc version
- PR #1783 Update conda dependencies
- PR #1786 Maintain the original series name in series.unique output
- PR #1760 CSV Reader: fix segfault when dtype list only includes columns from usecols list
- PR #1831 build.sh: Assuming python is in PATH instead of using PYTHON env var
- PR #1839 Raise an error instead of segfaulting when transposing a DataFrame with StringColumns
- PR #1840 Retain index correctly during merge left_on right_on
- PR #1825 cuDF: Multiaggregation Groupby Failures
- PR #1789 CSV Reader: Fix missing support for specifying `int8` and `int16` dtypes
- PR #1857 Cython Bindings: Handle `bool` columns while calling `column_view_from_NDArrays`
- PR #1849 Allow DataFrame support methods to pass arguments to the methods
- PR #1847 Fixed #1375 by moving the nvstring check into the wrapper function
- PR #1864 Fixing cudf reduction for POWER platform
- PR #1869 Parquet reader: fix Dask timestamps not matching with Pandas (convert to milliseconds)
- PR #1876 add dtype=bool for `any`, `all` to treat integer column correctly
- PR #1875 CSV reader: take NaN values into account in dtype detection
- PR #1873 Add column dtype checking for the all/any methods
- PR #1902 Bug with string iteration in _apply_basic_agg
- PR #1887 Fix for initialization issue in pq_read_arg,orc_read_arg
- PR #1867 JSON reader: add support for null/empty fields, including the 'null' literal
- PR #1891 Fix bug #1750 in string column comparison
- PR #1909 Support of `to_pandas()` of boolean series with null values
- PR #1923 Use prefix removal when two aggs are called on a SeriesGroupBy
- PR #1914 Zero initialize gdf_column local variables
- PR #1959 Add support for comparing boolean Series to scalar
- PR #1966 Ignore index fix in series append
- PR #1967 Compute index __sizeof__ only once for DataFrame __sizeof__
- PR #1977 Support CUDA installation in default system directories
- PR #1982 Fixes incorrect index name after join operation
- PR #1985 Implement `GDF_PYMOD`, a special modulo that follows python's sign rules
- PR #1991 Parquet reader: fix decoding of NULLs
- PR #1990 Fixes a rendering bug in the `apply_grouped` documentation
- PR #1978 Fix for values being filled in an empty dataframe
- PR #2001 Correctly create MultiColumn from Pandas MultiColumn
- PR #2006 Handle empty dataframe groupby construction for dask
- PR #1965 Parquet Reader: Fix duplicate index column when it's already in `use_cols`
- PR #2033 Add pip to conda environment files to fix warning
- PR #2028 CSV Reader: Fix reading of uncompressed files without a recognized file extension
- PR #2073 Fix an issue when gathering columns with NVCategory and nulls
- PR #2053 cudf::apply_boolean_mask return empty column for empty boolean mask
- PR #2066 exclude `IteratorTest.mean_var_output` test from debug build
- PR #2069 Fix JNI code to use read_csv and read_parquet APIs
- PR #2071 Fix bug with unfound transitive dependencies for GTests in Ubuntu 18.04
- PR #2089 Configure Sphinx to render params correctly
- PR #2091 Fix another bug with unfound transitive dependencies for `cudftestutils` in Ubuntu 18.04
- PR #2115 Just apply `--disable-new-dtags` instead of trying to define all the transitive dependencies
- PR #2106 Fix errors in JitCache tests caused by sharing of device memory between processes
- PR #2120 Fix errors in JitCache tests caused by running multiple threads on the same data
- PR #2102 Fix memory leak in groupby
- PR #2113 fixed typo in to_csv code example


# cudf 0.7.2 (16 May 2019)

## New Features

- PR #1735 Added overload for atomicAdd on int64. Streamlined implementation of custom atomic overloads.
- PR #1741 Add MultiIndex concatenation

## Bug Fixes

- PR #1718 Fix issue with SeriesGroupBy MultiIndex in dask-cudf
- PR #1734 Python: fix performance regression for groupby count() aggregations
- PR #1768 Cython: fix handling read only schema buffers in gpuarrow reader


# cudf 0.7.1 (11 May 2019)

## New Features

- PR #1702 Lazy load MultiIndex to return groupby performance to near optimal.

## Bug Fixes

- PR #1708 Fix handling of `datetime64[ms]` in `dataframe.select_dtypes`


# cuDF 0.7.0 (10 May 2019)

## New Features

- PR #982 Implement gdf_group_by_without_aggregations and gdf_unique_indices functions
- PR #1142 Add `GDF_BOOL` column type
- PR #1194 Implement overloads for CUDA atomic operations
- PR #1292 Implemented Bitwise binary ops AND, OR, XOR (&, |, ^)
- PR #1235 Add GPU-accelerated Parquet Reader
- PR #1335 Added local_dict arg in `DataFrame.query()`.
- PR #1282 Add Series and DataFrame.describe()
- PR #1356 Rolling windows
- PR #1381 Add DataFrame._get_numeric_data
- PR #1388 Add CODEOWNERS file to auto-request reviews based on where changes are made
- PR #1396 Add DataFrame.drop method
- PR #1413 Add DataFrame.melt method
- PR #1412 Add DataFrame.pop()
- PR #1419 Initial CSV writer function
- PR #1441 Add Series level cumulative ops (cumsum, cummin, cummax, cumprod)
- PR #1420 Add script to build and test on a local gpuCI image
- PR #1440 Add DatetimeColumn.min(), DatetimeColumn.max()
- PR #1455 Add Series.Shift via Numba kernel
- PR #1441 Add Series level cumulative ops (cumsum, cummin, cummax, cumprod)
- PR #1461 Add Python coverage test to gpu build
- PR #1445 Parquet Reader: Add selective reading of rows and row group
- PR #1532 Parquet Reader: Add support for INT96 timestamps
- PR #1516 Add Series and DataFrame.ndim
- PR #1556 Add libcudf C++ transition guide
- PR #1466 Add GPU-accelerated ORC Reader
- PR #1565 Add build script for nightly doc builds
- PR #1508 Add Series isna, isnull, and notna
- PR #1456 Add Series.diff() via Numba kernel
- PR #1588 Add Index `astype` typecasting
- PR #1301 MultiIndex support
- PR #1599 Level keyword supported in groupby
- PR #929 Add support operations to dataframe
- PR #1609 Groupby accept list of Series
- PR #1658 Support `group_keys=True` keyword in groupby method

## Improvements

- PR #1531 Refactor closures as private functions in gpuarrow
- PR #1404 Parquet reader page data decoding speedup
- PR #1076 Use `type_dispatcher` in join, quantiles, filter, segmented sort, radix sort and hash_groupby
- PR #1202 Simplify README.md
- PR #1149 CSV Reader: Change convertStrToValue() functions to `__device__` only
- PR #1238 Improve performance of the CUDA trie used in the CSV reader
- PR #1245 Use file cache for JIT kernels
- PR #1278 Update CONTRIBUTING for new conda environment yml naming conventions
- PR #1163 Refactored UnaryOps. Reduced API to two functions: `gdf_unary_math` and `gdf_cast`. Added `abs`, `-`, and `~` ops. Changed bindings to Cython
- PR #1284 Update docs version
- PR #1287 add exclude argument to cudf.select_dtype function
- PR #1286 Refactor some of the CSV Reader kernels into generic utility functions
- PR #1291 fillna in `Series.to_gpu_array()` and `Series.to_array()` can accept the scalar too now.
- PR #1005 generic `reduction` and `scan` support
- PR #1349 Replace modernGPU sort join with thrust.
- PR #1363 Add a dataframe.mean(...) that raises NotImplementedError to satisfy `dask.dataframe.utils.is_dataframe_like`
- PR #1319 CSV Reader: Use column wrapper for gdf_column output alloc/dealloc
- PR #1376 Change series quantile default to linear
- PR #1399 Replace CFFI bindings for NVTX functions with Cython bindings
- PR #1389 Refactored `set_null_count()`
- PR #1386 Added macros `GDF_TRY()`, `CUDF_TRY()` and `ASSERT_CUDF_SUCCEEDED()`
- PR #1435 Rework CMake and conda recipes to depend on installed libraries
- PR #1391 Tidy up bit-resolution-operation and bitmask class code
- PR #1439 Add cmake variable to enable compiling CUDA code with -lineinfo
- PR #1462 Add ability to read parquet files from arrow::io::RandomAccessFile
- PR #1453 Convert CSV Reader CFFI to Cython
- PR #1479 Convert Parquet Reader CFFI to Cython
- PR #1397 Add a utility function for producing an overflow-safe kernel launch grid configuration
- PR #1382 Add GPU parsing of nested brackets to cuIO parsing utilities
- PR #1481 Add cudf::table constructor to allocate a set of `gdf_column`s
- PR #1484 Convert GroupBy CFFI to Cython
- PR #1463 Allow and default melt keyword argument var_name to be None
- PR #1486 Parquet Reader: Use device_buffer rather than device_ptr
- PR #1525 Add cudatoolkit conda dependency
- PR #1520 Renamed `src/dataframe` to `src/table` and moved `table.hpp`. Made `types.hpp` to be type declarations only.
- PR #1492 Convert transpose CFFI to Cython
- PR #1495 Convert binary and unary ops CFFI to Cython
- PR #1503 Convert sorting and hashing ops CFFI to Cython
- PR #1522 Use latest release version in update-version CI script
- PR #1533 Remove stale join CFFI, fix memory leaks in join Cython
- PR #1521 Added `row_bitmask` to compute bitmask for rows of a table. Merged `valids_ops.cu` and `bitmask_ops.cu`
- PR #1553 Overload `hash_row` to avoid using intial hash values. Updated `gdf_hash` to select between overloads
- PR #1585 Updated `cudf::table` to maintain own copy of wrapped `gdf_column*`s
- PR #1559 Add `except +` to all Cython function definitions to catch C++ exceptions properly
- PR #1617 `has_nulls` and `column_dtypes` for `cudf::table`
- PR #1590 Remove CFFI from the build / install process entirely
- PR #1536 Convert gpuarrow CFFI to Cython
- PR #1655 Add `Column._pointer` as a way to access underlying `gdf_column*` of a `Column`
- PR #1655 Update readme conda install instructions for cudf version 0.6 and 0.7


## Bug Fixes

- PR #1233 Fix dtypes issue while adding the column to `str` dataframe.
- PR #1254 CSV Reader: fix data type detection for floating-point numbers in scientific notation
- PR #1289 Fix looping over each value instead of each category in concatenation
- PR #1293 Fix Inaccurate error message in join.pyx
- PR #1308 Add atomicCAS overload for `int8_t`, `int16_t`
- PR #1317 Fix catch polymorphic exception by reference in ipc.cu
- PR #1325 Fix dtype of null bitmasks to int8
- PR #1326 Update build documentation to use -DCMAKE_CXX11_ABI=ON
- PR #1334 Add "na_position" argument to CategoricalColumn sort_by_values
- PR #1321 Fix out of bounds warning when checking Bzip2 header
- PR #1359 Add atomicAnd/Or/Xor for integers
- PR #1354 Fix `fillna()` behaviour when replacing values with different dtypes
- PR #1347 Fixed core dump issue while passing dict_dtypes without column names in `cudf.read_csv()`
- PR #1379 Fixed build failure caused due to error: 'col_dtype' may be used uninitialized
- PR #1392 Update cudf Dockerfile and package_versions.sh
- PR #1385 Added INT8 type to `_schema_to_dtype` for use in GpuArrowReader
- PR #1393 Fixed a bug in `gdf_count_nonzero_mask()` for the case of 0 bits to count
- PR #1395 Update CONTRIBUTING to use the environment variable CUDF_HOME
- PR #1416 Fix bug at gdf_quantile_exact and gdf_quantile_appox
- PR #1421 Fix remove creation of series multiple times during `add_column()`
- PR #1405 CSV Reader: Fix memory leaks on read_csv() failure
- PR #1328 Fix CategoricalColumn to_arrow() null mask
- PR #1433 Fix NVStrings/categories includes
- PR #1432 Update NVStrings to 0.7.* to coincide with 0.7 development
- PR #1483 Modify CSV reader to avoid cropping blank quoted characters in non-string fields
- PR #1446 Merge 1275 hotfix from master into branch-0.7
- PR #1447 Fix legacy groupby apply docstring
- PR #1451 Fix hash join estimated result size is not correct
- PR #1454 Fix local build script improperly change directory permissions
- PR #1490 Require Dask 1.1.0+ for `is_dataframe_like` test or skip otherwise.
- PR #1491 Use more specific directories & groups in CODEOWNERS
- PR #1497 Fix Thrust issue on CentOS caused by missing default constructor of host_vector elements
- PR #1498 Add missing include guard to device_atomics.cuh and separated DEVICE_ATOMICS_TEST
- PR #1506 Fix csv-write call to updated NVStrings method
- PR #1510 Added nvstrings `fillna()` function
- PR #1507 Parquet Reader: Default string data to GDF_STRING
- PR #1535 Fix doc issue to ensure correct labelling of cudf.series
- PR #1537 Fix `undefined reference` link error in HashPartitionTest
- PR #1548 Fix ci/local/build.sh README from using an incorrect image example
- PR #1551 CSV Reader: Fix integer column name indexing
- PR #1586 Fix broken `scalar_wrapper::operator==`
- PR #1591 ORC/Parquet Reader: Fix missing import for FileNotFoundError exception
- PR #1573 Parquet Reader: Fix crash due to clash with ORC reader datasource
- PR #1607 Revert change of `column.to_dense_buffer` always return by copy for performance concerns
- PR #1618 ORC reader: fix assert & data output when nrows/skiprows isn't aligned to stripe boundaries
- PR #1631 Fix failure of TYPES_TEST on some gcc-7 based systems.
- PR #1641 CSV Reader: Fix skip_blank_lines behavior with Windows line terminators (\r\n)
- PR #1648 ORC reader: fix non-deterministic output when skiprows is non-zero
- PR #1676 Fix groupby `as_index` behaviour with `MultiIndex`
- PR #1659 Fix bug caused by empty groupbys and multiindex slicing throwing exceptions
- PR #1656 Correct Groupby failure in dask when un-aggregable columns are left in dataframe.
- PR #1689 Fix groupby performance regression
- PR #1694 Add Cython as a runtime dependency since it's required in `setup.py`


# cuDF 0.6.1 (25 Mar 2019)

## Bug Fixes

- PR #1275 Fix CentOS exception in DataFrame.hash_partition from using value "returned" by a void function


# cuDF 0.6.0 (22 Mar 2019)

## New Features

- PR #760 Raise `FileNotFoundError` instead of `GDF_FILE_ERROR` in `read_csv` if the file does not exist
- PR #539 Add Python bindings for replace function
- PR #823 Add Doxygen configuration to enable building HTML documentation for libcudf C/C++ API
- PR #807 CSV Reader: Add byte_range parameter to specify the range in the input file to be read
- PR #857 Add Tail method for Series/DataFrame and update Head method to use iloc
- PR #858 Add series feature hashing support
- PR #871 CSV Reader: Add support for NA values, including user specified strings
- PR #893 Adds PyArrow based parquet readers / writers to Python, fix category dtype handling, fix arrow ingest buffer size issues
- PR #867 CSV Reader: Add support for ignoring blank lines and comment lines
- PR #887 Add Series digitize method
- PR #895 Add Series groupby
- PR #898 Add DataFrame.groupby(level=0) support
- PR #920 Add feather, JSON, HDF5 readers / writers from PyArrow / Pandas
- PR #888 CSV Reader: Add prefix parameter for column names, used when parsing without a header
- PR #913 Add DLPack support: convert between cuDF DataFrame and DLTensor
- PR #939 Add ORC reader from PyArrow
- PR #918 Add Series.groupby(level=0) support
- PR #906 Add binary and comparison ops to DataFrame
- PR #958 Support unary and binary ops on indexes
- PR #964 Add `rename` method to `DataFrame`, `Series`, and `Index`
- PR #985 Add `Series.to_frame` method
- PR #985 Add `drop=` keyword to reset_index method
- PR #994 Remove references to pygdf
- PR #990 Add external series groupby support
- PR #988 Add top-level merge function to cuDF
- PR #992 Add comparison binaryops to DateTime columns
- PR #996 Replace relative path imports with absolute paths in tests
- PR #995 CSV Reader: Add index_col parameter to specify the column name or index to be used as row labels
- PR #1004 Add `from_gpu_matrix` method to DataFrame
- PR #997 Add property index setter
- PR #1007 Replace relative path imports with absolute paths in cudf
- PR #1013 select columns with df.columns
- PR #1016 Rename Series.unique_count() to nunique() to match pandas API
- PR #947 Prefixsum to handle nulls and float types
- PR #1029 Remove rest of relative path imports
- PR #1021 Add filtered selection with assignment for Dataframes
- PR #872 Adding NVCategory support to cudf apis
- PR #1052 Add left/right_index and left/right_on keywords to merge
- PR #1091 Add `indicator=` and `suffixes=` keywords to merge
- PR #1107 Add unsupported keywords to Series.fillna
- PR #1032 Add string support to cuDF python
- PR #1136 Removed `gdf_concat`
- PR #1153 Added function for getting the padded allocation size for valid bitmask
- PR #1148 Add cudf.sqrt for dataframes and Series
- PR #1159 Add Python bindings for libcudf dlpack functions
- PR #1155 Add __array_ufunc__ for DataFrame and Series for sqrt
- PR #1168 to_frame for series accepts a name argument


## Improvements

- PR #1218 Add dask-cudf page to API docs
- PR #892 Add support for heterogeneous types in binary ops with JIT
- PR #730 Improve performance of `gdf_table` constructor
- PR #561 Add Doxygen style comments to Join CUDA functions
- PR #813 unified libcudf API functions by replacing gpu_ with gdf_
- PR #822 Add support for `__cuda_array_interface__` for ingest
- PR #756 Consolidate common helper functions from unordered map and multimap
- PR #753 Improve performance of groupby sum and average, especially for cases with few groups.
- PR #836 Add ingest support for arrow chunked arrays in Column, Series, DataFrame creation
- PR #763 Format doxygen comments for csv_read_arg struct
- PR #532 CSV Reader: Use type dispatcher instead of switch block
- PR #694 Unit test utilities improvements
- PR #878 Add better indexing to Groupby
- PR #554 Add `empty` method and `is_monotonic` attribute to `Index`
- PR #1040 Fixed up Doxygen comment tags
- PR #909 CSV Reader: Avoid host->device->host copy for header row data
- PR #916 Improved unit testing and error checking for `gdf_column_concat`
- PR #941 Replace `numpy` call in `Series.hash_encode` with `numba`
- PR #942 Added increment/decrement operators for wrapper types
- PR #943 Updated `count_nonzero_mask` to return `num_rows` when the mask is null
- PR #952 Added trait to map C++ type to `gdf_dtype`
- PR #966 Updated RMM submodule.
- PR #998 Add IO reader/writer modules to API docs, fix for missing cudf.Series docs
- PR #1017 concatenate along columns for Series and DataFrames
- PR #1002 Support indexing a dataframe with another boolean dataframe
- PR #1018 Better concatenation for Series and Dataframes
- PR #1036 Use Numpydoc style docstrings
- PR #1047 Adding gdf_dtype_extra_info to gdf_column_view_augmented
- PR #1054 Added default ctor to SerialTrieNode to overcome Thrust issue in CentOS7 + CUDA10
- PR #1024 CSV Reader: Add support for hexadecimal integers in integral-type columns
- PR #1033 Update `fillna()` to use libcudf function `gdf_replace_nulls`
- PR #1066 Added inplace assignment for columns and select_dtypes for dataframes
- PR #1026 CSV Reader: Change the meaning and type of the quoting parameter to match Pandas
- PR #1100 Adds `CUDF_EXPECTS` error-checking macro
- PR #1092 Fix select_dtype docstring
- PR #1111 Added cudf::table
- PR #1108 Sorting for datetime columns
- PR #1120 Return a `Series` (not a `Column`) from `Series.cat.set_categories()`
- PR #1128 CSV Reader: The last data row does not need to be line terminated
- PR #1183 Bump Arrow version to 0.12.1
- PR #1208 Default to CXX11_ABI=ON
- PR #1252 Fix NVStrings dependencies for cuda 9.2 and 10.0

## Bug Fixes

- PR #821 Fix flake8 issues revealed by flake8 update
- PR #808 Resolved renamed `d_columns_valids` variable name
- PR #820 CSV Reader: fix the issue where reader adds additional rows when file uses \r\n as a line terminator
- PR #780 CSV Reader: Fix scientific notation parsing and null values for empty quotes
- PR #815 CSV Reader: Fix data parsing when tabs are present in the input CSV file
- PR #850 Fix bug where left joins where the left df has 0 rows causes a crash
- PR #861 Fix memory leak by preserving the boolean mask index
- PR #875 Handle unnamed indexes in to/from arrow functions
- PR #877 Fix ingest of 1 row arrow tables in from arrow function
- PR #876 Added missing `<type_traits>` include
- PR #889 Deleted test_rmm.py which has now moved to RMM repo
- PR #866 Merge v0.5.1 numpy ABI hotfix into 0.6
- PR #917 value_counts return int type on empty columns
- PR #611 Renamed `gdf_reduce_optimal_output_size()` -> `gdf_reduction_get_intermediate_output_size()`
- PR #923 fix index for negative slicing for cudf dataframe and series
- PR #927 CSV Reader: Fix category GDF_CATEGORY hashes not being computed properly
- PR #921 CSV Reader: Fix parsing errors with delim_whitespace, quotations in the header row, unnamed columns
- PR #933 Fix handling objects of all nulls in series creation
- PR #940 CSV Reader: Fix an issue where the last data row is missing when using byte_range
- PR #945 CSV Reader: Fix incorrect datetime64 when milliseconds or space separator are used
- PR #959 Groupby: Problem with column name lookup
- PR #950 Converting dataframe/recarry with non-contiguous arrays
- PR #963 CSV Reader: Fix another issue with missing data rows when using byte_range
- PR #999 Fix 0 sized kernel launches and empty sort_index exception
- PR #993 Fix dtype in selecting 0 rows from objects
- PR #1009 Fix performance regression in `to_pandas` method on DataFrame
- PR #1008 Remove custom dask communication approach
- PR #1001 CSV Reader: Fix a memory access error when reading a large (>2GB) file with date columns
- PR #1019 Binary Ops: Fix error when one input column has null mask but other doesn't
- PR #1014 CSV Reader: Fix false positives in bool value detection
- PR #1034 CSV Reader: Fix parsing floating point precision and leading zero exponents
- PR #1044 CSV Reader: Fix a segfault when byte range aligns with a page
- PR #1058 Added support for `DataFrame.loc[scalar]`
- PR #1060 Fix column creation with all valid nan values
- PR #1073 CSV Reader: Fix an issue where a column name includes the return character
- PR #1090 Updating Doxygen Comments
- PR #1080 Fix dtypes returned from loc / iloc because of lists
- PR #1102 CSV Reader: Minor fixes and memory usage improvements
- PR #1174: Fix release script typo
- PR #1137 Add prebuild script for CI
- PR #1118 Enhanced the `DataFrame.from_records()` feature
- PR #1129 Fix join performance with index parameter from using numpy array
- PR #1145 Issue with .agg call on multi-column dataframes
- PR #908 Some testing code cleanup
- PR #1167 Fix issue with null_count not being set after inplace fillna()
- PR #1184 Fix iloc performance regression
- PR #1185 Support left_on/right_on and also on=str in merge
- PR #1200 Fix allocating bitmasks with numba instead of rmm in allocate_mask function
- PR #1213 Fix bug with csv reader requesting subset of columns using wrong datatype
- PR #1223 gpuCI: Fix label on rapidsai channel on gpu build scripts
- PR #1242 Add explicit Thrust exec policy to fix NVCATEGORY_TEST segfault on some platforms
- PR #1246 Fix categorical tests that failed due to bad implicit type conversion
- PR #1255 Fix overwriting conda package main label uploads
- PR #1259 Add dlpack includes to pip build


# cuDF 0.5.1 (05 Feb 2019)

## Bug Fixes

- PR #842 Avoid using numpy via cimport to prevent ABI issues in Cython compilation


# cuDF 0.5.0 (28 Jan 2019)

## New Features

- PR #722 Add bzip2 decompression support to `read_csv()`
- PR #693 add ZLIB-based GZIP/ZIP support to `read_csv_strings()`
- PR #411 added null support to gdf_order_by (new API) and cudf_table::sort
- PR #525 Added GitHub Issue templates for bugs, documentation, new features, and questions
- PR #501 CSV Reader: Add support for user-specified decimal point and thousands separator to read_csv_strings()
- PR #455 CSV Reader: Add support for user-specified decimal point and thousands separator to read_csv()
- PR #439 add `DataFrame.drop` method similar to pandas
- PR #356 add `DataFrame.transpose` method and `DataFrame.T` property similar to pandas
- PR #505 CSV Reader: Add support for user-specified boolean values
- PR #350 Implemented Series replace function
- PR #490 Added print_env.sh script to gather relevant environment details when reporting cuDF issues
- PR #474 add ZLIB-based GZIP/ZIP support to `read_csv()`
- PR #547 Added melt similar to `pandas.melt()`
- PR #491 Add CI test script to check for updates to CHANGELOG.md in PRs
- PR #550 Add CI test script to check for style issues in PRs
- PR #558 Add CI scripts for cpu-based conda and gpu-based test builds
- PR #524 Add Boolean Indexing
- PR #564 Update python `sort_values` method to use updated libcudf `gdf_order_by` API
- PR #509 CSV Reader: Input CSV file can now be passed in as a text or a binary buffer
- PR #607 Add `__iter__` and iteritems to DataFrame class
- PR #643 added a new api gdf_replace_nulls that allows a user to replace nulls in a column

## Improvements

- PR #426 Removed sort-based groupby and refactored existing groupby APIs. Also improves C++/CUDA compile time.
- PR #461 Add `CUDF_HOME` variable in README.md to replace relative pathing.
- PR #472 RMM: Created centralized rmm::device_vector alias and rmm::exec_policy
- PR #500 Improved the concurrent hash map class to support partitioned (multi-pass) hash table building.
- PR #454 Improve CSV reader docs and examples
- PR #465 Added templated C++ API for RMM to avoid explicit cast to `void**`
- PR #513 `.gitignore` tweaks
- PR #521 Add `assert_eq` function for testing
- PR #502 Simplify Dockerfile for local dev, eliminate old conda/pip envs
- PR #549 Adds `-rdynamic` compiler flag to nvcc for Debug builds
- PR #472 RMM: Created centralized rmm::device_vector alias and rmm::exec_policy
- PR #577 Added external C++ API for scatter/gather functions
- PR #500 Improved the concurrent hash map class to support partitioned (multi-pass) hash table building
- PR #583 Updated `gdf_size_type` to `int`
- PR #500 Improved the concurrent hash map class to support partitioned (multi-pass) hash table building
- PR #617 Added .dockerignore file. Prevents adding stale cmake cache files to the docker container
- PR #658 Reduced `JOIN_TEST` time by isolating overflow test of hash table size computation
- PR #664 Added Debuging instructions to README
- PR #651 Remove noqa marks in `__init__.py` files
- PR #671 CSV Reader: uncompressed buffer input can be parsed without explicitly specifying compression as None
- PR #684 Make RMM a submodule
- PR #718 Ensure sum, product, min, max methods pandas compatibility on empty datasets
- PR #720 Refactored Index classes to make them more Pandas-like, added CategoricalIndex
- PR #749 Improve to_arrow and from_arrow Pandas compatibility
- PR #766 Remove TravisCI references, remove unused variables from CMake, fix ARROW_VERSION in Cmake
- PR #773 Add build-args back to Dockerfile and handle dependencies based on environment yml file
- PR #781 Move thirdparty submodules to root and symlink in /cpp
- PR #843 Fix broken cudf/python API examples, add new methods to the API index

## Bug Fixes

- PR #569 CSV Reader: Fix days being off-by-one when parsing some dates
- PR #531 CSV Reader: Fix incorrect parsing of quoted numbers
- PR #465 Added templated C++ API for RMM to avoid explicit cast to `void**`
- PR #473 Added missing <random> include
- PR #478 CSV Reader: Add api support for auto column detection, header, mangle_dupe_cols, usecols
- PR #495 Updated README to correct where cffi pytest should be executed
- PR #501 Fix the intermittent segfault caused by the `thousands` and `compression` parameters in the csv reader
- PR #502 Simplify Dockerfile for local dev, eliminate old conda/pip envs
- PR #512 fix bug for `on` parameter in `DataFrame.merge` to allow for None or single column name
- PR #511 Updated python/cudf/bindings/join.pyx to fix cudf merge printing out dtypes
- PR #513 `.gitignore` tweaks
- PR #521 Add `assert_eq` function for testing
- PR #537 Fix CMAKE_CUDA_STANDARD_REQURIED typo in CMakeLists.txt
- PR #447 Fix silent failure in initializing DataFrame from generator
- PR #545 Temporarily disable csv reader thousands test to prevent segfault (test re-enabled in PR #501)
- PR #559 Fix Assertion error while using `applymap` to change the output dtype
- PR #575 Update `print_env.sh` script to better handle missing commands
- PR #612 Prevent an exception from occuring with true division on integer series.
- PR #630 Fix deprecation warning for `pd.core.common.is_categorical_dtype`
- PR #622 Fix Series.append() behaviour when appending values with different numeric dtype
- PR #603 Fix error while creating an empty column using None.
- PR #673 Fix array of strings not being caught in from_pandas
- PR #644 Fix return type and column support of dataframe.quantile()
- PR #634 Fix create `DataFrame.from_pandas()` with numeric column names
- PR #654 Add resolution check for GDF_TIMESTAMP in Join
- PR #648 Enforce one-to-one copy required when using `numba>=0.42.0`
- PR #645 Fix cmake build type handling not setting debug options when CMAKE_BUILD_TYPE=="Debug"
- PR #669 Fix GIL deadlock when launching multiple python threads that make Cython calls
- PR #665 Reworked the hash map to add a way to report the destination partition for a key
- PR #670 CMAKE: Fix env include path taking precedence over libcudf source headers
- PR #674 Check for gdf supported column types
- PR #677 Fix 'gdf_csv_test_Dates' gtest failure due to missing nrows parameter
- PR #604 Fix the parsing errors while reading a csv file using `sep` instead of `delimiter`.
- PR #686 Fix converting nulls to NaT values when converting Series to Pandas/Numpy
- PR #689 CSV Reader: Fix behavior with skiprows+header to match pandas implementation
- PR #691 Fixes Join on empty input DFs
- PR #706 CSV Reader: Fix broken dtype inference when whitespace is in data
- PR #717 CSV reader: fix behavior when parsing a csv file with no data rows
- PR #724 CSV Reader: fix build issue due to parameter type mismatch in a std::max call
- PR #734 Prevents reading undefined memory in gpu_expand_mask_bits numba kernel
- PR #747 CSV Reader: fix an issue where CUDA allocations fail with some large input files
- PR #750 Fix race condition for handling NVStrings in CMake
- PR #719 Fix merge column ordering
- PR #770 Fix issue where RMM submodule pointed to wrong branch and pin other to correct branches
- PR #778 Fix hard coded ABI off setting
- PR #784 Update RMM submodule commit-ish and pip paths
- PR #794 Update `rmm::exec_policy` usage to fix segmentation faults when used as temprory allocator.
- PR #800 Point git submodules to branches of forks instead of exact commits


# cuDF 0.4.0 (05 Dec 2018)

## New Features

- PR #398 add pandas-compatible `DataFrame.shape()` and `Series.shape()`
- PR #394 New documentation feature "10 Minutes to cuDF"
- PR #361 CSV Reader: Add support for strings with delimiters

## Improvements

 - PR #436 Improvements for type_dispatcher and wrapper structs
 - PR #429 Add CHANGELOG.md (this file)
 - PR #266 use faster CUDA-accelerated DataFrame column/Series concatenation.
 - PR #379 new C++ `type_dispatcher` reduces code complexity in supporting many data types.
 - PR #349 Improve performance for creating columns from memoryview objects
 - PR #445 Update reductions to use type_dispatcher. Adds integer types support to sum_of_squares.
 - PR #448 Improve installation instructions in README.md
 - PR #456 Change default CMake build to Release, and added option for disabling compilation of tests

## Bug Fixes

 - PR #444 Fix csv_test CUDA too many resources requested fail.
 - PR #396 added missing output buffer in validity tests for groupbys.
 - PR #408 Dockerfile updates for source reorganization
 - PR #437 Add cffi to Dockerfile conda env, fixes "cannot import name 'librmm'"
 - PR #417 Fix `map_test` failure with CUDA 10
 - PR #414 Fix CMake installation include file paths
 - PR #418 Properly cast string dtypes to programmatic dtypes when instantiating columns
 - PR #427 Fix and tests for Concatenation illegal memory access with nulls


# cuDF 0.3.0 (23 Nov 2018)

## New Features

 - PR #336 CSV Reader string support

## Improvements

 - PR #354 source code refactored for better organization. CMake build system overhaul. Beginning of transition to Cython bindings.
 - PR #290 Add support for typecasting to/from datetime dtype
 - PR #323 Add handling pyarrow boolean arrays in input/out, add tests
 - PR #325 GDF_VALIDITY_UNSUPPORTED now returned for algorithms that don't support non-empty valid bitmasks
 - PR #381 Faster InputTooLarge Join test completes in ms rather than minutes.
 - PR #373 .gitignore improvements
 - PR #367 Doc cleanup & examples for DataFrame methods
 - PR #333 Add Rapids Memory Manager documentation
 - PR #321 Rapids Memory Manager adds file/line location logging and convenience macros
 - PR #334 Implement DataFrame `__copy__` and `__deepcopy__`
 - PR #271 Add NVTX ranges to pygdf
 - PR #311 Document system requirements for conda install

## Bug Fixes

 - PR #337 Retain index on `scale()` function
 - PR #344 Fix test failure due to PyArrow 0.11 Boolean handling
 - PR #364 Remove noexcept from managed_allocator;  CMakeLists fix for NVstrings
 - PR #357 Fix bug that made all series be considered booleans for indexing
 - PR #351 replace conda env configuration for developers
 - PRs #346 #360 Fix CSV reading of negative numbers
 - PR #342 Fix CMake to use conda-installed nvstrings
 - PR #341 Preserve categorical dtype after groupby aggregations
 - PR #315 ReadTheDocs build update to fix missing libcuda.so
 - PR #320 FIX out-of-bounds access error in reductions.cu
 - PR #319 Fix out-of-bounds memory access in libcudf count_valid_bits
 - PR #303 Fix printing empty dataframe


# cuDF 0.2.0 and cuDF 0.1.0

These were initial releases of cuDF based on previously separate pyGDF and libGDF libraries.<|MERGE_RESOLUTION|>--- conflicted
+++ resolved
@@ -74,12 +74,9 @@
 - PR #2311 Fix copy behaviour for GenericIndex
 - PR #2323 Fix groupby on categoricals
 - PR #2328 Ensure order is preserved in CategoricalAccessor._set_categories
-<<<<<<< HEAD
-- PR #2235 Fix get_dummies to be compatible with dask
-=======
 - PR #2326 Fix for bug in DLPack when reading multiple columns
 - PR #2324 Fix cudf Docker build
->>>>>>> 367dcf3d
+- PR #2235 Fix get_dummies to be compatible with dask
 
 
 # cuDF 0.8.0 (27 June 2019)
