# cuDF 0.13.0 (Date TBD)

## New Features

- PR #3577 Add initial dictionary support to column classes
- PR #3777 Add support for dictionary column in gather
- PR #3693 add string support, skipna to scan operation
- PR #3662 Define and implement `shift`.
- PR #3861 Added Series.sum feature for String
- PR #4069 Added cast of numeric columns from/to String
- PR #3681 Add cudf::experimental::boolean_mask_scatter
- PR #4040 Add support for n-way merge of sorted tables
- PR #4053 Multi-column quantiles.
- PR #4107 Add groupby nunique aggregation

## Improvements

- PR #3525 build.sh option to disable nvtx
- PR #3748 Optimize hash_partition using shared memory
- PR #3808 Optimize hash_partition using shared memory and cub block scan
- PR #3698 Add count_(un)set_bits functions taking multiple ranges and updated slice to compute null counts at once.
- PR #3909 Move java backend to libcudf++
- PR #3971 Adding `as_table` to convert Column to Table in python
- PR #3910 Adding sinh, cosh, tanh, asinh, acosh, atanh cube root and rint unary support.
- PR #3972 Add Java bindings for left_semi_join and left_anti_join
- PR #3975 Simplify and generalize data handling in `Buffer`
- PR #3985 Update RMM include files and remove extraneously included header files.
- PR #3601 Port UDF functionality for rolling windows to libcudf++
- PR #3911 Adding null boolean handling for copy_if_else
- PR #4003 Drop old `to_device` utility wrapper function
- PR #4002 Adding to_frame and fix for categorical column issue
- PR #4009 build script update to enable cudf build without installing
- PR #3897 Port cuIO JSON reader to cudf::column types
- PR #4008 Eliminate extra copy in column constructor
- PR #4013 Add cython definition for io readers cudf/io/io_types.hpp
- PR #4014 ORC/Parquet: add count parameter to stripe/rowgroup-based reader API
<<<<<<< HEAD
- PR #4042 Port cudf/io/functions.hpp to Cython for use in IO bindings
- PR #3880 Add aggregation infrastructure support for reduction
=======
- PR #3880 Add aggregation infrastructure support for cudf::reduce
- PR #4059 Add aggregation infrastructure support for cudf::scan 
>>>>>>> 11a0e42c
- PR #4021 Change quantiles signature for clarity.
- PR #4057 Handle offsets in cython Column class
- PR #4045 Reorganize `libxx` directory
- PR #4029 Port stream_compaction.pyx to use libcudf++ APIs
- PR #4031 Docs build scripts and instructions update
- PR #4062 Improve how java classifiers are produced
- PR #4038 JNI and Java support for is_nan and is_not_nan
- PR #3786 Adding string support to rolling_windows
- PR #4067 Removed unused `CATEGORY` type ID.
- PR #3891 Port NVStrings (r)split_record to contiguous_(r)split_record
- PR #4072 Allow round_robin_partition to single partition
- PR #4064 Add cudaGetDeviceCount to JNI layer
- PR #4083 Use two partitions in test_groupby_multiindex_reset_index
- PR #4071 Add Java bindings for round robin partition
- PR #4079 Simply use `mask.size` to create the array view
- PR #4092 Keep mask on GPU for bit unpacking
- PR #4081 Copy from `Buffer`'s pointer directly to host
- PR #4105 Change threshold of using optimized hash partition code
- PR #4101 Redux serialize `Buffer` directly with `__cuda_array_interface__`
- PR #4098 Remove legacy calls from libcudf strings column code
- PR #4111 Use `Buffer`'s to serialize `StringColumn`
- PR #4113 Get `len` of `StringColumn`s without `nvstrings`
- PR #4130 Renames in-place `cudf::experimental::fill` to `cudf::experimental::fill_in_place`

## Bug Fixes

- PR #3888 Drop `ptr=None` from `DeviceBuffer` call
- PR #3976 Fix string serialization and memory_usage method to be consistent
- PR #3902 Fix conversion of large size GPU array to dataframe
- PR #3953 Fix overflow in column_buffer when computing the device buffer size
- PR #3959 Add missing hash-dispatch function for cudf.Series
- PR #3970 Fix for Series Pickle
- PR #3964 Restore legacy NVStrings and NVCategory dependencies in Java jar
- PR #3982 Fix java unary op enum and add missing ops
- PR #3999 Fix issue serializing empty string columns (java)
- PR #3979 Add `name` to Series serialize and deserialize
- PR #4005 Fix null mask allocation bug in gather_bitmask
- PR #4000 Fix dask_cudf sort_values performance for single partitions
- PR #4007 Fix for copy_bitmask issue with uninitialized device_buffer
- PR #4037 Fix JNI quantile compile issue
- PR #4054 Fixed JNI to deal with reduction API changes
- PR #4052 Fix for round-robin when num_partitions divides nrows.
- PR #4061 Add NDEBUG guard on `constexpr_assert`.
- PR #4049 Fix `cudf::split` issue returning one less than expected column vectors
- PR #4065 Parquet writer: fix for out-of-range dictionary indices
- PR #4066 Fixed mismatch with dtype enums
- PR #4078 Fix joins for when column_in_common input parameter is empty
- PR #4080 Fix multi-index dask test with sort issue
- PR #4084 Update Java for removal of CATEGORY type
- PR #4086 ORC reader: fix potentially incorrect timestamp decoding in the last rowgroup
- PR #4089 Fix dask groupby mutliindex test case issues in join
- PR #4097 Fix strings concatenate logic with column offsets
- PR #4076 All null string entries should have null data buffer
- PR #4109 Use rmm::device_vector instead of thrust::device_vector
- PR #4113 Use `.nvstrings` in `StringColumn.sum(...)`
- PR #4116 Fix a bug in contiguous_split() where tables with mixed column types could corrupt string output
- PR #4119 Fix binary ops slowdown using jitify -remove-unused-globals
- PR #4125 Fix type enum to account for added Dictionary type in `types.hpp`


# cuDF 0.12.0 (04 Feb 2020)

## New Features

- PR #3759 Updated 10 Minutes with clarification on how `dask_cudf` uses `cudf` API
- PR #3224 Define and implement new join APIs.
- PR #3284 Add gpu-accelerated parquet writer
- PR #3254 Python redesign for libcudf++
- PR #3336 Add `from_dlpack` and `to_dlpack`
- PR #3555 Add column names support to libcudf++ io readers and writers
- PR #3527 Add string functionality for merge API
- PR #3610 Add memory_usage to DataFrame and Series APIs
- PR #3557 Add contiguous_split() function. 
- PR #3619 Support CuPy 7
- PR #3604 Add nvtext ngrams-tokenize function
- PR #3403 Define and implement new stack + tile APIs
- PR #3627 Adding cudf::sort and cudf::sort_by_key
- PR #3597 Implement new sort based groupby
- PR #3776 Add column equivalence comparator (using epsilon for float equality)
- PR #3667 Define and implement round-robin partition API.
- PR #3690 Add bools_to_mask
- PR #3761 Introduce a Frame class and make Index, DataFrame and Series subclasses
- PR #3538 Define and implement left semi join and left anti join
- PR #3683 Added support for multiple delimiters in `nvtext.token_count()`
- PR #3792 Adding is_nan and is_notnan
- PR #3594 Adding clamp support to libcudf++

## Improvements

- PR #3124 Add support for grand-children in cudf column classes
- PR #3292 Port NVStrings regex contains function
- PR #3409 Port NVStrings regex replace function
- PR #3417 Port NVStrings regex findall function
- PR #3351 Add warning when filepath resolves to multiple files in cudf readers
- PR #3370 Port NVStrings strip functions
- PR #3453 Port NVStrings IPv4 convert functions to cudf strings column
- PR #3441 Port NVStrings url encode/decode to cudf strings column
- PR #3364 Port NVStrings split functions
- PR #3463 Port NVStrings partition/rpartition to cudf strings column
- PR #3502 ORC reader: add option to read DECIMALs as INT64
- PR #3461 Add a new overload to allocate_like() that takes explicit type and size params.
- PR #3590 Specialize hash functions for floating point
- PR #3569 Use `np.asarray` in `StringColumn.deserialize`
- PR #3553 Support Python NoneType in numeric binops
- PR #3511 Support DataFrame / Series mixed arithmetic
- PR #3567 Include `strides` in `__cuda_array_interface__`
- PR #3608 Update OPS codeowner group name
- PR #3431 Port NVStrings translate to cudf strings column
- PR #3507 Define and implement new binary operation APIs
- PR #3620 Add stream parameter to unary ops detail API
- PR #3593 Adding begin/end for mutable_column_device_view
- PR #3587 Merge CHECK_STREAM & CUDA_CHECK_LAST to CHECK_CUDA
- PR #3733 Rework `hash_partition` API
- PR #3655 Use move with make_pair to avoid copy construction
- PR #3402 Define and implement new quantiles APIs
- PR #3612 Add ability to customize the JIT kernel cache path
- PR #3647 Remove PatchedNumbaDeviceArray with CuPy 6.6.0
- PR #3641 Remove duplicate definitions of CUDA_DEVICE_CALLABLE
- PR #3640 Enable memory_usage in dask_cudf (also adds pd.Index from_pandas)
- PR #3654 Update Jitify submodule ref to include gcc-8 fix
- PR #3639 Define and implement `nans_to_nulls`
- PR #3561 Rework contains implementation in search
- PR #3616 Add aggregation infrastructure for argmax/argmin.
- PR #3673 Parquet reader: improve rounding of timestamp conversion to seconds
- PR #3699 Stringify libcudacxx headers for binary op JIT
- PR #3697 Improve column insert performance for wide frames
- PR #3653 Make `gather_bitmask_kernel` more reusable.
- PR #3710 Remove multiple CMake configuration steps from root build script
- PR #3657 Define and implement compiled binops for string column comparisons
- PR #3520 Change read_parquet defaults and add warnings
- PR #3780 Java APIs for selecting a GPU
- PR #3796 Improve on round-robin with the case when number partitions greater than number of rows.
- PR #3805 Avoid CuPy 7.1.0 for now
- PR #3758 detail::scatter variant with map iterator support
- PR #3882 Fail loudly when creating a StringColumn from nvstrings with > MAX_VAL(int32) bytes
- PR #3823 Add header file for detail search functions
- PR #2438 Build GBench Benchmarks in CI
- PR #3713 Adding aggregation support to rolling_window
- PR #3875 Add abstract sink for IO writers, used by ORC and Parquet writers for now
- PR #3916 Refactor gather bindings

## Bug Fixes

- PR #3618 Update 10 minutes to cudf and cupy to hide warning that were being shown in the docs
- PR #3550 Update Java package to 0.12
- PR #3549 Fix index name issue with iloc with RangeIndex
- PR #3562 Fix 4GB limit for gzipped-compressed csv files
- PR #2981 enable build.sh to build all targets without installation
- PR #3563 Use `__cuda_array_interface__` for serialization
- PR #3564 Fix cuda memory access error in gather_bitmask_kernel
- PR #3548 Replaced CUDA_RT_CALL with CUDA_TRY
- PR #3486 Pandas > 0.25 compatability
- PR #3622 Fix new warnings and errors when building with gcc-8
- PR #3588 Remove avro reader column order reversal
- PR #3629 Fix hash map test failure
- PR #3637 Fix sorted set_index operations in dask_cudf
- PR #3663 Fix libcudf++ ORC reader microseconds and milliseconds conversion
- PR #3668 Fixing CHECK_CUDA debug build issue
- PR #3684 Fix ends_with logic for matching string case
- PR #3691 Fix create_offsets to handle offset correctly
- PR #3687 Fixed bug while passing input GPU memory pointer in `nvtext.scatter_count()`
- PR #3701 Fix hash_partition hashing all columns instead of columns_to_hash
- PR #3694 Allow for null columns parameter in `csv_writer`
- PR #3706 Removed extra type-dispatcher call from merge
- PR #3704 Changed the default delimiter to `whitespace` for nvtext methods.
- PR #3741 Construct DataFrame from dict-of-Series with alignment
- PR #3724 Update rmm version to match release
- PR #3743 Fix for `None` data in `__array_interface__`
- PR #3731 Fix performance of zero sized dataframe slice
- PR #3709 Fix inner_join incorrect result issue
- PR #3734 Update numba to 0.46 in conda files
- PR #3738 Update libxx cython types.hpp path
- PR #3672 Fix to_host issue with column_view having offset
- PR #3730 CSV reader: Set invalid float values to NaN/null
- PR #3670 Floor when casting between timestamps of different precisions
- PR #3728 Fix apply_boolean_mask issue with non-null string column
- PR #3769 Don't look for a `name` attribute in column
- PR #3783 Bind cuDF operators to Dask Dataframe
- PR #3775 Fix segfault when reading compressed CSV files larger than 4GB
- PR #3799 Align indices of Series inputs when adding as columns to DataFrame
- PR #3803 Keep name when unpickling Index objects
- PR #3804 Fix cuda crash in AVRO reader
- PR #3766 Remove references to cudf::type_id::CATEGORY from IO code
- PR #3817 Don't always deepcopy an index
- PR #3821 Fix OOB read in gpuinflate prefetcher
- PR #3829 Parquet writer: fix empty dataframe causing cuda launch errors
- PR #3835 Fix memory leak in Cython when dealing with nulls in string columns
- PR #3866 Remove unnecessary if check in NVStrings.create_offsets
- PR #3858 Fixes the broken debug build after #3728
- PR #3850 Fix merge typecast scope issue and resulting memory leak
- PR #3855 Fix MultiColumn recreation with reset_index
- PR #3869 Fixed size calculation in NVStrings::byte_count()
- PR #3868 Fix apply_grouped moving average example
- PR #3900 Properly link `NVStrings` and `NVCategory` into tests
- PR #3868 Fix apply_grouped moving average example
- PR #3871 Fix `split_out` error
- PR #3886 Fix string column materialization from column view
- PR #3893 Parquet reader: fix segfault reading empty parquet file
- PR #3931 Dask-cudf groupby `.agg` multicolumn handling fix
- PR #4017 Fix memory leaks in `GDF_STRING` cython handling and `nans_to_nulls` cython


# cuDF 0.11.0 (11 Dec 2019)

## New Features

- PR #2905 Added `Series.median()` and null support for `Series.quantile()`
- PR #2930 JSON Reader: Support ARROW_RANDOM_FILE input
- PR #2956 Add `cudf::stack` and `cudf::tile`
- PR #2980 Added nvtext is_vowel/is_consonant functions
- PR #2987 Add `inplace` arg to `DataFrame.reset_index` and `Series`
- PR #3011 Added libcudf++ transition guide
- PR #3129 Add strings column factory from `std::vector`s
- PR #3054 Add parquet reader support for decimal data types
- PR #3022 adds DataFrame.astype for cuDF dataframes
- PR #2962 Add isnull(), notnull() and related functions
- PR #3025 Move search files to legacy
- PR #3068 Add `scalar` class
- PR #3094 Adding `any` and `all` support from libcudf
- PR #3130 Define and implement new `column_wrapper`
- PR #3143 Define and implement new copying APIs `slice` and `split`
- PR #3161 Move merge files to legacy
- PR #3079 Added support to write ORC files given a local path
- PR #3192 Add dtype param to cast `DataFrame` on init
- PR #3213 Port cuIO to libcudf++
- PR #3222 Add nvtext character tokenizer
- PR #3223 Java expose underlying buffers
- PR #3300 Add `DataFrame.insert`
- PR #3263 Define and implement new `valid_if`
- PR #3278 Add `to_host` utility to copy `column_view` to host
- PR #3087 Add new cudf::experimental bool8 wrapper
- PR #3219 Construct column from column_view
- PR #3250 Define and implement new merge APIs
- PR #3144 Define and implement new hashing APIs `hash` and `hash_partition`
- PR #3229 Define and implement new search APIs
- PR #3308 java add API for memory usage callbacks
- PR #2691 Row-wise reduction and scan operations via CuPy
- PR #3291 Add normalize_nans_and_zeros
- PR #3187 Define and implement new replace APIs
- PR #3356 Add vertical concatenation for table/columns
- PR #3344 java split API
- PR #2791 Add `groupby.std()`
- PR #3368 Enable dropna argument in dask_cudf groupby
- PR #3298 add null replacement iterator for column_device_view
- PR #3297 Define and implement new groupby API.
- PR #3396 Update device_atomics with new bool8 and timestamp specializations
- PR #3411 Java host memory management API
- PR #3393 Implement df.cov and enable covariance/correlation in dask_cudf
- PR #3401 Add dask_cudf ORC writer (to_orc)
- PR #3331 Add copy_if_else
- PR #3427 Define and Implement new multi-search API
- PR #3442 Add Bool-index + Multi column + DataFrame support for set-item
- PR #3172 Define and implement new fill/repeat/copy_range APIs
- PR #3490 Add pair iterators for columns
- PR #3497 Add DataFrame.drop(..., inplace=False) argument
- PR #3469 Add string functionality for replace API
- PR #3273 Define and implement new reduction APIs

## Improvements

- PR #2904 Move gpu decompressors to cudf::io namespace
- PR #2977 Moved old C++ test utilities to legacy directory.
- PR #2965 Fix slow orc reader perf with large uncompressed blocks
- PR #2995 Move JIT type utilities to legacy directory
- PR #2927 Add ``Table`` and ``TableView`` extension classes that wrap legacy cudf::table
- PR #3005 Renames `cudf::exp` namespace to `cudf::experimental`
- PR #3008 Make safe versions of `is_null` and `is_valid` in `column_device_view`
- PR #3026 Move fill and repeat files to legacy
- PR #3027 Move copying.hpp and related source to legacy folder
- PR #3014 Snappy decompression optimizations
- PR #3032 Use `asarray` to coerce indices to a NumPy array
- PR #2996 IO Readers: Replace `cuio::device_buffer` with `rmm::device_buffer`
- PR #3051 Specialized hash function for strings column
- PR #3065 Select and Concat for cudf::experimental::table
- PR #3080 Move `valid_if.cuh` to `legacy/`
- PR #3052 Moved replace.hpp functionality to legacy
- PR #3091 Move join files to legacy
- PR #3092 Implicitly init RMM if Java allocates before init
- PR #3029 Update gdf_ numeric types with stdint and move to cudf namespace
- PR #3052 Moved replace.hpp functionality to legacy
- PR #2955 Add cmake option to only build for present GPU architecture
- PR #3070 Move functions.h and related source to legacy
- PR #2951 Allow set_index to handle a list of column names
- PR #3093 Move groupby files to legacy
- PR #2988 Removing GIS functionality (now part of cuSpatial library)
- PR #3067 Java method to return size of device memory buffer
- PR #3083 Improved some binary operation tests to include null testing.
- PR #3084 Update to arrow-cpp and pyarrow 0.15.0
- PR #3071 Move cuIO to legacy
- PR #3126 Round 2 of snappy decompression optimizations
- PR #3046 Define and implement new copying APIs `empty_like` and `allocate_like`
- PR #3128 Support MultiIndex in DataFrame.join
- PR #2971 Added initial gather and scatter methods for strings_column_view
- PR #3133 Port NVStrings to cudf column: count_characters and count_bytes
- PR #2991 Added strings column functions concatenate and join_strings
- PR #3028 Define and implement new `gather` APIs.
- PR #3135 Add nvtx utilities to cudf::nvtx namespace
- PR #3021 Java host side concat of serialized buffers
- PR #3138 Move unary files to legacy
- PR #3170 Port NVStrings substring functions to cudf strings column
- PR #3159 Port NVStrings is-chars-types function to cudf strings column
- PR #3154 Make `table_view_base.column()` const and add `mutable_table_view.column()`
- PR #3175 Set cmake cuda version variables
- PR #3171 Move deprecated error macros to legacy
- PR #3191 Port NVStrings integer convert ops to cudf column
- PR #3189 Port NVStrings find ops to cudf column
- PR #3352 Port NVStrings convert float functions to cudf strings column
- PR #3193 Add cuPy as a formal dependency
- PR #3195 Support for zero columned `table_view`
- PR #3165 Java device memory size for string category
- PR #3205 Move transform files to legacy
- PR #3202 Rename and move error.hpp to public headers
- PR #2878 Use upstream merge code in dask_cudf
- PR #3217 Port NVStrings upper and lower case conversion functions
- PR #3350 Port NVStrings booleans convert functions
- PR #3231 Add `column::release()` to give up ownership of contents.
- PR #3157 Use enum class rather than enum for mask_allocation_policy
- PR #3232 Port NVStrings datetime conversion to cudf strings column
- PR #3136 Define and implement new transpose API
- PR #3237 Define and implement new transform APIs
- PR #3245 Move binaryop files to legacy
- PR #3241 Move stream_compaction files to legacy
- PR #3166 Move reductions to legacy
- PR #3261 Small cleanup: remove `== true`
- PR #3271 Update rmm API based on `rmm.reinitialize(...)` change
- PR #3266 Remove optional checks for CuPy
- PR #3268 Adding null ordering per column feature when sorting
- PR #3239 Adding floating point specialization to comparators for NaNs
- PR #3270 Move predicates files to legacy
- PR #3281 Add to_host specialization for strings in column test utilities
- PR #3282 Add `num_bitmask_words`
- PR #3252 Add new factory methods to include passing an existing null mask
- PR #3288 Make `bit.cuh` utilities usable from host code.
- PR #3287 Move rolling windows files to legacy
- PR #3182 Define and implement new unary APIs `is_null` and `is_not_null`
- PR #3314 Drop `cython` from run requirements
- PR #3301 Add tests for empty column wrapper.
- PR #3294 Update to arrow-cpp and pyarrow 0.15.1
- PR #3310 Add `row_hasher` and `element_hasher` utilities
- PR #3272 Support non-default streams when creating/destroying hash maps
- PR #3286 Clean up the starter code on README
- PR #3332 Port NVStrings replace to cudf strings column
- PR #3354 Define and implement new `scatter` APIs
- PR #3322 Port NVStrings pad operations to cudf strings column
- PR #3345 Add cache member for number of characters in string_view class
- PR #3299 Define and implement new `is_sorted` APIs
- PR #3328 Partition by stripes in dask_cudf ORC reader
- PR #3243 Use upstream join code in dask_cudf
- PR #3371 Add `select` method to `table_view`
- PR #3309 Add java and JNI bindings for search bounds
- PR #3305 Define and implement new rolling window APIs
- PR #3380 Concatenate columns of strings
- PR #3382 Add fill function for strings column
- PR #3391 Move device_atomics_tests.cu files to legacy
- PR #3303 Define and implement new stream compaction APIs `copy_if`, `drop_nulls`,
           `apply_boolean_mask`, `drop_duplicate` and `unique_count`.
- PR #3387 Strings column gather function
- PR #3440 Strings column scatter function
- PR #3389 Move quantiles.hpp + group_quantiles.hpp files to legacy
- PR #3397 Port unary cast to libcudf++
- PR #3398 Move reshape.hpp files to legacy
- PR #3395 Port NVStrings regex extract to cudf strings column
- PR #3423 Port NVStrings htoi to cudf strings column
- PR #3425 Strings column copy_if_else implementation
- PR #3422 Move utilities to legacy
- PR #3201 Define and implement new datetime_ops APIs
- PR #3421 Port NVStrings find_multiple to cudf strings column
- PR #3448 Port scatter_to_tables to libcudf++
- PR #3458 Update strings sections in the transition guide
- PR #3462 Add `make_empty_column` and update `empty_like`.
- PR #3465 Port `aggregation` traits and utilities.
- PR #3214 Define and implement new unary operations APIs
- PR #3475 Add `bitmask_to_host` column utility
- PR #3487 Add is_boolean trait and random timestamp generator for testing
- PR #3492 Small cleanup (remove std::abs) and comment
- PR #3407 Allow multiple row-groups per task in dask_cudf read_parquet
- PR #3512 Remove unused CUDA conda labels
- PR #3500 cudf::fill()/cudf::repeat() support for strings columns.
- PR #3438 Update scalar and scalar_device_view to better support strings
- PR #3414 Add copy_range function for strings column
- PR #3685 Add string support to contiguous_split.
- PR #3471 Add scalar/column, column/scalar and scalar/scalar overloads to copy_if_else.
- PR #3451 Add support for implicit typecasting of join columns

## Bug Fixes

- PR #2895 Fixed dask_cudf group_split behavior to handle upstream rearrange_by_divisions
- PR #3048 Support for zero columned tables
- PR #3030 Fix snappy decoding regression in PR #3014
- PR #3041 Fixed exp to experimental namespace name change issue
- PR #3056 Add additional cmake hint for finding local build of RMM files
- PR #3060 Move copying.hpp includes to legacy
- PR #3139 Fixed java RMM auto initalization
- PR #3141 Java fix for relocated IO headers
- PR #3149 Rename column_wrapper.cuh to column_wrapper.hpp
- PR #3168 Fix mutable_column_device_view head const_cast
- PR #3199 Update JNI includes for legacy moves
- PR #3204 ORC writer: Fix ByteRLE encoding of NULLs
- PR #2994 Fix split_out-support but with hash_object_dispatch
- PR #3212 Fix string to date casting when format is not specified
- PR #3218 Fixes `row_lexicographic_comparator` issue with handling two tables
- PR #3228 Default initialize RMM when Java native dependencies are loaded
- PR #3012 replacing instances of `to_gpu_array` with `mem`
- PR #3236 Fix Numba 0.46+/CuPy 6.3 interface compatibility
- PR #3276 Update JNI includes for legacy moves
- PR #3256 Fix orc writer crash with multiple string columns
- PR #3211 Fix breaking change caused by rapidsai/rmm#167
- PR #3265 Fix dangling pointer in `is_sorted`
- PR #3267 ORC writer: fix incorrect ByteRLE encoding of long literal runs
- PR #3277 Fix invalid reference to deleted temporary in `is_sorted`.
- PR #3274 ORC writer: fix integer RLEv2 mode2 unsigned base value encoding
- PR #3279 Fix shutdown hang issues with pinned memory pool init executor
- PR #3280 Invalid children check in mutable_column_device_view
- PR #3289 fix java memory usage API for empty columns
- PR #3293 Fix loading of csv files zipped on MacOS (disabled zip min version check)
- PR #3295 Fix storing storing invalid RMM exec policies.
- PR #3307 Add pd.RangeIndex to from_pandas to fix dask_cudf meta_nonempty bug
- PR #3313 Fix public headers including non-public headers
- PR #3318 Revert arrow to 0.15.0 temporarily to unblock downstream projects CI
- PR #3317 Fix index-argument bug in dask_cudf parquet reader
- PR #3323 Fix `insert` non-assert test case
- PR #3341 Fix `Series` constructor converting NoneType to "None"
- PR #3326 Fix and test for detail::gather map iterator type inference
- PR #3334 Remove zero-size exception check from make_strings_column factories
- PR #3333 Fix compilation issues with `constexpr` functions not marked `__device__`
- PR #3340 Make all benchmarks use cudf base fixture to initialize RMM pool
- PR #3337 Fix Java to pad validity buffers to 64-byte boundary
- PR #3362 Fix `find_and_replace` upcasting series for python scalars and lists
- PR #3357 Disabling `column_view` iterators for non fixed-width types
- PR #3383 Fix : properly compute null counts for rolling_window.
- PR #3386 Removing external includes from `column_view.hpp`
- PR #3369 Add write_partition to dask_cudf to fix to_parquet bug
- PR #3388 Support getitem with bools when DataFrame has a MultiIndex
- PR #3408 Fix String and Column (De-)Serialization
- PR #3372 Fix dask-distributed scatter_by_map bug
- PR #3419 Fix a bug in parse_into_parts (incomplete input causing walking past the end of string).
- PR #3413 Fix dask_cudf read_csv file-list bug
- PR #3416 Fix memory leak in ColumnVector when pulling strings off the GPU
- PR #3424 Fix benchmark build by adding libcudacxx to benchmark's CMakeLists.txt
- PR #3435 Fix diff and shift for empty series
- PR #3439 Fix index-name bug in StringColumn concat
- PR #3445 Fix ORC Writer default stripe size
- PR #3459 Fix printing of invalid entries
- PR #3466 Fix gather null mask allocation for invalid index
- PR #3468 Fix memory leak issue in `drop_duplicates`
- PR #3474 Fix small doc error in capitalize Docs
- PR #3491 Fix more doc errors in NVStrings
- PR #3478 Fix as_index deep copy via Index.rename inplace arg
- PR #3476 Fix ORC reader timezone conversion
- PR #3188 Repr slices up large DataFrames
- PR #3519 Fix strings column concatenate handling zero-sized columns
- PR #3530 Fix copy_if_else test case fail issue
- PR #3523 Fix lgenfe issue with debug build
- PR #3532 Fix potential use-after-free in cudf parquet reader
- PR #3540 Fix unary_op null_mask bug and add missing test cases
- PR #3559 Use HighLevelGraph api in DataFrame constructor (Fix upstream compatibility)
- PR #3572 Fix CI Issue with hypothesis tests that are flaky


# cuDF 0.10.0 (16 Oct 2019)

## New Features

- PR #2423 Added `groupby.quantile()`
- PR #2522 Add Java bindings for NVStrings backed upper and lower case mutators
- PR #2605 Added Sort based groupby in libcudf
- PR #2607 Add Java bindings for parsing JSON
- PR #2629 Add dropna= parameter to groupby
- PR #2585 ORC & Parquet Readers: Remove millisecond timestamp restriction
- PR #2507 Add GPU-accelerated ORC Writer
- PR #2559 Add Series.tolist()
- PR #2653 Add Java bindings for rolling window operations
- PR #2480 Merge `custreamz` codebase into `cudf` repo
- PR #2674 Add __contains__ for Index/Series/Column
- PR #2635 Add support to read from remote and cloud sources like s3, gcs, hdfs
- PR #2722 Add Java bindings for NVTX ranges
- PR #2702 Add make_bool to dataset generation functions
- PR #2394 Move `rapidsai/custrings` into `cudf`
- PR #2734 Final sync of custrings source into cudf
- PR #2724 Add libcudf support for __contains__
- PR #2777 Add python bindings for porter stemmer measure functionality
- PR #2781 Add issorted to is_monotonic
- PR #2685 Add cudf::scatter_to_tables and cython binding
- PR #2743 Add Java bindings for NVStrings timestamp2long as part of String ColumnVector casting
- PR #2785 Add nvstrings Python docs
- PR #2786 Add benchmarks option to root build.sh
- PR #2802 Add `cudf::repeat()` and `cudf.Series.repeat()`
- PR #2773 Add Fisher's unbiased kurtosis and skew for Series/DataFrame
- PR #2748 Parquet Reader: Add option to specify loading of PANDAS index
- PR #2807 Add scatter_by_map to DataFrame python API
- PR #2836 Add nvstrings.code_points method
- PR #2844 Add Series/DataFrame notnull
- PR #2858 Add GTest type list utilities
- PR #2870 Add support for grouping by Series of arbitrary length
- PR #2719 Series covariance and Pearson correlation
- PR #2207 Beginning of libcudf overhaul: introduce new column and table types
- PR #2869 Add `cudf.CategoricalDtype`
- PR #2838 CSV Reader: Support ARROW_RANDOM_FILE input
- PR #2655 CuPy-based Series and Dataframe .values property
- PR #2803 Added `edit_distance_matrix()` function to calculate pairwise edit distance for each string on a given nvstrings object.
- PR #2811 Start of cudf strings column work based on 2207
- PR #2872 Add Java pinned memory pool allocator
- PR #2969 Add findAndReplaceAll to ColumnVector
- PR #2814 Add Datetimeindex.weekday
- PR #2999 Add timestamp conversion support for string categories
- PR #2918 Add cudf::column timestamp wrapper types

## Improvements

- PR #2578 Update legacy_groupby to use libcudf group_by_without_aggregation
- PR #2581 Removed `managed` allocator from hash map classes.
- PR #2571 Remove unnecessary managed memory from gdf_column_concat
- PR #2648 Cython/Python reorg
- PR #2588 Update Series.append documentation
- PR #2632 Replace dask-cudf set_index code with upstream
- PR #2682 Add cudf.set_allocator() function for easier allocator init
- PR #2642 Improve null printing and testing
- PR #2747 Add missing Cython headers / cudftestutil lib to conda package for cuspatial build
- PR #2706 Compute CSV format in device code to speedup performance
- PR #2673 Add support for np.longlong type
- PR #2703 move dask serialization dispatch into cudf
- PR #2728 Add YYMMDD to version tag for nightly conda packages
- PR #2729 Handle file-handle input in to_csv
- PR #2741 CSV Reader: Move kernel functions into its own file
- PR #2766 Improve nvstrings python cmake flexibility
- PR #2756 Add out_time_unit option to csv reader, support timestamp resolutions
- PR #2771 Stopgap alias for to_gpu_matrix()
- PR #2783 Support mapping input columns to function arguments in apply kernels
- PR #2645 libcudf unique_count for Series.nunique
- PR #2817 Dask-cudf: `read_parquet` support for remote filesystems
- PR #2823 improve java data movement debugging
- PR #2806 CSV Reader: Clean-up row offset operations
- PR #2640 Add dask wait/persist exmaple to 10 minute guide
- PR #2828 Optimizations of kernel launch configuration for `DataFrame.apply_rows` and `DataFrame.apply_chunks`
- PR #2831 Add `column` argument to `DataFrame.drop`
- PR #2775 Various optimizations to improve __getitem__ and __setitem__ performance
- PR #2810 cudf::allocate_like can optionally always allocate a mask.
- PR #2833 Parquet reader: align page data allocation sizes to 4-bytes to satisfy cuda-memcheck
- PR #2832 Using the new Python bindings for UCX
- PR #2856 Update group_split_cudf to use scatter_by_map
- PR #2890 Optionally keep serialized table data on the host.
- PR #2778 Doc: Updated and fixed some docstrings that were formatted incorrectly.
- PR #2830 Use YYMMDD tag in custreamz nightly build
- PR #2875 Java: Remove synchronized from register methods in MemoryCleaner
- PR #2887 Minor snappy decompression optimization
- PR #2899 Use new RMM API based on Cython
- PR #2788 Guide to Python UDFs
- PR #2919 Change java API to use operators in groupby namespace
- PR #2909 CSV Reader: Avoid row offsets host vector default init
- PR #2834 DataFrame supports setting columns via attribute syntax `df.x = col`
- PR #3147 DataFrame can be initialized from rows via list of tuples
- PR #3539 Restrict CuPy to 6

## Bug Fixes

- PR #2584 ORC Reader: fix parsing of `DECIMAL` index positions
- PR #2619 Fix groupby serialization/deserialization
- PR #2614 Update Java version to match
- PR #2601 Fixes nlargest(1) issue in Series and Dataframe
- PR #2610 Fix a bug in index serialization (properly pass DeviceNDArray)
- PR #2621 Fixes the floordiv issue of not promoting float type when rhs is 0
- PR #2611 Types Test: fix static casting from negative int to string
- PR #2618 IO Readers: Fix datasource memory map failure for multiple reads
- PR #2628 groupby_without_aggregation non-nullable input table produces non-nullable output
- PR #2615 fix string category partitioning in java API
- PR #2641 fix string category and timeunit concat in the java API
- PR #2649 Fix groupby issue resulting from column_empty bug
- PR #2658 Fix astype() for null categorical columns
- PR #2660 fix column string category and timeunit concat in the java API
- PR #2664 ORC reader: fix `skip_rows` larger than first stripe
- PR #2654 Allow Java gdfOrderBy to work with string categories
- PR #2669 AVRO reader: fix non-deterministic output
- PR #2668 Update Java bindings to specify timestamp units for ORC and Parquet readers
- PR #2679 AVRO reader: fix cuda errors when decoding compressed streams
- PR #2692 Add concatenation for data-frame with different headers (empty and non-empty)
- PR #2651 Remove nvidia driver installation from ci/cpu/build.sh
- PR #2697 Ensure csv reader sets datetime column time units
- PR #2698 Return RangeIndex from contiguous slice of RangeIndex
- PR #2672 Fix null and integer handling in round
- PR #2704 Parquet Reader: Fix crash when loading string column with nulls
- PR #2725 Fix Jitify issue with running on Turing using CUDA version < 10
- PR #2731 Fix building of benchmarks
- PR #2738 Fix java to find new NVStrings locations
- PR #2736 Pin Jitify branch to v0.10 version
- PR #2742 IO Readers: Fix possible silent failures when creating `NvStrings` instance
- PR #2753 Fix java quantile API calls
- PR #2762 Fix validity processing for time in java
- PR #2796 Fix handling string slicing and other nvstrings delegated methods with dask
- PR #2769 Fix link to API docs in README.md
- PR #2772 Handle multiindex pandas Series #2772
- PR #2749 Fix apply_rows/apply_chunks pessimistic null mask to use in_cols null masks only
- PR #2752 CSV Reader: Fix exception when there's no rows to process
- PR #2716 Added Exception for `StringMethods` in string methods
- PR #2787 Fix Broadcasting `None` to `cudf-series`
- PR #2794 Fix async race in NVCategory::get_value and get_value_bounds
- PR #2795 Fix java build/cast error
- PR #2496 Fix improper merge of two dataframes when names differ
- PR #2824 Fix issue with incorrect result when Numeric Series replace is called several times
- PR #2751 Replace value with null
- PR #2765 Fix Java inequality comparisons for string category
- PR #2818 Fix java join API to use new C++ join API
- PR #2841 Fix nvstrings.slice and slice_from for range (0,0)
- PR #2837 Fix join benchmark
- PR #2809 Add hash_df and group_split dispatch functions for dask
- PR #2843 Parquet reader: fix skip_rows when not aligned with page or row_group boundaries
- PR #2851 Deleted existing dask-cudf/record.txt
- PR #2854 Fix column creation from ephemeral objects exposing __cuda_array_interface__
- PR #2860 Fix boolean indexing when the result is a single row
- PR #2859 Fix tail method issue for string columns
- PR #2852 Fixed `cumsum()` and `cumprod()` on boolean series.
- PR #2865 DaskIO: Fix `read_csv` and `read_orc` when input is list of files
- PR #2750 Fixed casting values to cudf::bool8 so non-zero values always cast to true
- PR #2873 Fixed dask_cudf read_partition bug by generating ParquetDatasetPiece
- PR #2850 Fixes dask_cudf.read_parquet on partitioned datasets
- PR #2896 Properly handle `axis` string keywords in `concat`
- PR #2926 Update rounding algorithm to avoid using fmod
- PR #2968 Fix Java dependency loading when using NVTX
- PR #2963 Fix ORC writer uncompressed block indexing
- PR #2928 CSV Reader: Fix using `byte_range` for large datasets
- PR #2983 Fix sm_70+ race condition in gpu_unsnap
- PR #2964 ORC Writer: Segfault when writing mixed numeric and string columns
- PR #3007 Java: Remove unit test that frees RMM invalid pointer
- PR #3009 Fix orc reader RLEv2 patch position regression from PR #2507
- PR #3002 Fix CUDA invalid configuration errors reported after loading an ORC file without data
- PR #3035 Update update-version.sh for new docs locations
- PR #3038 Fix uninitialized stream parameter in device_table deleter
- PR #3064 Fixes groupby performance issue
- PR #3061 Add rmmInitialize to nvstrings gtests
- PR #3058 Fix UDF doc markdown formatting
- PR #3059 Add nvstrings python build instructions to contributing.md


# cuDF 0.9.0 (21 Aug 2019)

## New Features

- PR #1993 Add CUDA-accelerated series aggregations: mean, var, std
- PR #2111 IO Readers: Support memory buffer, file-like object, and URL inputs
- PR #2012 Add `reindex()` to DataFrame and Series
- PR #2097 Add GPU-accelerated AVRO reader
- PR #2098 Support binary ops on DFs and Series with mismatched indices
- PR #2160 Merge `dask-cudf` codebase into `cudf` repo
- PR #2149 CSV Reader: Add `hex` dtype for explicit hexadecimal parsing
- PR #2156 Add `upper_bound()` and `lower_bound()` for libcudf tables and `searchsorted()` for cuDF Series
- PR #2158 CSV Reader: Support single, non-list/dict argument for `dtype`
- PR #2177 CSV Reader: Add `parse_dates` parameter for explicit date inference
- PR #1744 cudf::apply_boolean_mask and cudf::drop_nulls support for cudf::table inputs (multi-column)
- PR #2196 Add `DataFrame.dropna()`
- PR #2197 CSV Writer: add `chunksize` parameter for `to_csv`
- PR #2215 `type_dispatcher` benchmark
- PR #2179 Add Java quantiles
- PR #2157 Add __array_function__ to DataFrame and Series
- PR #2212 Java support for ORC reader
- PR #2224 Add DataFrame isna, isnull, notna functions
- PR #2236 Add Series.drop_duplicates
- PR #2105 Add hash-based join benchmark
- PR #2316 Add unique, nunique, and value_counts for datetime columns
- PR #2337 Add Java support for slicing a ColumnVector
- PR #2049 Add cudf::merge (sorted merge)
- PR #2368 Full cudf+dask Parquet Support
- PR #2380 New cudf::is_sorted checks whether cudf::table is sorted
- PR #2356 Java column vector standard deviation support
- PR #2221 MultiIndex full indexing - Support iloc and wildcards for loc
- PR #2429 Java support for getting length of strings in a ColumnVector
- PR #2415 Add `value_counts` for series of any type
- PR #2446 Add __array_function__ for index
- PR #2437 ORC reader: Add 'use_np_dtypes' option
- PR #2382 Add CategoricalAccessor add, remove, rename, and ordering methods
- PR #2464 Native implement `__cuda_array_interface__` for Series/Index/Column objects
- PR #2425 Rolling window now accepts array-based user-defined functions
- PR #2442 Add __setitem__
- PR #2449 Java support for getting byte count of strings in a ColumnVector
- PR #2492 Add groupby.size() method
- PR #2358 Add cudf::nans_to_nulls: convert floating point column into bitmask
- PR #2489 Add drop argument to set_index
- PR #2491 Add Java bindings for ORC reader 'use_np_dtypes' option
- PR #2213 Support s/ms/us/ns DatetimeColumn time unit resolutions
- PR #2536 Add _constructor properties to Series and DataFrame

## Improvements

- PR #2103 Move old `column` and `bitmask` files into `legacy/` directory
- PR #2109 added name to Python column classes
- PR #1947 Cleanup serialization code
- PR #2125 More aggregate in java API
- PR #2127 Add in java Scalar tests
- PR #2088 Refactor of Python groupby code
- PR #2130 Java serialization and deserialization of tables.
- PR #2131 Chunk rows logic added to csv_writer
- PR #2129 Add functions in the Java API to support nullable column filtering
- PR #2165 made changes to get_dummies api for it to be available in MethodCache
- PR #2171 Add CodeCov integration, fix doc version, make --skip-tests work when invoking with source
- PR #2184 handle remote orc files for dask-cudf
- PR #2186 Add `getitem` and `getattr` style access to Rolling objects
- PR #2168 Use cudf.Column for CategoricalColumn's categories instead of a tuple
- PR #2193 DOC: cudf::type_dispatcher documentation for specializing dispatched functors
- PR #2199 Better java support for appending strings
- PR #2176 Added column dtype support for datetime, int8, int16 to csv_writer
- PR #2209 Matching `get_dummies` & `select_dtypes` behavior to pandas
- PR #2217 Updated Java bindings to use the new groupby API
- PR #2214 DOC: Update doc instructions to build/install `cudf` and `dask-cudf`
- PR #2220 Update Java bindings for reduction rename
- PR #2232 Move CodeCov upload from build script to Jenkins
- PR #2225 refactor to use libcudf for gathering columns in dataframes
- PR #2293 Improve join performance (faster compute_join_output_size)
- PR #2300 Create separate dask codeowners for dask-cudf codebase
- PR #2304 gdf_group_by_without_aggregations returns gdf_column
- PR #2309 Java readers: remove redundant copy of result pointers
- PR #2307 Add `black` and `isort` to style checker script
- PR #2345 Restore removal of old groupby implementation
- PR #2342 Improve `astype()` to operate all ways
- PR #2329 using libcudf cudf::copy for column deep copy
- PR #2344 DOC: docs on code formatting for contributors
- PR #2376 Add inoperative axis= and win_type= arguments to Rolling()
- PR #2378 remove dask for (de-)serialization of cudf objects
- PR #2353 Bump Arrow and Dask versions
- PR #2377 Replace `standard_python_slice` with just `slice.indices()`
- PR #2373 cudf.DataFrame enchancements & Series.values support
- PR #2392 Remove dlpack submodule; make cuDF's Cython API externally accessible
- PR #2430 Updated Java bindings to use the new unary API
- PR #2406 Moved all existing `table` related files to a `legacy/` directory
- PR #2350 Performance related changes to get_dummies
- PR #2420 Remove `cudautils.astype` and replace with `typecast.apply_cast`
- PR #2456 Small improvement to typecast utility
- PR #2458 Fix handling of thirdparty packages in `isort` config
- PR #2459 IO Readers: Consolidate all readers to use `datasource` class
- PR #2475 Exposed type_dispatcher.hpp, nvcategory_util.hpp and wrapper_types.hpp in the include folder
- PR #2484 Enabled building libcudf as a static library
- PR #2453 Streamline CUDA_REL environment variable
- PR #2483 Bundle Boost filesystem dependency in the Java jar
- PR #2486 Java API hash functions
- PR #2481 Adds the ignore_null_keys option to the java api
- PR #2490 Java api: support multiple aggregates for the same column
- PR #2510 Java api: uses table based apply_boolean_mask
- PR #2432 Use pandas formatting for console, html, and latex output
- PR #2573 Bump numba version to 0.45.1
- PR #2606 Fix references to notebooks-contrib

## Bug Fixes

- PR #2086 Fixed quantile api behavior mismatch in series & dataframe
- PR #2128 Add offset param to host buffer readers in java API.
- PR #2145 Work around binops validity checks for java
- PR #2146 Work around unary_math validity checks for java
- PR #2151 Fixes bug in cudf::copy_range where null_count was invalid
- PR #2139 matching to pandas describe behavior & fixing nan values issue
- PR #2161 Implicitly convert unsigned to signed integer types in binops
- PR #2154 CSV Reader: Fix bools misdetected as strings dtype
- PR #2178 Fix bug in rolling bindings where a view of an ephemeral column was being taken
- PR #2180 Fix issue with isort reordering `importorskip` below imports depending on them
- PR #2187 fix to honor dtype when numpy arrays are passed to columnops.as_column
- PR #2190 Fix issue in astype conversion of string column to 'str'
- PR #2208 Fix issue with calling `head()` on one row dataframe
- PR #2229 Propagate exceptions from Cython cdef functions
- PR #2234 Fix issue with local build script not properly building
- PR #2223 Fix CUDA invalid configuration errors reported after loading small compressed ORC files
- PR #2162 Setting is_unique and is_monotonic-related attributes
- PR #2244 Fix ORC RLEv2 delta mode decoding with nonzero residual delta width
- PR #2297 Work around `var/std` unsupported only at debug build
- PR #2302 Fixed java serialization corner case
- PR #2355 Handle float16 in binary operations
- PR #2311 Fix copy behaviour for GenericIndex
- PR #2349 Fix issues with String filter in java API
- PR #2323 Fix groupby on categoricals
- PR #2328 Ensure order is preserved in CategoricalAccessor._set_categories
- PR #2202 Fix issue with unary ops mishandling empty input
- PR #2326 Fix for bug in DLPack when reading multiple columns
- PR #2324 Fix cudf Docker build
- PR #2325 Fix ORC RLEv2 patched base mode decoding with nonzero patch width
- PR #2235 Fix get_dummies to be compatible with dask
- PR #2332 Zero initialize gdf_dtype_extra_info
- PR #2355 Handle float16 in binary operations
- PR #2360 Fix missing dtype handling in cudf.Series & columnops.as_column
- PR #2364 Fix quantile api and other trivial issues around it
- PR #2361 Fixed issue with `codes` of CategoricalIndex
- PR #2357 Fixed inconsistent type of index created with from_pandas vs direct construction
- PR #2389 Fixed Rolling __getattr__ and __getitem__ for offset based windows
- PR #2402 Fixed bug in valid mask computation in cudf::copy_if (apply_boolean_mask)
- PR #2401 Fix to a scalar datetime(of type Days) issue
- PR #2386 Correctly allocate output valids in groupby
- PR #2411 Fixed failures on binary op on single element string column
- PR #2422 Fix Pandas logical binary operation incompatibilites
- PR #2447 Fix CodeCov posting build statuses temporarily
- PR #2450 Fix erroneous null handling in `cudf.DataFrame`'s `apply_rows`
- PR #2470 Fix issues with empty strings and string categories (Java)
- PR #2471 Fix String Column Validity.
- PR #2481 Fix java validity buffer serialization
- PR #2485 Updated bytes calculation to use size_t to avoid overflow in column concat
- PR #2461 Fix groupby multiple aggregations same column
- PR #2514 Fix cudf::drop_nulls threshold handling in Cython
- PR #2516 Fix utilities include paths and meta.yaml header paths
- PR #2517 Fix device memory leak in to_dlpack tensor deleter
- PR #2431 Fix local build generated file ownerships
- PR #2511 Added import of orc, refactored exception handlers to not squash fatal exceptions
- PR #2527 Fix index and column input handling in dask_cudf read_parquet
- PR #2466 Fix `dataframe.query` returning null rows erroneously
- PR #2548 Orc reader: fix non-deterministic data decoding at chunk boundaries
- PR #2557 fix cudautils import in string.py
- PR #2521 Fix casting datetimes from/to the same resolution
- PR #2545 Fix MultiIndexes with datetime levels
- PR #2560 Remove duplicate `dlpack` definition in conda recipe
- PR #2567 Fix ColumnVector.fromScalar issues while dealing with null scalars
- PR #2565 Orc reader: fix incorrect data decoding of int64 data types
- PR #2577 Fix search benchmark compilation error by adding necessary header
- PR #2604 Fix a bug in copying.pyx:_normalize_types that upcasted int32 to int64


# cuDF 0.8.0 (27 June 2019)

## New Features

- PR #1524 Add GPU-accelerated JSON Lines parser with limited feature set
- PR #1569 Add support for Json objects to the JSON Lines reader
- PR #1622 Add Series.loc
- PR #1654 Add cudf::apply_boolean_mask: faster replacement for gdf_apply_stencil
- PR #1487 cython gather/scatter
- PR #1310 Implemented the slice/split functionality.
- PR #1630 Add Python layer to the GPU-accelerated JSON reader
- PR #1745 Add rounding of numeric columns via Numba
- PR #1772 JSON reader: add support for BytesIO and StringIO input
- PR #1527 Support GDF_BOOL8 in readers and writers
- PR #1819 Logical operators (AND, OR, NOT) for libcudf and cuDF
- PR #1813 ORC Reader: Add support for stripe selection
- PR #1828 JSON Reader: add suport for bool8 columns
- PR #1833 Add column iterator with/without nulls
- PR #1665 Add the point-in-polygon GIS function
- PR #1863 Series and Dataframe methods for all and any
- PR #1908 cudf::copy_range and cudf::fill for copying/assigning an index or range to a constant
- PR #1921 Add additional formats for typecasting to/from strings
- PR #1807 Add Series.dropna()
- PR #1987 Allow user defined functions in the form of ptx code to be passed to binops
- PR #1948 Add operator functions like `Series.add()` to DataFrame and Series
- PR #1954 Add skip test argument to GPU build script
- PR #2018 Add bindings for new groupby C++ API
- PR #1984 Add rolling window operations Series.rolling() and DataFrame.rolling()
- PR #1542 Python method and bindings for to_csv
- PR #1995 Add Java API
- PR #1998 Add google benchmark to cudf
- PR #1845 Add cudf::drop_duplicates, DataFrame.drop_duplicates
- PR #1652 Added `Series.where()` feature
- PR #2074 Java Aggregates, logical ops, and better RMM support
- PR #2140 Add a `cudf::transform` function
- PR #2068 Concatenation of different typed columns

## Improvements

- PR #1538 Replacing LesserRTTI with inequality_comparator
- PR #1703 C++: Added non-aggregating `insert` to `concurrent_unordered_map` with specializations to store pairs with a single atomicCAS when possible.
- PR #1422 C++: Added a RAII wrapper for CUDA streams
- PR #1701 Added `unique` method for stringColumns
- PR #1713 Add documentation for Dask-XGBoost
- PR #1666 CSV Reader: Improve performance for files with large number of columns
- PR #1725 Enable the ability to use a single column groupby as its own index
- PR #1759 Add an example showing simultaneous rolling averages to `apply_grouped` documentation
- PR #1746 C++: Remove unused code: `windowed_ops.cu`, `sorting.cu`, `hash_ops.cu`
- PR #1748 C++: Add `bool` nullability flag to `device_table` row operators
- PR #1764 Improve Numerical column: `mean_var` and `mean`
- PR #1767 Speed up Python unit tests
- PR #1770 Added build.sh script, updated CI scripts and documentation
- PR #1739 ORC Reader: Add more pytest coverage
- PR #1696 Added null support in `Series.replace()`.
- PR #1390 Added some basic utility functions for `gdf_column`'s
- PR #1791 Added general column comparison code for testing
- PR #1795 Add printing of git submodule info to `print_env.sh`
- PR #1796 Removing old sort based group by code and gdf_filter
- PR #1811 Added funtions for copying/allocating `cudf::table`s
- PR #1838 Improve columnops.column_empty so that it returns typed columns instead of a generic Column
- PR #1890 Add utils.get_dummies- a pandas-like wrapper around one_hot-encoding
- PR #1823 CSV Reader: default the column type to string for empty dataframes
- PR #1827 Create bindings for scalar-vector binops, and update one_hot_encoding to use them
- PR #1817 Operators now support different sized dataframes as long as they don't share different sized columns
- PR #1855 Transition replace_nulls to new C++ API and update corresponding Cython/Python code
- PR #1858 Add `std::initializer_list` constructor to `column_wrapper`
- PR #1846 C++ type-erased gdf_equal_columns test util; fix gdf_equal_columns logic error
- PR #1390 Added some basic utility functions for `gdf_column`s
- PR #1391 Tidy up bit-resolution-operation and bitmask class code
- PR #1882 Add iloc functionality to MultiIndex dataframes
- PR #1884 Rolling windows: general enhancements and better coverage for unit tests
- PR #1886 support GDF_STRING_CATEGORY columns in apply_boolean_mask, drop_nulls and other libcudf functions
- PR #1896 Improve performance of groupby with levels specified in dask-cudf
- PR #1915 Improve iloc performance for non-contiguous row selection
- PR #1859 Convert read_json into a C++ API
- PR #1919 Rename libcudf namespace gdf to namespace cudf
- PR #1850 Support left_on and right_on for DataFrame merge operator
- PR #1930 Specialize constructor for `cudf::bool8` to cast argument to `bool`
- PR #1938 Add default constructor for `column_wrapper`
- PR #1930 Specialize constructor for `cudf::bool8` to cast argument to `bool`
- PR #1952 consolidate libcudf public API headers in include/cudf
- PR #1949 Improved selection with boolmask using libcudf `apply_boolean_mask`
- PR #1956 Add support for nulls in `query()`
- PR #1973 Update `std::tuple` to `std::pair` in top-most libcudf APIs and C++ transition guide
- PR #1981 Convert read_csv into a C++ API
- PR #1868 ORC Reader: Support row index for speed up on small/medium datasets
- PR #1964 Added support for list-like types in Series.str.cat
- PR #2005 Use HTML5 details tag in bug report issue template
- PR #2003 Removed few redundant unit-tests from test_string.py::test_string_cat
- PR #1944 Groupby design improvements
- PR #2017 Convert `read_orc()` into a C++ API
- PR #2011 Convert `read_parquet()` into a C++ API
- PR #1756 Add documentation "10 Minutes to cuDF and dask_cuDF"
- PR #2034 Adding support for string columns concatenation using "add" binary operator
- PR #2042 Replace old "10 Minutes" guide with new guide for docs build process
- PR #2036 Make library of common test utils to speed up tests compilation
- PR #2022 Facilitating get_dummies to be a high level api too
- PR #2050 Namespace IO readers and add back free-form `read_xxx` functions
- PR #2104 Add a functional ``sort=`` keyword argument to groupby
- PR #2108 Add `find_and_replace` for StringColumn for replacing single values
- PR #1803 cuDF/CuPy interoperability documentation

## Bug Fixes

- PR #1465 Fix for test_orc.py and test_sparse_df.py test failures
- PR #1583 Fix underlying issue in `as_index()` that was causing `Series.quantile()` to fail
- PR #1680 Add errors= keyword to drop() to fix cudf-dask bug
- PR #1651 Fix `query` function on empty dataframe
- PR #1616 Fix CategoricalColumn to access categories by index instead of iteration
- PR #1660 Fix bug in `loc` when indexing with a column name (a string)
- PR #1683 ORC reader: fix timestamp conversion to UTC
- PR #1613 Improve CategoricalColumn.fillna(-1) performance
- PR #1642 Fix failure of CSV_TEST gdf_csv_test.SkiprowsNrows on multiuser systems
- PR #1709 Fix handling of `datetime64[ms]` in `dataframe.select_dtypes`
- PR #1704 CSV Reader: Add support for the plus sign in number fields
- PR #1687 CSV reader: return an empty dataframe for zero size input
- PR #1757 Concatenating columns with null columns
- PR #1755 Add col_level keyword argument to melt
- PR #1758 Fix df.set_index() when setting index from an empty column
- PR #1749 ORC reader: fix long strings of NULL values resulting in incorrect data
- PR #1742 Parquet Reader: Fix index column name to match PANDAS compat
- PR #1782 Update libcudf doc version
- PR #1783 Update conda dependencies
- PR #1786 Maintain the original series name in series.unique output
- PR #1760 CSV Reader: fix segfault when dtype list only includes columns from usecols list
- PR #1831 build.sh: Assuming python is in PATH instead of using PYTHON env var
- PR #1839 Raise an error instead of segfaulting when transposing a DataFrame with StringColumns
- PR #1840 Retain index correctly during merge left_on right_on
- PR #1825 cuDF: Multiaggregation Groupby Failures
- PR #1789 CSV Reader: Fix missing support for specifying `int8` and `int16` dtypes
- PR #1857 Cython Bindings: Handle `bool` columns while calling `column_view_from_NDArrays`
- PR #1849 Allow DataFrame support methods to pass arguments to the methods
- PR #1847 Fixed #1375 by moving the nvstring check into the wrapper function
- PR #1864 Fixing cudf reduction for POWER platform
- PR #1869 Parquet reader: fix Dask timestamps not matching with Pandas (convert to milliseconds)
- PR #1876 add dtype=bool for `any`, `all` to treat integer column correctly
- PR #1875 CSV reader: take NaN values into account in dtype detection
- PR #1873 Add column dtype checking for the all/any methods
- PR #1902 Bug with string iteration in _apply_basic_agg
- PR #1887 Fix for initialization issue in pq_read_arg,orc_read_arg
- PR #1867 JSON reader: add support for null/empty fields, including the 'null' literal
- PR #1891 Fix bug #1750 in string column comparison
- PR #1909 Support of `to_pandas()` of boolean series with null values
- PR #1923 Use prefix removal when two aggs are called on a SeriesGroupBy
- PR #1914 Zero initialize gdf_column local variables
- PR #1959 Add support for comparing boolean Series to scalar
- PR #1966 Ignore index fix in series append
- PR #1967 Compute index __sizeof__ only once for DataFrame __sizeof__
- PR #1977 Support CUDA installation in default system directories
- PR #1982 Fixes incorrect index name after join operation
- PR #1985 Implement `GDF_PYMOD`, a special modulo that follows python's sign rules
- PR #1991 Parquet reader: fix decoding of NULLs
- PR #1990 Fixes a rendering bug in the `apply_grouped` documentation
- PR #1978 Fix for values being filled in an empty dataframe
- PR #2001 Correctly create MultiColumn from Pandas MultiColumn
- PR #2006 Handle empty dataframe groupby construction for dask
- PR #1965 Parquet Reader: Fix duplicate index column when it's already in `use_cols`
- PR #2033 Add pip to conda environment files to fix warning
- PR #2028 CSV Reader: Fix reading of uncompressed files without a recognized file extension
- PR #2073 Fix an issue when gathering columns with NVCategory and nulls
- PR #2053 cudf::apply_boolean_mask return empty column for empty boolean mask
- PR #2066 exclude `IteratorTest.mean_var_output` test from debug build
- PR #2069 Fix JNI code to use read_csv and read_parquet APIs
- PR #2071 Fix bug with unfound transitive dependencies for GTests in Ubuntu 18.04
- PR #2089 Configure Sphinx to render params correctly
- PR #2091 Fix another bug with unfound transitive dependencies for `cudftestutils` in Ubuntu 18.04
- PR #2115 Just apply `--disable-new-dtags` instead of trying to define all the transitive dependencies
- PR #2106 Fix errors in JitCache tests caused by sharing of device memory between processes
- PR #2120 Fix errors in JitCache tests caused by running multiple threads on the same data
- PR #2102 Fix memory leak in groupby
- PR #2113 fixed typo in to_csv code example


# cudf 0.7.2 (16 May 2019)

## New Features

- PR #1735 Added overload for atomicAdd on int64. Streamlined implementation of custom atomic overloads.
- PR #1741 Add MultiIndex concatenation

## Bug Fixes

- PR #1718 Fix issue with SeriesGroupBy MultiIndex in dask-cudf
- PR #1734 Python: fix performance regression for groupby count() aggregations
- PR #1768 Cython: fix handling read only schema buffers in gpuarrow reader


# cudf 0.7.1 (11 May 2019)

## New Features

- PR #1702 Lazy load MultiIndex to return groupby performance to near optimal.

## Bug Fixes

- PR #1708 Fix handling of `datetime64[ms]` in `dataframe.select_dtypes`


# cuDF 0.7.0 (10 May 2019)

## New Features

- PR #982 Implement gdf_group_by_without_aggregations and gdf_unique_indices functions
- PR #1142 Add `GDF_BOOL` column type
- PR #1194 Implement overloads for CUDA atomic operations
- PR #1292 Implemented Bitwise binary ops AND, OR, XOR (&, |, ^)
- PR #1235 Add GPU-accelerated Parquet Reader
- PR #1335 Added local_dict arg in `DataFrame.query()`.
- PR #1282 Add Series and DataFrame.describe()
- PR #1356 Rolling windows
- PR #1381 Add DataFrame._get_numeric_data
- PR #1388 Add CODEOWNERS file to auto-request reviews based on where changes are made
- PR #1396 Add DataFrame.drop method
- PR #1413 Add DataFrame.melt method
- PR #1412 Add DataFrame.pop()
- PR #1419 Initial CSV writer function
- PR #1441 Add Series level cumulative ops (cumsum, cummin, cummax, cumprod)
- PR #1420 Add script to build and test on a local gpuCI image
- PR #1440 Add DatetimeColumn.min(), DatetimeColumn.max()
- PR #1455 Add Series.Shift via Numba kernel
- PR #1441 Add Series level cumulative ops (cumsum, cummin, cummax, cumprod)
- PR #1461 Add Python coverage test to gpu build
- PR #1445 Parquet Reader: Add selective reading of rows and row group
- PR #1532 Parquet Reader: Add support for INT96 timestamps
- PR #1516 Add Series and DataFrame.ndim
- PR #1556 Add libcudf C++ transition guide
- PR #1466 Add GPU-accelerated ORC Reader
- PR #1565 Add build script for nightly doc builds
- PR #1508 Add Series isna, isnull, and notna
- PR #1456 Add Series.diff() via Numba kernel
- PR #1588 Add Index `astype` typecasting
- PR #1301 MultiIndex support
- PR #1599 Level keyword supported in groupby
- PR #929 Add support operations to dataframe
- PR #1609 Groupby accept list of Series
- PR #1658 Support `group_keys=True` keyword in groupby method

## Improvements

- PR #1531 Refactor closures as private functions in gpuarrow
- PR #1404 Parquet reader page data decoding speedup
- PR #1076 Use `type_dispatcher` in join, quantiles, filter, segmented sort, radix sort and hash_groupby
- PR #1202 Simplify README.md
- PR #1149 CSV Reader: Change convertStrToValue() functions to `__device__` only
- PR #1238 Improve performance of the CUDA trie used in the CSV reader
- PR #1245 Use file cache for JIT kernels
- PR #1278 Update CONTRIBUTING for new conda environment yml naming conventions
- PR #1163 Refactored UnaryOps. Reduced API to two functions: `gdf_unary_math` and `gdf_cast`. Added `abs`, `-`, and `~` ops. Changed bindings to Cython
- PR #1284 Update docs version
- PR #1287 add exclude argument to cudf.select_dtype function
- PR #1286 Refactor some of the CSV Reader kernels into generic utility functions
- PR #1291 fillna in `Series.to_gpu_array()` and `Series.to_array()` can accept the scalar too now.
- PR #1005 generic `reduction` and `scan` support
- PR #1349 Replace modernGPU sort join with thrust.
- PR #1363 Add a dataframe.mean(...) that raises NotImplementedError to satisfy `dask.dataframe.utils.is_dataframe_like`
- PR #1319 CSV Reader: Use column wrapper for gdf_column output alloc/dealloc
- PR #1376 Change series quantile default to linear
- PR #1399 Replace CFFI bindings for NVTX functions with Cython bindings
- PR #1389 Refactored `set_null_count()`
- PR #1386 Added macros `GDF_TRY()`, `CUDF_TRY()` and `ASSERT_CUDF_SUCCEEDED()`
- PR #1435 Rework CMake and conda recipes to depend on installed libraries
- PR #1391 Tidy up bit-resolution-operation and bitmask class code
- PR #1439 Add cmake variable to enable compiling CUDA code with -lineinfo
- PR #1462 Add ability to read parquet files from arrow::io::RandomAccessFile
- PR #1453 Convert CSV Reader CFFI to Cython
- PR #1479 Convert Parquet Reader CFFI to Cython
- PR #1397 Add a utility function for producing an overflow-safe kernel launch grid configuration
- PR #1382 Add GPU parsing of nested brackets to cuIO parsing utilities
- PR #1481 Add cudf::table constructor to allocate a set of `gdf_column`s
- PR #1484 Convert GroupBy CFFI to Cython
- PR #1463 Allow and default melt keyword argument var_name to be None
- PR #1486 Parquet Reader: Use device_buffer rather than device_ptr
- PR #1525 Add cudatoolkit conda dependency
- PR #1520 Renamed `src/dataframe` to `src/table` and moved `table.hpp`. Made `types.hpp` to be type declarations only.
- PR #1492 Convert transpose CFFI to Cython
- PR #1495 Convert binary and unary ops CFFI to Cython
- PR #1503 Convert sorting and hashing ops CFFI to Cython
- PR #1522 Use latest release version in update-version CI script
- PR #1533 Remove stale join CFFI, fix memory leaks in join Cython
- PR #1521 Added `row_bitmask` to compute bitmask for rows of a table. Merged `valids_ops.cu` and `bitmask_ops.cu`
- PR #1553 Overload `hash_row` to avoid using intial hash values. Updated `gdf_hash` to select between overloads
- PR #1585 Updated `cudf::table` to maintain own copy of wrapped `gdf_column*`s
- PR #1559 Add `except +` to all Cython function definitions to catch C++ exceptions properly
- PR #1617 `has_nulls` and `column_dtypes` for `cudf::table`
- PR #1590 Remove CFFI from the build / install process entirely
- PR #1536 Convert gpuarrow CFFI to Cython
- PR #1655 Add `Column._pointer` as a way to access underlying `gdf_column*` of a `Column`
- PR #1655 Update readme conda install instructions for cudf version 0.6 and 0.7


## Bug Fixes

- PR #1233 Fix dtypes issue while adding the column to `str` dataframe.
- PR #1254 CSV Reader: fix data type detection for floating-point numbers in scientific notation
- PR #1289 Fix looping over each value instead of each category in concatenation
- PR #1293 Fix Inaccurate error message in join.pyx
- PR #1308 Add atomicCAS overload for `int8_t`, `int16_t`
- PR #1317 Fix catch polymorphic exception by reference in ipc.cu
- PR #1325 Fix dtype of null bitmasks to int8
- PR #1326 Update build documentation to use -DCMAKE_CXX11_ABI=ON
- PR #1334 Add "na_position" argument to CategoricalColumn sort_by_values
- PR #1321 Fix out of bounds warning when checking Bzip2 header
- PR #1359 Add atomicAnd/Or/Xor for integers
- PR #1354 Fix `fillna()` behaviour when replacing values with different dtypes
- PR #1347 Fixed core dump issue while passing dict_dtypes without column names in `cudf.read_csv()`
- PR #1379 Fixed build failure caused due to error: 'col_dtype' may be used uninitialized
- PR #1392 Update cudf Dockerfile and package_versions.sh
- PR #1385 Added INT8 type to `_schema_to_dtype` for use in GpuArrowReader
- PR #1393 Fixed a bug in `gdf_count_nonzero_mask()` for the case of 0 bits to count
- PR #1395 Update CONTRIBUTING to use the environment variable CUDF_HOME
- PR #1416 Fix bug at gdf_quantile_exact and gdf_quantile_appox
- PR #1421 Fix remove creation of series multiple times during `add_column()`
- PR #1405 CSV Reader: Fix memory leaks on read_csv() failure
- PR #1328 Fix CategoricalColumn to_arrow() null mask
- PR #1433 Fix NVStrings/categories includes
- PR #1432 Update NVStrings to 0.7.* to coincide with 0.7 development
- PR #1483 Modify CSV reader to avoid cropping blank quoted characters in non-string fields
- PR #1446 Merge 1275 hotfix from master into branch-0.7
- PR #1447 Fix legacy groupby apply docstring
- PR #1451 Fix hash join estimated result size is not correct
- PR #1454 Fix local build script improperly change directory permissions
- PR #1490 Require Dask 1.1.0+ for `is_dataframe_like` test or skip otherwise.
- PR #1491 Use more specific directories & groups in CODEOWNERS
- PR #1497 Fix Thrust issue on CentOS caused by missing default constructor of host_vector elements
- PR #1498 Add missing include guard to device_atomics.cuh and separated DEVICE_ATOMICS_TEST
- PR #1506 Fix csv-write call to updated NVStrings method
- PR #1510 Added nvstrings `fillna()` function
- PR #1507 Parquet Reader: Default string data to GDF_STRING
- PR #1535 Fix doc issue to ensure correct labelling of cudf.series
- PR #1537 Fix `undefined reference` link error in HashPartitionTest
- PR #1548 Fix ci/local/build.sh README from using an incorrect image example
- PR #1551 CSV Reader: Fix integer column name indexing
- PR #1586 Fix broken `scalar_wrapper::operator==`
- PR #1591 ORC/Parquet Reader: Fix missing import for FileNotFoundError exception
- PR #1573 Parquet Reader: Fix crash due to clash with ORC reader datasource
- PR #1607 Revert change of `column.to_dense_buffer` always return by copy for performance concerns
- PR #1618 ORC reader: fix assert & data output when nrows/skiprows isn't aligned to stripe boundaries
- PR #1631 Fix failure of TYPES_TEST on some gcc-7 based systems.
- PR #1641 CSV Reader: Fix skip_blank_lines behavior with Windows line terminators (\r\n)
- PR #1648 ORC reader: fix non-deterministic output when skiprows is non-zero
- PR #1676 Fix groupby `as_index` behaviour with `MultiIndex`
- PR #1659 Fix bug caused by empty groupbys and multiindex slicing throwing exceptions
- PR #1656 Correct Groupby failure in dask when un-aggregable columns are left in dataframe.
- PR #1689 Fix groupby performance regression
- PR #1694 Add Cython as a runtime dependency since it's required in `setup.py`


# cuDF 0.6.1 (25 Mar 2019)

## Bug Fixes

- PR #1275 Fix CentOS exception in DataFrame.hash_partition from using value "returned" by a void function


# cuDF 0.6.0 (22 Mar 2019)

## New Features

- PR #760 Raise `FileNotFoundError` instead of `GDF_FILE_ERROR` in `read_csv` if the file does not exist
- PR #539 Add Python bindings for replace function
- PR #823 Add Doxygen configuration to enable building HTML documentation for libcudf C/C++ API
- PR #807 CSV Reader: Add byte_range parameter to specify the range in the input file to be read
- PR #857 Add Tail method for Series/DataFrame and update Head method to use iloc
- PR #858 Add series feature hashing support
- PR #871 CSV Reader: Add support for NA values, including user specified strings
- PR #893 Adds PyArrow based parquet readers / writers to Python, fix category dtype handling, fix arrow ingest buffer size issues
- PR #867 CSV Reader: Add support for ignoring blank lines and comment lines
- PR #887 Add Series digitize method
- PR #895 Add Series groupby
- PR #898 Add DataFrame.groupby(level=0) support
- PR #920 Add feather, JSON, HDF5 readers / writers from PyArrow / Pandas
- PR #888 CSV Reader: Add prefix parameter for column names, used when parsing without a header
- PR #913 Add DLPack support: convert between cuDF DataFrame and DLTensor
- PR #939 Add ORC reader from PyArrow
- PR #918 Add Series.groupby(level=0) support
- PR #906 Add binary and comparison ops to DataFrame
- PR #958 Support unary and binary ops on indexes
- PR #964 Add `rename` method to `DataFrame`, `Series`, and `Index`
- PR #985 Add `Series.to_frame` method
- PR #985 Add `drop=` keyword to reset_index method
- PR #994 Remove references to pygdf
- PR #990 Add external series groupby support
- PR #988 Add top-level merge function to cuDF
- PR #992 Add comparison binaryops to DateTime columns
- PR #996 Replace relative path imports with absolute paths in tests
- PR #995 CSV Reader: Add index_col parameter to specify the column name or index to be used as row labels
- PR #1004 Add `from_gpu_matrix` method to DataFrame
- PR #997 Add property index setter
- PR #1007 Replace relative path imports with absolute paths in cudf
- PR #1013 select columns with df.columns
- PR #1016 Rename Series.unique_count() to nunique() to match pandas API
- PR #947 Prefixsum to handle nulls and float types
- PR #1029 Remove rest of relative path imports
- PR #1021 Add filtered selection with assignment for Dataframes
- PR #872 Adding NVCategory support to cudf apis
- PR #1052 Add left/right_index and left/right_on keywords to merge
- PR #1091 Add `indicator=` and `suffixes=` keywords to merge
- PR #1107 Add unsupported keywords to Series.fillna
- PR #1032 Add string support to cuDF python
- PR #1136 Removed `gdf_concat`
- PR #1153 Added function for getting the padded allocation size for valid bitmask
- PR #1148 Add cudf.sqrt for dataframes and Series
- PR #1159 Add Python bindings for libcudf dlpack functions
- PR #1155 Add __array_ufunc__ for DataFrame and Series for sqrt
- PR #1168 to_frame for series accepts a name argument


## Improvements

- PR #1218 Add dask-cudf page to API docs
- PR #892 Add support for heterogeneous types in binary ops with JIT
- PR #730 Improve performance of `gdf_table` constructor
- PR #561 Add Doxygen style comments to Join CUDA functions
- PR #813 unified libcudf API functions by replacing gpu_ with gdf_
- PR #822 Add support for `__cuda_array_interface__` for ingest
- PR #756 Consolidate common helper functions from unordered map and multimap
- PR #753 Improve performance of groupby sum and average, especially for cases with few groups.
- PR #836 Add ingest support for arrow chunked arrays in Column, Series, DataFrame creation
- PR #763 Format doxygen comments for csv_read_arg struct
- PR #532 CSV Reader: Use type dispatcher instead of switch block
- PR #694 Unit test utilities improvements
- PR #878 Add better indexing to Groupby
- PR #554 Add `empty` method and `is_monotonic` attribute to `Index`
- PR #1040 Fixed up Doxygen comment tags
- PR #909 CSV Reader: Avoid host->device->host copy for header row data
- PR #916 Improved unit testing and error checking for `gdf_column_concat`
- PR #941 Replace `numpy` call in `Series.hash_encode` with `numba`
- PR #942 Added increment/decrement operators for wrapper types
- PR #943 Updated `count_nonzero_mask` to return `num_rows` when the mask is null
- PR #952 Added trait to map C++ type to `gdf_dtype`
- PR #966 Updated RMM submodule.
- PR #998 Add IO reader/writer modules to API docs, fix for missing cudf.Series docs
- PR #1017 concatenate along columns for Series and DataFrames
- PR #1002 Support indexing a dataframe with another boolean dataframe
- PR #1018 Better concatenation for Series and Dataframes
- PR #1036 Use Numpydoc style docstrings
- PR #1047 Adding gdf_dtype_extra_info to gdf_column_view_augmented
- PR #1054 Added default ctor to SerialTrieNode to overcome Thrust issue in CentOS7 + CUDA10
- PR #1024 CSV Reader: Add support for hexadecimal integers in integral-type columns
- PR #1033 Update `fillna()` to use libcudf function `gdf_replace_nulls`
- PR #1066 Added inplace assignment for columns and select_dtypes for dataframes
- PR #1026 CSV Reader: Change the meaning and type of the quoting parameter to match Pandas
- PR #1100 Adds `CUDF_EXPECTS` error-checking macro
- PR #1092 Fix select_dtype docstring
- PR #1111 Added cudf::table
- PR #1108 Sorting for datetime columns
- PR #1120 Return a `Series` (not a `Column`) from `Series.cat.set_categories()`
- PR #1128 CSV Reader: The last data row does not need to be line terminated
- PR #1183 Bump Arrow version to 0.12.1
- PR #1208 Default to CXX11_ABI=ON
- PR #1252 Fix NVStrings dependencies for cuda 9.2 and 10.0
- PR #2037 Optimize the existing `gather` and `scatter` routines in `libcudf`

## Bug Fixes

- PR #821 Fix flake8 issues revealed by flake8 update
- PR #808 Resolved renamed `d_columns_valids` variable name
- PR #820 CSV Reader: fix the issue where reader adds additional rows when file uses \r\n as a line terminator
- PR #780 CSV Reader: Fix scientific notation parsing and null values for empty quotes
- PR #815 CSV Reader: Fix data parsing when tabs are present in the input CSV file
- PR #850 Fix bug where left joins where the left df has 0 rows causes a crash
- PR #861 Fix memory leak by preserving the boolean mask index
- PR #875 Handle unnamed indexes in to/from arrow functions
- PR #877 Fix ingest of 1 row arrow tables in from arrow function
- PR #876 Added missing `<type_traits>` include
- PR #889 Deleted test_rmm.py which has now moved to RMM repo
- PR #866 Merge v0.5.1 numpy ABI hotfix into 0.6
- PR #917 value_counts return int type on empty columns
- PR #611 Renamed `gdf_reduce_optimal_output_size()` -> `gdf_reduction_get_intermediate_output_size()`
- PR #923 fix index for negative slicing for cudf dataframe and series
- PR #927 CSV Reader: Fix category GDF_CATEGORY hashes not being computed properly
- PR #921 CSV Reader: Fix parsing errors with delim_whitespace, quotations in the header row, unnamed columns
- PR #933 Fix handling objects of all nulls in series creation
- PR #940 CSV Reader: Fix an issue where the last data row is missing when using byte_range
- PR #945 CSV Reader: Fix incorrect datetime64 when milliseconds or space separator are used
- PR #959 Groupby: Problem with column name lookup
- PR #950 Converting dataframe/recarry with non-contiguous arrays
- PR #963 CSV Reader: Fix another issue with missing data rows when using byte_range
- PR #999 Fix 0 sized kernel launches and empty sort_index exception
- PR #993 Fix dtype in selecting 0 rows from objects
- PR #1009 Fix performance regression in `to_pandas` method on DataFrame
- PR #1008 Remove custom dask communication approach
- PR #1001 CSV Reader: Fix a memory access error when reading a large (>2GB) file with date columns
- PR #1019 Binary Ops: Fix error when one input column has null mask but other doesn't
- PR #1014 CSV Reader: Fix false positives in bool value detection
- PR #1034 CSV Reader: Fix parsing floating point precision and leading zero exponents
- PR #1044 CSV Reader: Fix a segfault when byte range aligns with a page
- PR #1058 Added support for `DataFrame.loc[scalar]`
- PR #1060 Fix column creation with all valid nan values
- PR #1073 CSV Reader: Fix an issue where a column name includes the return character
- PR #1090 Updating Doxygen Comments
- PR #1080 Fix dtypes returned from loc / iloc because of lists
- PR #1102 CSV Reader: Minor fixes and memory usage improvements
- PR #1174: Fix release script typo
- PR #1137 Add prebuild script for CI
- PR #1118 Enhanced the `DataFrame.from_records()` feature
- PR #1129 Fix join performance with index parameter from using numpy array
- PR #1145 Issue with .agg call on multi-column dataframes
- PR #908 Some testing code cleanup
- PR #1167 Fix issue with null_count not being set after inplace fillna()
- PR #1184 Fix iloc performance regression
- PR #1185 Support left_on/right_on and also on=str in merge
- PR #1200 Fix allocating bitmasks with numba instead of rmm in allocate_mask function
- PR #1213 Fix bug with csv reader requesting subset of columns using wrong datatype
- PR #1223 gpuCI: Fix label on rapidsai channel on gpu build scripts
- PR #1242 Add explicit Thrust exec policy to fix NVCATEGORY_TEST segfault on some platforms
- PR #1246 Fix categorical tests that failed due to bad implicit type conversion
- PR #1255 Fix overwriting conda package main label uploads
- PR #1259 Add dlpack includes to pip build


# cuDF 0.5.1 (05 Feb 2019)

## Bug Fixes

- PR #842 Avoid using numpy via cimport to prevent ABI issues in Cython compilation


# cuDF 0.5.0 (28 Jan 2019)

## New Features

- PR #722 Add bzip2 decompression support to `read_csv()`
- PR #693 add ZLIB-based GZIP/ZIP support to `read_csv_strings()`
- PR #411 added null support to gdf_order_by (new API) and cudf_table::sort
- PR #525 Added GitHub Issue templates for bugs, documentation, new features, and questions
- PR #501 CSV Reader: Add support for user-specified decimal point and thousands separator to read_csv_strings()
- PR #455 CSV Reader: Add support for user-specified decimal point and thousands separator to read_csv()
- PR #439 add `DataFrame.drop` method similar to pandas
- PR #356 add `DataFrame.transpose` method and `DataFrame.T` property similar to pandas
- PR #505 CSV Reader: Add support for user-specified boolean values
- PR #350 Implemented Series replace function
- PR #490 Added print_env.sh script to gather relevant environment details when reporting cuDF issues
- PR #474 add ZLIB-based GZIP/ZIP support to `read_csv()`
- PR #547 Added melt similar to `pandas.melt()`
- PR #491 Add CI test script to check for updates to CHANGELOG.md in PRs
- PR #550 Add CI test script to check for style issues in PRs
- PR #558 Add CI scripts for cpu-based conda and gpu-based test builds
- PR #524 Add Boolean Indexing
- PR #564 Update python `sort_values` method to use updated libcudf `gdf_order_by` API
- PR #509 CSV Reader: Input CSV file can now be passed in as a text or a binary buffer
- PR #607 Add `__iter__` and iteritems to DataFrame class
- PR #643 added a new api gdf_replace_nulls that allows a user to replace nulls in a column

## Improvements

- PR #426 Removed sort-based groupby and refactored existing groupby APIs. Also improves C++/CUDA compile time.
- PR #461 Add `CUDF_HOME` variable in README.md to replace relative pathing.
- PR #472 RMM: Created centralized rmm::device_vector alias and rmm::exec_policy
- PR #500 Improved the concurrent hash map class to support partitioned (multi-pass) hash table building.
- PR #454 Improve CSV reader docs and examples
- PR #465 Added templated C++ API for RMM to avoid explicit cast to `void**`
- PR #513 `.gitignore` tweaks
- PR #521 Add `assert_eq` function for testing
- PR #502 Simplify Dockerfile for local dev, eliminate old conda/pip envs
- PR #549 Adds `-rdynamic` compiler flag to nvcc for Debug builds
- PR #472 RMM: Created centralized rmm::device_vector alias and rmm::exec_policy
- PR #577 Added external C++ API for scatter/gather functions
- PR #500 Improved the concurrent hash map class to support partitioned (multi-pass) hash table building
- PR #583 Updated `gdf_size_type` to `int`
- PR #500 Improved the concurrent hash map class to support partitioned (multi-pass) hash table building
- PR #617 Added .dockerignore file. Prevents adding stale cmake cache files to the docker container
- PR #658 Reduced `JOIN_TEST` time by isolating overflow test of hash table size computation
- PR #664 Added Debuging instructions to README
- PR #651 Remove noqa marks in `__init__.py` files
- PR #671 CSV Reader: uncompressed buffer input can be parsed without explicitly specifying compression as None
- PR #684 Make RMM a submodule
- PR #718 Ensure sum, product, min, max methods pandas compatibility on empty datasets
- PR #720 Refactored Index classes to make them more Pandas-like, added CategoricalIndex
- PR #749 Improve to_arrow and from_arrow Pandas compatibility
- PR #766 Remove TravisCI references, remove unused variables from CMake, fix ARROW_VERSION in Cmake
- PR #773 Add build-args back to Dockerfile and handle dependencies based on environment yml file
- PR #781 Move thirdparty submodules to root and symlink in /cpp
- PR #843 Fix broken cudf/python API examples, add new methods to the API index

## Bug Fixes

- PR #569 CSV Reader: Fix days being off-by-one when parsing some dates
- PR #531 CSV Reader: Fix incorrect parsing of quoted numbers
- PR #465 Added templated C++ API for RMM to avoid explicit cast to `void**`
- PR #473 Added missing <random> include
- PR #478 CSV Reader: Add api support for auto column detection, header, mangle_dupe_cols, usecols
- PR #495 Updated README to correct where cffi pytest should be executed
- PR #501 Fix the intermittent segfault caused by the `thousands` and `compression` parameters in the csv reader
- PR #502 Simplify Dockerfile for local dev, eliminate old conda/pip envs
- PR #512 fix bug for `on` parameter in `DataFrame.merge` to allow for None or single column name
- PR #511 Updated python/cudf/bindings/join.pyx to fix cudf merge printing out dtypes
- PR #513 `.gitignore` tweaks
- PR #521 Add `assert_eq` function for testing
- PR #537 Fix CMAKE_CUDA_STANDARD_REQURIED typo in CMakeLists.txt
- PR #447 Fix silent failure in initializing DataFrame from generator
- PR #545 Temporarily disable csv reader thousands test to prevent segfault (test re-enabled in PR #501)
- PR #559 Fix Assertion error while using `applymap` to change the output dtype
- PR #575 Update `print_env.sh` script to better handle missing commands
- PR #612 Prevent an exception from occuring with true division on integer series.
- PR #630 Fix deprecation warning for `pd.core.common.is_categorical_dtype`
- PR #622 Fix Series.append() behaviour when appending values with different numeric dtype
- PR #603 Fix error while creating an empty column using None.
- PR #673 Fix array of strings not being caught in from_pandas
- PR #644 Fix return type and column support of dataframe.quantile()
- PR #634 Fix create `DataFrame.from_pandas()` with numeric column names
- PR #654 Add resolution check for GDF_TIMESTAMP in Join
- PR #648 Enforce one-to-one copy required when using `numba>=0.42.0`
- PR #645 Fix cmake build type handling not setting debug options when CMAKE_BUILD_TYPE=="Debug"
- PR #669 Fix GIL deadlock when launching multiple python threads that make Cython calls
- PR #665 Reworked the hash map to add a way to report the destination partition for a key
- PR #670 CMAKE: Fix env include path taking precedence over libcudf source headers
- PR #674 Check for gdf supported column types
- PR #677 Fix 'gdf_csv_test_Dates' gtest failure due to missing nrows parameter
- PR #604 Fix the parsing errors while reading a csv file using `sep` instead of `delimiter`.
- PR #686 Fix converting nulls to NaT values when converting Series to Pandas/Numpy
- PR #689 CSV Reader: Fix behavior with skiprows+header to match pandas implementation
- PR #691 Fixes Join on empty input DFs
- PR #706 CSV Reader: Fix broken dtype inference when whitespace is in data
- PR #717 CSV reader: fix behavior when parsing a csv file with no data rows
- PR #724 CSV Reader: fix build issue due to parameter type mismatch in a std::max call
- PR #734 Prevents reading undefined memory in gpu_expand_mask_bits numba kernel
- PR #747 CSV Reader: fix an issue where CUDA allocations fail with some large input files
- PR #750 Fix race condition for handling NVStrings in CMake
- PR #719 Fix merge column ordering
- PR #770 Fix issue where RMM submodule pointed to wrong branch and pin other to correct branches
- PR #778 Fix hard coded ABI off setting
- PR #784 Update RMM submodule commit-ish and pip paths
- PR #794 Update `rmm::exec_policy` usage to fix segmentation faults when used as temprory allocator.
- PR #800 Point git submodules to branches of forks instead of exact commits


# cuDF 0.4.0 (05 Dec 2018)

## New Features

- PR #398 add pandas-compatible `DataFrame.shape()` and `Series.shape()`
- PR #394 New documentation feature "10 Minutes to cuDF"
- PR #361 CSV Reader: Add support for strings with delimiters

## Improvements

 - PR #436 Improvements for type_dispatcher and wrapper structs
 - PR #429 Add CHANGELOG.md (this file)
 - PR #266 use faster CUDA-accelerated DataFrame column/Series concatenation.
 - PR #379 new C++ `type_dispatcher` reduces code complexity in supporting many data types.
 - PR #349 Improve performance for creating columns from memoryview objects
 - PR #445 Update reductions to use type_dispatcher. Adds integer types support to sum_of_squares.
 - PR #448 Improve installation instructions in README.md
 - PR #456 Change default CMake build to Release, and added option for disabling compilation of tests

## Bug Fixes

 - PR #444 Fix csv_test CUDA too many resources requested fail.
 - PR #396 added missing output buffer in validity tests for groupbys.
 - PR #408 Dockerfile updates for source reorganization
 - PR #437 Add cffi to Dockerfile conda env, fixes "cannot import name 'librmm'"
 - PR #417 Fix `map_test` failure with CUDA 10
 - PR #414 Fix CMake installation include file paths
 - PR #418 Properly cast string dtypes to programmatic dtypes when instantiating columns
 - PR #427 Fix and tests for Concatenation illegal memory access with nulls


# cuDF 0.3.0 (23 Nov 2018)

## New Features

 - PR #336 CSV Reader string support

## Improvements

 - PR #354 source code refactored for better organization. CMake build system overhaul. Beginning of transition to Cython bindings.
 - PR #290 Add support for typecasting to/from datetime dtype
 - PR #323 Add handling pyarrow boolean arrays in input/out, add tests
 - PR #325 GDF_VALIDITY_UNSUPPORTED now returned for algorithms that don't support non-empty valid bitmasks
 - PR #381 Faster InputTooLarge Join test completes in ms rather than minutes.
 - PR #373 .gitignore improvements
 - PR #367 Doc cleanup & examples for DataFrame methods
 - PR #333 Add Rapids Memory Manager documentation
 - PR #321 Rapids Memory Manager adds file/line location logging and convenience macros
 - PR #334 Implement DataFrame `__copy__` and `__deepcopy__`
 - PR #271 Add NVTX ranges to pygdf
 - PR #311 Document system requirements for conda install

## Bug Fixes

 - PR #337 Retain index on `scale()` function
 - PR #344 Fix test failure due to PyArrow 0.11 Boolean handling
 - PR #364 Remove noexcept from managed_allocator;  CMakeLists fix for NVstrings
 - PR #357 Fix bug that made all series be considered booleans for indexing
 - PR #351 replace conda env configuration for developers
 - PRs #346 #360 Fix CSV reading of negative numbers
 - PR #342 Fix CMake to use conda-installed nvstrings
 - PR #341 Preserve categorical dtype after groupby aggregations
 - PR #315 ReadTheDocs build update to fix missing libcuda.so
 - PR #320 FIX out-of-bounds access error in reductions.cu
 - PR #319 Fix out-of-bounds memory access in libcudf count_valid_bits
 - PR #303 Fix printing empty dataframe


# cuDF 0.2.0 and cuDF 0.1.0

These were initial releases of cuDF based on previously separate pyGDF and libGDF libraries.<|MERGE_RESOLUTION|>--- conflicted
+++ resolved
@@ -34,13 +34,10 @@
 - PR #4008 Eliminate extra copy in column constructor
 - PR #4013 Add cython definition for io readers cudf/io/io_types.hpp
 - PR #4014 ORC/Parquet: add count parameter to stripe/rowgroup-based reader API
-<<<<<<< HEAD
 - PR #4042 Port cudf/io/functions.hpp to Cython for use in IO bindings
 - PR #3880 Add aggregation infrastructure support for reduction
-=======
 - PR #3880 Add aggregation infrastructure support for cudf::reduce
-- PR #4059 Add aggregation infrastructure support for cudf::scan 
->>>>>>> 11a0e42c
+- PR #4059 Add aggregation infrastructure support for cudf::scan
 - PR #4021 Change quantiles signature for clarity.
 - PR #4057 Handle offsets in cython Column class
 - PR #4045 Reorganize `libxx` directory
