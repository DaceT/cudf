# cuDF 0.13.0 (Date TBD)

## New Features

- PR #3861 Added Series.sum feature for String

## Improvements

- PR #3748 Optimize hash_partition using shared memory
- PR #3698 Add count_(un)set_bits functions taking multiple ranges and updated slice to compute null counts at once.
- PR #3909 Move java backend to libcudf++
- PR #3971 Adding `as_table` to convert Column to Table in python
- PR #3910 Adding sinh, cosh, tanh, asinh, acosh, atanh cube root and rint unary support.
- PR #3972 Add Java bindings for left_semi_join and left_anti_join
- PR #3975 Simplify and generalize data handling in `Buffer`
- PR #3601 Port UDF functionality for rolling windows to libcudf++
- PR #3911 Adding null boolean handling for copy_if_else
- PR #4003 Drop old `to_device` utility wrapper function
- PR #4002 Adding to_frame and fix for categorical column issue
- PR #4009 build script update to enable cudf build without installing
- PR #3897 Port cuIO JSON reader to cudf::column types
- PR #4008 Eliminate extra copy in column constructor
- PR #4013 Add cython definition for io readers cudf/io/io_types.hpp
- PR #4014 ORC/Parquet: add count parameter to stripe/rowgroup-based reader API
<<<<<<< HEAD
- PR #4038 JNI and Java support for is_nan and is_not_nan
=======
- PR #4021 Change quantiles signature for clarity.
>>>>>>> 3da9cbbe

## Bug Fixes

- PR #3888 Drop `ptr=None` from `DeviceBuffer` call
- PR #3976 Fix string serialization and memory_usage method to be consistent
- PR #3902 Fix conversion of large size GPU array to dataframe
- PR #3953 Fix overflow in column_buffer when computing the device buffer size
- PR #3959 Add missing hash-dispatch function for cudf.Series
- PR #3970 Fix for Series Pickle
- PR #3964 Restore legacy NVStrings and NVCategory dependencies in Java jar
- PR #3982 Fix java unary op enum and add missing ops
- PR #3979 Add `name` to Series serialize and deserialize
- PR #4005 Fix null mask allocation bug in gather_bitmask
- PR #4000 Fix dask_cudf sort_values performance for single partitions
- PR #4007 Fix for copy_bitmask issue with uninitialized device_buffer
- PR #4037 Fix JNI quantile compile issue


# cuDF 0.12.0 (Date TBD)

## New Features

- PR #3759 Updated 10 Minutes with clarification on how `dask_cudf` uses `cudf` API
- PR #3224 Define and implement new join APIs.
- PR #3284 Add gpu-accelerated parquet writer
- PR #3254 Python redesign for libcudf++
- PR #3336 Add `from_dlpack` and `to_dlpack`
- PR #3555 Add column names support to libcudf++ io readers and writers
- PR #3527 Add string functionality for merge API
- PR #3610 Add memory_usage to DataFrame and Series APIs
- PR #3557 Add contiguous_split() function. 
- PR #3619 Support CuPy 7
- PR #3604 Add nvtext ngrams-tokenize function
- PR #3403 Define and implement new stack + tile APIs
- PR #3627 Adding cudf::sort and cudf::sort_by_key
- PR #3597 Implement new sort based groupby
- PR #3776 Add column equivalence comparator (using epsilon for float equality)
- PR #3667 Define and implement round-robin partition API.
- PR #3690 Add bools_to_mask
- PR #3761 Introduce a Frame class and make Index, DataFrame and Series subclasses
- PR #3538 Define and implement left semi join and left anti join
- PR #3683 Added support for multiple delimiters in `nvtext.token_count()`
- PR #3792 Adding is_nan and is_notnan
- PR #3594 Adding clamp support to libcudf++

## Improvements

- PR #3124 Add support for grand-children in cudf column classes
- PR #3292 Port NVStrings regex contains function
- PR #3409 Port NVStrings regex replace function
- PR #3417 Port NVStrings regex findall function
- PR #3351 Add warning when filepath resolves to multiple files in cudf readers
- PR #3370 Port NVStrings strip functions
- PR #3453 Port NVStrings IPv4 convert functions to cudf strings column
- PR #3441 Port NVStrings url encode/decode to cudf strings column
- PR #3364 Port NVStrings split functions
- PR #3463 Port NVStrings partition/rpartition to cudf strings column
- PR #3502 ORC reader: add option to read DECIMALs as INT64
- PR #3461 Add a new overload to allocate_like() that takes explicit type and size params.
- PR #3590 Specialize hash functions for floating point
- PR #3569 Use `np.asarray` in `StringColumn.deserialize`
- PR #3553 Support Python NoneType in numeric binops
- PR #3511 Support DataFrame / Series mixed arithmetic
- PR #3567 Include `strides` in `__cuda_array_interface__`
- PR #3608 Update OPS codeowner group name
- PR #3431 Port NVStrings translate to cudf strings column
- PR #3507 Define and implement new binary operation APIs
- PR #3620 Add stream parameter to unary ops detail API
- PR #3593 Adding begin/end for mutable_column_device_view
- PR #3587 Merge CHECK_STREAM & CUDA_CHECK_LAST to CHECK_CUDA
- PR #3733 Rework `hash_partition` API
- PR #3655 Use move with make_pair to avoid copy construction
- PR #3402 Define and implement new quantiles APIs
- PR #3612 Add ability to customize the JIT kernel cache path
- PR #3647 Remove PatchedNumbaDeviceArray with CuPy 6.6.0
- PR #3641 Remove duplicate definitions of CUDA_DEVICE_CALLABLE
- PR #3640 Enable memory_usage in dask_cudf (also adds pd.Index from_pandas)
- PR #3654 Update Jitify submodule ref to include gcc-8 fix
- PR #3639 Define and implement `nans_to_nulls`
- PR #3561 Rework contains implementation in search
- PR #3616 Add aggregation infrastructure for argmax/argmin.
- PR #3673 Parquet reader: improve rounding of timestamp conversion to seconds
- PR #3699 Stringify libcudacxx headers for binary op JIT
- PR #3697 Improve column insert performance for wide frames
- PR #3616 Add aggregation infrastructure for argmax/argmin.
- PR #3653 Make `gather_bitmask_kernel` more reusable.
- PR #3710 Remove multiple CMake configuration steps from root build script
- PR #3657 Define and implement compiled binops for string column comparisons
- PR #3520 Change read_parquet defaults and add warnings
- PR #3780 Java APIs for selecting a GPU
- PR #3796 Improve on round-robin with the case when number partitions greater than number of rows.
- PR #3805 Avoid CuPy 7.1.0 for now
- PR #3758 detail::scatter variant with map iterator support
- PR #3882 Fail loudly when creating a StringColumn from nvstrings with > MAX_VAL(int32) bytes
- PR #3823 Add header file for detail search functions
- PR #2438 Build GBench Benchmarks in CI
- PR #3713 Adding aggregation support to rolling_window
- PR #3875 Add abstract sink for IO writers, used by ORC and Parquet writers for now
- PR #3916 Refactor gather bindings

## Bug Fixes

- PR #3618 Update 10 minutes to cudf and cupy to hide warning that were being shown in the docs
- PR #3550 Update Java package to 0.12
- PR #3549 Fix index name issue with iloc with RangeIndex
- PR #3562 Fix 4GB limit for gzipped-compressed csv files
- PR #2981 enable build.sh to build all targets without installation
- PR #3563 Use `__cuda_array_interface__` for serialization
- PR #3564 Fix cuda memory access error in gather_bitmask_kernel
- PR #3548 Replaced CUDA_RT_CALL with CUDA_TRY
- PR #3486 Pandas > 0.25 compatability
- PR #3622 Fix new warnings and errors when building with gcc-8
- PR #3588 Remove avro reader column order reversal
- PR #3629 Fix hash map test failure
- PR #3637 Fix sorted set_index operations in dask_cudf
- PR #3663 Fix libcudf++ ORC reader microseconds and milliseconds conversion
- PR #3668 Fixing CHECK_CUDA debug build issue
- PR #3684 Fix ends_with logic for matching string case
- PR #3691 Fix create_offsets to handle offset correctly
- PR #3687 Fixed bug while passing input GPU memory pointer in `nvtext.scatter_count()`
- PR #3701 Fix hash_partition hashing all columns instead of columns_to_hash
- PR #3694 Allow for null columns parameter in `csv_writer`
- PR #3706 Removed extra type-dispatcher call from merge
- PR #3704 Changed the default delimiter to `whitespace` for nvtext methods.
- PR #3741 Construct DataFrame from dict-of-Series with alignment
- PR #3724 Update rmm version to match release
- PR #3743 Fix for `None` data in `__array_interface__`
- PR #3731 Fix performance of zero sized dataframe slice
- PR #3709 Fix inner_join incorrect result issue
- PR #3734 Update numba to 0.46 in conda files
- PR #3738 Update libxx cython types.hpp path
- PR #3672 Fix to_host issue with column_view having offset
- PR #3730 CSV reader: Set invalid float values to NaN/null
- PR #3670 Floor when casting between timestamps of different precisions
- PR #3728 Fix apply_boolean_mask issue with non-null string column
- PR #3769 Don't look for a `name` attribute in column
- PR #3783 Bind cuDF operators to Dask Dataframe
- PR #3775 Fix segfault when reading compressed CSV files larger than 4GB
- PR #3799 Align indices of Series inputs when adding as columns to DataFrame
- PR #3803 Keep name when unpickling Index objects
- PR #3804 Fix cuda crash in AVRO reader
- PR #3766 Remove references to cudf::type_id::CATEGORY from IO code
- PR #3817 Don't always deepcopy an index
- PR #3821 Fix OOB read in gpuinflate prefetcher
- PR #3829 Parquet writer: fix empty dataframe causing cuda launch errors
- PR #3835 Fix memory leak in Cython when dealing with nulls in string columns
- PR #3866 Remove unnecessary if check in NVStrings.create_offsets
- PR #3858 Fixes the broken debug build after #3728
- PR #3850 Fix merge typecast scope issue and resulting memory leak
- PR #3855 Fix MultiColumn recreation with reset_index
- PR #3869 Fixed size calculation in NVStrings::byte_count()
- PR #3868 Fix apply_grouped moving average example
- PR #3900 Properly link `NVStrings` and `NVCategory` into tests
- PR #3868 Fix apply_grouped moving average example
- PR #3871 Fix `split_out` error
- PR #3886 Fix string column materialization from column view
- PR #3893 Parquet reader: fix segfault reading empty parquet file
- PR #3931 Dask-cudf groupby `.agg` multicolumn handling fix
- PR #4017 Fix memory leaks in `GDF_STRING` cython handling and `nans_to_nulls` cython


# cuDF 0.11.0 (11 Dec 2019)

## New Features

- PR #2905 Added `Series.median()` and null support for `Series.quantile()`
- PR #2930 JSON Reader: Support ARROW_RANDOM_FILE input
- PR #2956 Add `cudf::stack` and `cudf::tile`
- PR #2980 Added nvtext is_vowel/is_consonant functions
- PR #2987 Add `inplace` arg to `DataFrame.reset_index` and `Series`
- PR #3011 Added libcudf++ transition guide
- PR #3129 Add strings column factory from `std::vector`s
- PR #3054 Add parquet reader support for decimal data types
- PR #3022 adds DataFrame.astype for cuDF dataframes
- PR #2962 Add isnull(), notnull() and related functions
- PR #3025 Move search files to legacy
- PR #3068 Add `scalar` class
- PR #3094 Adding `any` and `all` support from libcudf
- PR #3130 Define and implement new `column_wrapper`
- PR #3143 Define and implement new copying APIs `slice` and `split`
- PR #3161 Move merge files to legacy
- PR #3079 Added support to write ORC files given a local path
- PR #3192 Add dtype param to cast `DataFrame` on init
- PR #3213 Port cuIO to libcudf++
- PR #3222 Add nvtext character tokenizer
- PR #3223 Java expose underlying buffers
- PR #3300 Add `DataFrame.insert`
- PR #3263 Define and implement new `valid_if`
- PR #3278 Add `to_host` utility to copy `column_view` to host
- PR #3087 Add new cudf::experimental bool8 wrapper
- PR #3219 Construct column from column_view
- PR #3250 Define and implement new merge APIs
- PR #3144 Define and implement new hashing APIs `hash` and `hash_partition`
- PR #3229 Define and implement new search APIs
- PR #3308 java add API for memory usage callbacks
- PR #2691 Row-wise reduction and scan operations via CuPy
- PR #3291 Add normalize_nans_and_zeros
- PR #3187 Define and implement new replace APIs
- PR #3356 Add vertical concatenation for table/columns
- PR #3344 java split API
- PR #2791 Add `groupby.std()`
- PR #3368 Enable dropna argument in dask_cudf groupby
- PR #3298 add null replacement iterator for column_device_view
- PR #3297 Define and implement new groupby API.
- PR #3396 Update device_atomics with new bool8 and timestamp specializations
- PR #3411 Java host memory management API
- PR #3393 Implement df.cov and enable covariance/correlation in dask_cudf
- PR #3401 Add dask_cudf ORC writer (to_orc)
- PR #3331 Add copy_if_else
- PR #3427 Define and Implement new multi-search API
- PR #3442 Add Bool-index + Multi column + DataFrame support for set-item
- PR #3172 Define and implement new fill/repeat/copy_range APIs
- PR #3490 Add pair iterators for columns
- PR #3497 Add DataFrame.drop(..., inplace=False) argument
- PR #3469 Add string functionality for replace API
- PR #3273 Define and implement new reduction APIs

## Improvements

- PR #2904 Move gpu decompressors to cudf::io namespace
- PR #2977 Moved old C++ test utilities to legacy directory.
- PR #2965 Fix slow orc reader perf with large uncompressed blocks
- PR #2995 Move JIT type utilities to legacy directory
- PR #2927 Add ``Table`` and ``TableView`` extension classes that wrap legacy cudf::table
- PR #3005 Renames `cudf::exp` namespace to `cudf::experimental`
- PR #3008 Make safe versions of `is_null` and `is_valid` in `column_device_view`
- PR #3026 Move fill and repeat files to legacy
- PR #3027 Move copying.hpp and related source to legacy folder
- PR #3014 Snappy decompression optimizations
- PR #3032 Use `asarray` to coerce indices to a NumPy array
- PR #2996 IO Readers: Replace `cuio::device_buffer` with `rmm::device_buffer`
- PR #3051 Specialized hash function for strings column
- PR #3065 Select and Concat for cudf::experimental::table
- PR #3080 Move `valid_if.cuh` to `legacy/`
- PR #3052 Moved replace.hpp functionality to legacy
- PR #3091 Move join files to legacy
- PR #3092 Implicitly init RMM if Java allocates before init
- PR #3029 Update gdf_ numeric types with stdint and move to cudf namespace
- PR #3052 Moved replace.hpp functionality to legacy
- PR #2955 Add cmake option to only build for present GPU architecture
- PR #3070 Move functions.h and related source to legacy
- PR #2951 Allow set_index to handle a list of column names
- PR #3093 Move groupby files to legacy
- PR #2988 Removing GIS functionality (now part of cuSpatial library)
- PR #3067 Java method to return size of device memory buffer
- PR #3083 Improved some binary operation tests to include null testing.
- PR #3084 Update to arrow-cpp and pyarrow 0.15.0
- PR #3071 Move cuIO to legacy
- PR #3126 Round 2 of snappy decompression optimizations
- PR #3046 Define and implement new copying APIs `empty_like` and `allocate_like`
- PR #3128 Support MultiIndex in DataFrame.join
- PR #2971 Added initial gather and scatter methods for strings_column_view
- PR #3133 Port NVStrings to cudf column: count_characters and count_bytes
- PR #2991 Added strings column functions concatenate and join_strings
- PR #3028 Define and implement new `gather` APIs.
- PR #3135 Add nvtx utilities to cudf::nvtx namespace
- PR #3021 Java host side concat of serialized buffers
- PR #3138 Move unary files to legacy
- PR #3170 Port NVStrings substring functions to cudf strings column
- PR #3159 Port NVStrings is-chars-types function to cudf strings column
- PR #3154 Make `table_view_base.column()` const and add `mutable_table_view.column()`
- PR #3175 Set cmake cuda version variables
- PR #3171 Move deprecated error macros to legacy
- PR #3191 Port NVStrings integer convert ops to cudf column
- PR #3189 Port NVStrings find ops to cudf column
- PR #3352 Port NVStrings convert float functions to cudf strings column
- PR #3193 Add cuPy as a formal dependency
- PR #3195 Support for zero columned `table_view`
- PR #3165 Java device memory size for string category
- PR #3205 Move transform files to legacy
- PR #3202 Rename and move error.hpp to public headers
- PR #2878 Use upstream merge code in dask_cudf
- PR #3217 Port NVStrings upper and lower case conversion functions
- PR #3350 Port NVStrings booleans convert functions
- PR #3231 Add `column::release()` to give up ownership of contents.
- PR #3157 Use enum class rather than enum for mask_allocation_policy
- PR #3232 Port NVStrings datetime conversion to cudf strings column
- PR #3136 Define and implement new transpose API
- PR #3237 Define and implement new transform APIs
- PR #3245 Move binaryop files to legacy
- PR #3241 Move stream_compaction files to legacy
- PR #3166 Move reductions to legacy
- PR #3261 Small cleanup: remove `== true`
- PR #3271 Update rmm API based on `rmm.reinitialize(...)` change
- PR #3266 Remove optional checks for CuPy
- PR #3268 Adding null ordering per column feature when sorting
- PR #3239 Adding floating point specialization to comparators for NaNs
- PR #3270 Move predicates files to legacy
- PR #3281 Add to_host specialization for strings in column test utilities
- PR #3282 Add `num_bitmask_words`
- PR #3252 Add new factory methods to include passing an existing null mask
- PR #3288 Make `bit.cuh` utilities usable from host code.
- PR #3287 Move rolling windows files to legacy
- PR #3182 Define and implement new unary APIs `is_null` and `is_not_null`
- PR #3314 Drop `cython` from run requirements
- PR #3301 Add tests for empty column wrapper.
- PR #3294 Update to arrow-cpp and pyarrow 0.15.1
- PR #3310 Add `row_hasher` and `element_hasher` utilities
- PR #3272 Support non-default streams when creating/destroying hash maps
- PR #3286 Clean up the starter code on README
- PR #3332 Port NVStrings replace to cudf strings column
- PR #3354 Define and implement new `scatter` APIs
- PR #3322 Port NVStrings pad operations to cudf strings column
- PR #3345 Add cache member for number of characters in string_view class
- PR #3299 Define and implement new `is_sorted` APIs
- PR #3328 Partition by stripes in dask_cudf ORC reader
- PR #3243 Use upstream join code in dask_cudf
- PR #3371 Add `select` method to `table_view`
- PR #3309 Add java and JNI bindings for search bounds
- PR #3305 Define and implement new rolling window APIs
- PR #3380 Concatenate columns of strings
- PR #3382 Add fill function for strings column
- PR #3391 Move device_atomics_tests.cu files to legacy
- PR #3303 Define and implement new stream compaction APIs `copy_if`, `drop_nulls`,
           `apply_boolean_mask`, `drop_duplicate` and `unique_count`.
- PR #3387 Strings column gather function
- PR #3440 Strings column scatter function
- PR #3389 Move quantiles.hpp + group_quantiles.hpp files to legacy
- PR #3397 Port unary cast to libcudf++
- PR #3398 Move reshape.hpp files to legacy
- PR #3395 Port NVStrings regex extract to cudf strings column
- PR #3423 Port NVStrings htoi to cudf strings column
- PR #3425 Strings column copy_if_else implementation
- PR #3422 Move utilities to legacy
- PR #3201 Define and implement new datetime_ops APIs
- PR #3421 Port NVStrings find_multiple to cudf strings column
- PR #3448 Port scatter_to_tables to libcudf++
- PR #3458 Update strings sections in the transition guide
- PR #3462 Add `make_empty_column` and update `empty_like`.
- PR #3465 Port `aggregation` traits and utilities.
- PR #3214 Define and implement new unary operations APIs
- PR #3475 Add `bitmask_to_host` column utility
- PR #3487 Add is_boolean trait and random timestamp generator for testing
- PR #3492 Small cleanup (remove std::abs) and comment
- PR #3407 Allow multiple row-groups per task in dask_cudf read_parquet
- PR #3512 Remove unused CUDA conda labels
- PR #3500 cudf::fill()/cudf::repeat() support for strings columns.
- PR #3438 Update scalar and scalar_device_view to better support strings
- PR #3414 Add copy_range function for strings column
- PR #3471 Add scalar/column, column/scalar and scalar/scalar overloads to copy_if_else.
- PR #3451 Add support for implicit typecasting of join columns

## Bug Fixes

- PR #2895 Fixed dask_cudf group_split behavior to handle upstream rearrange_by_divisions
- PR #3048 Support for zero columned tables
- PR #3030 Fix snappy decoding regression in PR #3014
- PR #3041 Fixed exp to experimental namespace name change issue
- PR #3056 Add additional cmake hint for finding local build of RMM files
- PR #3060 Move copying.hpp includes to legacy
- PR #3139 Fixed java RMM auto initalization
- PR #3141 Java fix for relocated IO headers
- PR #3149 Rename column_wrapper.cuh to column_wrapper.hpp
- PR #3168 Fix mutable_column_device_view head const_cast
- PR #3199 Update JNI includes for legacy moves
- PR #3204 ORC writer: Fix ByteRLE encoding of NULLs
- PR #2994 Fix split_out-support but with hash_object_dispatch
- PR #3212 Fix string to date casting when format is not specified
- PR #3218 Fixes `row_lexicographic_comparator` issue with handling two tables
- PR #3228 Default initialize RMM when Java native dependencies are loaded
- PR #3012 replacing instances of `to_gpu_array` with `mem`
- PR #3236 Fix Numba 0.46+/CuPy 6.3 interface compatibility
- PR #3276 Update JNI includes for legacy moves
- PR #3256 Fix orc writer crash with multiple string columns
- PR #3211 Fix breaking change caused by rapidsai/rmm#167
- PR #3265 Fix dangling pointer in `is_sorted`
- PR #3267 ORC writer: fix incorrect ByteRLE encoding of long literal runs
- PR #3277 Fix invalid reference to deleted temporary in `is_sorted`.
- PR #3274 ORC writer: fix integer RLEv2 mode2 unsigned base value encoding
- PR #3279 Fix shutdown hang issues with pinned memory pool init executor
- PR #3280 Invalid children check in mutable_column_device_view
- PR #3289 fix java memory usage API for empty columns
- PR #3293 Fix loading of csv files zipped on MacOS (disabled zip min version check)
- PR #3295 Fix storing storing invalid RMM exec policies.
- PR #3307 Add pd.RangeIndex to from_pandas to fix dask_cudf meta_nonempty bug
- PR #3313 Fix public headers including non-public headers
- PR #3318 Revert arrow to 0.15.0 temporarily to unblock downstream projects CI
- PR #3317 Fix index-argument bug in dask_cudf parquet reader
- PR #3323 Fix `insert` non-assert test case
- PR #3341 Fix `Series` constructor converting NoneType to "None"
- PR #3326 Fix and test for detail::gather map iterator type inference
- PR #3334 Remove zero-size exception check from make_strings_column factories
- PR #3333 Fix compilation issues with `constexpr` functions not marked `__device__`
- PR #3340 Make all benchmarks use cudf base fixture to initialize RMM pool
- PR #3337 Fix Java to pad validity buffers to 64-byte boundary
- PR #3362 Fix `find_and_replace` upcasting series for python scalars and lists
- PR #3357 Disabling `column_view` iterators for non fixed-width types
- PR #3383 Fix : properly compute null counts for rolling_window.
- PR #3386 Removing external includes from `column_view.hpp`
- PR #3369 Add write_partition to dask_cudf to fix to_parquet bug
- PR #3388 Support getitem with bools when DataFrame has a MultiIndex
- PR #3408 Fix String and Column (De-)Serialization
- PR #3372 Fix dask-distributed scatter_by_map bug
- PR #3419 Fix a bug in parse_into_parts (incomplete input causing walking past the end of string).
- PR #3413 Fix dask_cudf read_csv file-list bug
- PR #3416 Fix memory leak in ColumnVector when pulling strings off the GPU
- PR #3424 Fix benchmark build by adding libcudacxx to benchmark's CMakeLists.txt
- PR #3435 Fix diff and shift for empty series
- PR #3439 Fix index-name bug in StringColumn concat
- PR #3445 Fix ORC Writer default stripe size
- PR #3459 Fix printing of invalid entries
- PR #3466 Fix gather null mask allocation for invalid index
- PR #3468 Fix memory leak issue in `drop_duplicates`
- PR #3474 Fix small doc error in capitalize Docs
- PR #3491 Fix more doc errors in NVStrings
- PR #3478 Fix as_index deep copy via Index.rename inplace arg
- PR #3476 Fix ORC reader timezone conversion
- PR #3188 Repr slices up large DataFrames
- PR #3519 Fix strings column concatenate handling zero-sized columns
- PR #3530 Fix copy_if_else test case fail issue
- PR #3523 Fix lgenfe issue with debug build
- PR #3532 Fix potential use-after-free in cudf parquet reader
- PR #3540 Fix unary_op null_mask bug and add missing test cases
- PR #3559 Use HighLevelGraph api in DataFrame constructor (Fix upstream compatibility)
- PR #3572 Fix CI Issue with hypothesis tests that are flaky


# cuDF 0.10.0 (16 Oct 2019)

## New Features

- PR #2423 Added `groupby.quantile()`
- PR #2522 Add Java bindings for NVStrings backed upper and lower case mutators
- PR #2605 Added Sort based groupby in libcudf
- PR #2607 Add Java bindings for parsing JSON
- PR #2629 Add dropna= parameter to groupby
- PR #2585 ORC & Parquet Readers: Remove millisecond timestamp restriction
- PR #2507 Add GPU-accelerated ORC Writer
- PR #2559 Add Series.tolist()
- PR #2653 Add Java bindings for rolling window operations
- PR #2480 Merge `custreamz` codebase into `cudf` repo
- PR #2674 Add __contains__ for Index/Series/Column
- PR #2635 Add support to read from remote and cloud sources like s3, gcs, hdfs
- PR #2722 Add Java bindings for NVTX ranges
- PR #2702 Add make_bool to dataset generation functions
- PR #2394 Move `rapidsai/custrings` into `cudf`
- PR #2734 Final sync of custrings source into cudf
- PR #2724 Add libcudf support for __contains__
- PR #2777 Add python bindings for porter stemmer measure functionality
- PR #2781 Add issorted to is_monotonic
- PR #2685 Add cudf::scatter_to_tables and cython binding
- PR #2743 Add Java bindings for NVStrings timestamp2long as part of String ColumnVector casting
- PR #2785 Add nvstrings Python docs
- PR #2786 Add benchmarks option to root build.sh
- PR #2802 Add `cudf::repeat()` and `cudf.Series.repeat()`
- PR #2773 Add Fisher's unbiased kurtosis and skew for Series/DataFrame
- PR #2748 Parquet Reader: Add option to specify loading of PANDAS index
- PR #2807 Add scatter_by_map to DataFrame python API
- PR #2836 Add nvstrings.code_points method
- PR #2844 Add Series/DataFrame notnull
- PR #2858 Add GTest type list utilities
- PR #2870 Add support for grouping by Series of arbitrary length
- PR #2719 Series covariance and Pearson correlation
- PR #2207 Beginning of libcudf overhaul: introduce new column and table types
- PR #2869 Add `cudf.CategoricalDtype`
- PR #2838 CSV Reader: Support ARROW_RANDOM_FILE input
- PR #2655 CuPy-based Series and Dataframe .values property
- PR #2803 Added `edit_distance_matrix()` function to calculate pairwise edit distance for each string on a given nvstrings object.
- PR #2811 Start of cudf strings column work based on 2207
- PR #2872 Add Java pinned memory pool allocator
- PR #2969 Add findAndReplaceAll to ColumnVector
- PR #2814 Add Datetimeindex.weekday
- PR #2999 Add timestamp conversion support for string categories
- PR #2918 Add cudf::column timestamp wrapper types

## Improvements

- PR #2578 Update legacy_groupby to use libcudf group_by_without_aggregation
- PR #2581 Removed `managed` allocator from hash map classes.
- PR #2571 Remove unnecessary managed memory from gdf_column_concat
- PR #2648 Cython/Python reorg
- PR #2588 Update Series.append documentation
- PR #2632 Replace dask-cudf set_index code with upstream
- PR #2682 Add cudf.set_allocator() function for easier allocator init
- PR #2642 Improve null printing and testing
- PR #2747 Add missing Cython headers / cudftestutil lib to conda package for cuspatial build
- PR #2706 Compute CSV format in device code to speedup performance
- PR #2673 Add support for np.longlong type
- PR #2703 move dask serialization dispatch into cudf
- PR #2728 Add YYMMDD to version tag for nightly conda packages
- PR #2729 Handle file-handle input in to_csv
- PR #2741 CSV Reader: Move kernel functions into its own file
- PR #2766 Improve nvstrings python cmake flexibility
- PR #2756 Add out_time_unit option to csv reader, support timestamp resolutions
- PR #2771 Stopgap alias for to_gpu_matrix()
- PR #2783 Support mapping input columns to function arguments in apply kernels
- PR #2645 libcudf unique_count for Series.nunique
- PR #2817 Dask-cudf: `read_parquet` support for remote filesystems
- PR #2823 improve java data movement debugging
- PR #2806 CSV Reader: Clean-up row offset operations
- PR #2640 Add dask wait/persist exmaple to 10 minute guide
- PR #2828 Optimizations of kernel launch configuration for `DataFrame.apply_rows` and `DataFrame.apply_chunks`
- PR #2831 Add `column` argument to `DataFrame.drop`
- PR #2775 Various optimizations to improve __getitem__ and __setitem__ performance
- PR #2810 cudf::allocate_like can optionally always allocate a mask.
- PR #2833 Parquet reader: align page data allocation sizes to 4-bytes to satisfy cuda-memcheck
- PR #2832 Using the new Python bindings for UCX
- PR #2856 Update group_split_cudf to use scatter_by_map
- PR #2890 Optionally keep serialized table data on the host.
- PR #2778 Doc: Updated and fixed some docstrings that were formatted incorrectly.
- PR #2830 Use YYMMDD tag in custreamz nightly build
- PR #2875 Java: Remove synchronized from register methods in MemoryCleaner
- PR #2887 Minor snappy decompression optimization
- PR #2899 Use new RMM API based on Cython
- PR #2788 Guide to Python UDFs
- PR #2919 Change java API to use operators in groupby namespace
- PR #2909 CSV Reader: Avoid row offsets host vector default init
- PR #2834 DataFrame supports setting columns via attribute syntax `df.x = col`
- PR #3147 DataFrame can be initialized from rows via list of tuples
- PR #3539 Restrict CuPy to 6

## Bug Fixes

- PR #2584 ORC Reader: fix parsing of `DECIMAL` index positions
- PR #2619 Fix groupby serialization/deserialization
- PR #2614 Update Java version to match
- PR #2601 Fixes nlargest(1) issue in Series and Dataframe
- PR #2610 Fix a bug in index serialization (properly pass DeviceNDArray)
- PR #2621 Fixes the floordiv issue of not promoting float type when rhs is 0
- PR #2611 Types Test: fix static casting from negative int to string
- PR #2618 IO Readers: Fix datasource memory map failure for multiple reads
- PR #2628 groupby_without_aggregation non-nullable input table produces non-nullable output
- PR #2615 fix string category partitioning in java API
- PR #2641 fix string category and timeunit concat in the java API
- PR #2649 Fix groupby issue resulting from column_empty bug
- PR #2658 Fix astype() for null categorical columns
- PR #2660 fix column string category and timeunit concat in the java API
- PR #2664 ORC reader: fix `skip_rows` larger than first stripe
- PR #2654 Allow Java gdfOrderBy to work with string categories
- PR #2669 AVRO reader: fix non-deterministic output
- PR #2668 Update Java bindings to specify timestamp units for ORC and Parquet readers
- PR #2679 AVRO reader: fix cuda errors when decoding compressed streams
- PR #2692 Add concatenation for data-frame with different headers (empty and non-empty)
- PR #2651 Remove nvidia driver installation from ci/cpu/build.sh
- PR #2697 Ensure csv reader sets datetime column time units
- PR #2698 Return RangeIndex from contiguous slice of RangeIndex
- PR #2672 Fix null and integer handling in round
- PR #2704 Parquet Reader: Fix crash when loading string column with nulls
- PR #2725 Fix Jitify issue with running on Turing using CUDA version < 10
- PR #2731 Fix building of benchmarks
- PR #2738 Fix java to find new NVStrings locations
- PR #2736 Pin Jitify branch to v0.10 version
- PR #2742 IO Readers: Fix possible silent failures when creating `NvStrings` instance
- PR #2753 Fix java quantile API calls
- PR #2762 Fix validity processing for time in java
- PR #2796 Fix handling string slicing and other nvstrings delegated methods with dask
- PR #2769 Fix link to API docs in README.md
- PR #2772 Handle multiindex pandas Series #2772
- PR #2749 Fix apply_rows/apply_chunks pessimistic null mask to use in_cols null masks only
- PR #2752 CSV Reader: Fix exception when there's no rows to process
- PR #2716 Added Exception for `StringMethods` in string methods
- PR #2787 Fix Broadcasting `None` to `cudf-series`
- PR #2794 Fix async race in NVCategory::get_value and get_value_bounds
- PR #2795 Fix java build/cast error
- PR #2496 Fix improper merge of two dataframes when names differ
- PR #2824 Fix issue with incorrect result when Numeric Series replace is called several times
- PR #2751 Replace value with null
- PR #2765 Fix Java inequality comparisons for string category
- PR #2818 Fix java join API to use new C++ join API
- PR #2841 Fix nvstrings.slice and slice_from for range (0,0)
- PR #2837 Fix join benchmark
- PR #2809 Add hash_df and group_split dispatch functions for dask
- PR #2843 Parquet reader: fix skip_rows when not aligned with page or row_group boundaries
- PR #2851 Deleted existing dask-cudf/record.txt
- PR #2854 Fix column creation from ephemeral objects exposing __cuda_array_interface__
- PR #2860 Fix boolean indexing when the result is a single row
- PR #2859 Fix tail method issue for string columns
- PR #2852 Fixed `cumsum()` and `cumprod()` on boolean series.
- PR #2865 DaskIO: Fix `read_csv` and `read_orc` when input is list of files
- PR #2750 Fixed casting values to cudf::bool8 so non-zero values always cast to true
- PR #2873 Fixed dask_cudf read_partition bug by generating ParquetDatasetPiece
- PR #2850 Fixes dask_cudf.read_parquet on partitioned datasets
- PR #2896 Properly handle `axis` string keywords in `concat`
- PR #2926 Update rounding algorithm to avoid using fmod
- PR #2968 Fix Java dependency loading when using NVTX
- PR #2963 Fix ORC writer uncompressed block indexing
- PR #2928 CSV Reader: Fix using `byte_range` for large datasets
- PR #2983 Fix sm_70+ race condition in gpu_unsnap
- PR #2964 ORC Writer: Segfault when writing mixed numeric and string columns
- PR #3007 Java: Remove unit test that frees RMM invalid pointer
- PR #3009 Fix orc reader RLEv2 patch position regression from PR #2507
- PR #3002 Fix CUDA invalid configuration errors reported after loading an ORC file without data
- PR #3035 Update update-version.sh for new docs locations
- PR #3038 Fix uninitialized stream parameter in device_table deleter
- PR #3064 Fixes groupby performance issue
- PR #3061 Add rmmInitialize to nvstrings gtests
- PR #3058 Fix UDF doc markdown formatting
- PR #3059 Add nvstrings python build instructions to contributing.md


# cuDF 0.9.0 (21 Aug 2019)

## New Features

- PR #1993 Add CUDA-accelerated series aggregations: mean, var, std
- PR #2111 IO Readers: Support memory buffer, file-like object, and URL inputs
- PR #2012 Add `reindex()` to DataFrame and Series
- PR #2097 Add GPU-accelerated AVRO reader
- PR #2098 Support binary ops on DFs and Series with mismatched indices
- PR #2160 Merge `dask-cudf` codebase into `cudf` repo
- PR #2149 CSV Reader: Add `hex` dtype for explicit hexadecimal parsing
- PR #2156 Add `upper_bound()` and `lower_bound()` for libcudf tables and `searchsorted()` for cuDF Series
- PR #2158 CSV Reader: Support single, non-list/dict argument for `dtype`
- PR #2177 CSV Reader: Add `parse_dates` parameter for explicit date inference
- PR #1744 cudf::apply_boolean_mask and cudf::drop_nulls support for cudf::table inputs (multi-column)
- PR #2196 Add `DataFrame.dropna()`
- PR #2197 CSV Writer: add `chunksize` parameter for `to_csv`
- PR #2215 `type_dispatcher` benchmark
- PR #2179 Add Java quantiles
- PR #2157 Add __array_function__ to DataFrame and Series
- PR #2212 Java support for ORC reader
- PR #2224 Add DataFrame isna, isnull, notna functions
- PR #2236 Add Series.drop_duplicates
- PR #2105 Add hash-based join benchmark
- PR #2316 Add unique, nunique, and value_counts for datetime columns
- PR #2337 Add Java support for slicing a ColumnVector
- PR #2049 Add cudf::merge (sorted merge)
- PR #2368 Full cudf+dask Parquet Support
- PR #2380 New cudf::is_sorted checks whether cudf::table is sorted
- PR #2356 Java column vector standard deviation support
- PR #2221 MultiIndex full indexing - Support iloc and wildcards for loc
- PR #2429 Java support for getting length of strings in a ColumnVector
- PR #2415 Add `value_counts` for series of any type
- PR #2446 Add __array_function__ for index
- PR #2437 ORC reader: Add 'use_np_dtypes' option
- PR #2382 Add CategoricalAccessor add, remove, rename, and ordering methods
- PR #2464 Native implement `__cuda_array_interface__` for Series/Index/Column objects
- PR #2425 Rolling window now accepts array-based user-defined functions
- PR #2442 Add __setitem__
- PR #2449 Java support for getting byte count of strings in a ColumnVector
- PR #2492 Add groupby.size() method
- PR #2358 Add cudf::nans_to_nulls: convert floating point column into bitmask
- PR #2489 Add drop argument to set_index
- PR #2491 Add Java bindings for ORC reader 'use_np_dtypes' option
- PR #2213 Support s/ms/us/ns DatetimeColumn time unit resolutions
- PR #2536 Add _constructor properties to Series and DataFrame

## Improvements

- PR #2103 Move old `column` and `bitmask` files into `legacy/` directory
- PR #2109 added name to Python column classes
- PR #1947 Cleanup serialization code
- PR #2125 More aggregate in java API
- PR #2127 Add in java Scalar tests
- PR #2088 Refactor of Python groupby code
- PR #2130 Java serialization and deserialization of tables.
- PR #2131 Chunk rows logic added to csv_writer
- PR #2129 Add functions in the Java API to support nullable column filtering
- PR #2165 made changes to get_dummies api for it to be available in MethodCache
- PR #2171 Add CodeCov integration, fix doc version, make --skip-tests work when invoking with source
- PR #2184 handle remote orc files for dask-cudf
- PR #2186 Add `getitem` and `getattr` style access to Rolling objects
- PR #2168 Use cudf.Column for CategoricalColumn's categories instead of a tuple
- PR #2193 DOC: cudf::type_dispatcher documentation for specializing dispatched functors
- PR #2199 Better java support for appending strings
- PR #2176 Added column dtype support for datetime, int8, int16 to csv_writer
- PR #2209 Matching `get_dummies` & `select_dtypes` behavior to pandas
- PR #2217 Updated Java bindings to use the new groupby API
- PR #2214 DOC: Update doc instructions to build/install `cudf` and `dask-cudf`
- PR #2220 Update Java bindings for reduction rename
- PR #2232 Move CodeCov upload from build script to Jenkins
- PR #2225 refactor to use libcudf for gathering columns in dataframes
- PR #2293 Improve join performance (faster compute_join_output_size)
- PR #2300 Create separate dask codeowners for dask-cudf codebase
- PR #2304 gdf_group_by_without_aggregations returns gdf_column
- PR #2309 Java readers: remove redundant copy of result pointers
- PR #2307 Add `black` and `isort` to style checker script
- PR #2345 Restore removal of old groupby implementation
- PR #2342 Improve `astype()` to operate all ways
- PR #2329 using libcudf cudf::copy for column deep copy
- PR #2344 DOC: docs on code formatting for contributors
- PR #2376 Add inoperative axis= and win_type= arguments to Rolling()
- PR #2378 remove dask for (de-)serialization of cudf objects
- PR #2353 Bump Arrow and Dask versions
- PR #2377 Replace `standard_python_slice` with just `slice.indices()`
- PR #2373 cudf.DataFrame enchancements & Series.values support
- PR #2392 Remove dlpack submodule; make cuDF's Cython API externally accessible
- PR #2430 Updated Java bindings to use the new unary API
- PR #2406 Moved all existing `table` related files to a `legacy/` directory
- PR #2350 Performance related changes to get_dummies
- PR #2420 Remove `cudautils.astype` and replace with `typecast.apply_cast`
- PR #2456 Small improvement to typecast utility
- PR #2458 Fix handling of thirdparty packages in `isort` config
- PR #2459 IO Readers: Consolidate all readers to use `datasource` class
- PR #2475 Exposed type_dispatcher.hpp, nvcategory_util.hpp and wrapper_types.hpp in the include folder
- PR #2484 Enabled building libcudf as a static library
- PR #2453 Streamline CUDA_REL environment variable
- PR #2483 Bundle Boost filesystem dependency in the Java jar
- PR #2486 Java API hash functions
- PR #2481 Adds the ignore_null_keys option to the java api
- PR #2490 Java api: support multiple aggregates for the same column
- PR #2510 Java api: uses table based apply_boolean_mask
- PR #2432 Use pandas formatting for console, html, and latex output
- PR #2573 Bump numba version to 0.45.1
- PR #2606 Fix references to notebooks-contrib

## Bug Fixes

- PR #2086 Fixed quantile api behavior mismatch in series & dataframe
- PR #2128 Add offset param to host buffer readers in java API.
- PR #2145 Work around binops validity checks for java
- PR #2146 Work around unary_math validity checks for java
- PR #2151 Fixes bug in cudf::copy_range where null_count was invalid
- PR #2139 matching to pandas describe behavior & fixing nan values issue
- PR #2161 Implicitly convert unsigned to signed integer types in binops
- PR #2154 CSV Reader: Fix bools misdetected as strings dtype
- PR #2178 Fix bug in rolling bindings where a view of an ephemeral column was being taken
- PR #2180 Fix issue with isort reordering `importorskip` below imports depending on them
- PR #2187 fix to honor dtype when numpy arrays are passed to columnops.as_column
- PR #2190 Fix issue in astype conversion of string column to 'str'
- PR #2208 Fix issue with calling `head()` on one row dataframe
- PR #2229 Propagate exceptions from Cython cdef functions
- PR #2234 Fix issue with local build script not properly building
- PR #2223 Fix CUDA invalid configuration errors reported after loading small compressed ORC files
- PR #2162 Setting is_unique and is_monotonic-related attributes
- PR #2244 Fix ORC RLEv2 delta mode decoding with nonzero residual delta width
- PR #2297 Work around `var/std` unsupported only at debug build
- PR #2302 Fixed java serialization corner case
- PR #2355 Handle float16 in binary operations
- PR #2311 Fix copy behaviour for GenericIndex
- PR #2349 Fix issues with String filter in java API
- PR #2323 Fix groupby on categoricals
- PR #2328 Ensure order is preserved in CategoricalAccessor._set_categories
- PR #2202 Fix issue with unary ops mishandling empty input
- PR #2326 Fix for bug in DLPack when reading multiple columns
- PR #2324 Fix cudf Docker build
- PR #2325 Fix ORC RLEv2 patched base mode decoding with nonzero patch width
- PR #2235 Fix get_dummies to be compatible with dask
- PR #2332 Zero initialize gdf_dtype_extra_info
- PR #2355 Handle float16 in binary operations
- PR #2360 Fix missing dtype handling in cudf.Series & columnops.as_column
- PR #2364 Fix quantile api and other trivial issues around it
- PR #2361 Fixed issue with `codes` of CategoricalIndex
- PR #2357 Fixed inconsistent type of index created with from_pandas vs direct construction
- PR #2389 Fixed Rolling __getattr__ and __getitem__ for offset based windows
- PR #2402 Fixed bug in valid mask computation in cudf::copy_if (apply_boolean_mask)
- PR #2401 Fix to a scalar datetime(of type Days) issue
- PR #2386 Correctly allocate output valids in groupby
- PR #2411 Fixed failures on binary op on single element string column
- PR #2422 Fix Pandas logical binary operation incompatibilites
- PR #2447 Fix CodeCov posting build statuses temporarily
- PR #2450 Fix erroneous null handling in `cudf.DataFrame`'s `apply_rows`
- PR #2470 Fix issues with empty strings and string categories (Java)
- PR #2471 Fix String Column Validity.
- PR #2481 Fix java validity buffer serialization
- PR #2485 Updated bytes calculation to use size_t to avoid overflow in column concat
- PR #2461 Fix groupby multiple aggregations same column
- PR #2514 Fix cudf::drop_nulls threshold handling in Cython
- PR #2516 Fix utilities include paths and meta.yaml header paths
- PR #2517 Fix device memory leak in to_dlpack tensor deleter
- PR #2431 Fix local build generated file ownerships
- PR #2511 Added import of orc, refactored exception handlers to not squash fatal exceptions
- PR #2527 Fix index and column input handling in dask_cudf read_parquet
- PR #2466 Fix `dataframe.query` returning null rows erroneously
- PR #2548 Orc reader: fix non-deterministic data decoding at chunk boundaries
- PR #2557 fix cudautils import in string.py
- PR #2521 Fix casting datetimes from/to the same resolution
- PR #2545 Fix MultiIndexes with datetime levels
- PR #2560 Remove duplicate `dlpack` definition in conda recipe
- PR #2567 Fix ColumnVector.fromScalar issues while dealing with null scalars
- PR #2565 Orc reader: fix incorrect data decoding of int64 data types
- PR #2577 Fix search benchmark compilation error by adding necessary header
- PR #2604 Fix a bug in copying.pyx:_normalize_types that upcasted int32 to int64


# cuDF 0.8.0 (27 June 2019)

## New Features

- PR #1524 Add GPU-accelerated JSON Lines parser with limited feature set
- PR #1569 Add support for Json objects to the JSON Lines reader
- PR #1622 Add Series.loc
- PR #1654 Add cudf::apply_boolean_mask: faster replacement for gdf_apply_stencil
- PR #1487 cython gather/scatter
- PR #1310 Implemented the slice/split functionality.
- PR #1630 Add Python layer to the GPU-accelerated JSON reader
- PR #1745 Add rounding of numeric columns via Numba
- PR #1772 JSON reader: add support for BytesIO and StringIO input
- PR #1527 Support GDF_BOOL8 in readers and writers
- PR #1819 Logical operators (AND, OR, NOT) for libcudf and cuDF
- PR #1813 ORC Reader: Add support for stripe selection
- PR #1828 JSON Reader: add suport for bool8 columns
- PR #1833 Add column iterator with/without nulls
- PR #1665 Add the point-in-polygon GIS function
- PR #1863 Series and Dataframe methods for all and any
- PR #1908 cudf::copy_range and cudf::fill for copying/assigning an index or range to a constant
- PR #1921 Add additional formats for typecasting to/from strings
- PR #1807 Add Series.dropna()
- PR #1987 Allow user defined functions in the form of ptx code to be passed to binops
- PR #1948 Add operator functions like `Series.add()` to DataFrame and Series
- PR #1954 Add skip test argument to GPU build script
- PR #2018 Add bindings for new groupby C++ API
- PR #1984 Add rolling window operations Series.rolling() and DataFrame.rolling()
- PR #1542 Python method and bindings for to_csv
- PR #1995 Add Java API
- PR #1998 Add google benchmark to cudf
- PR #1845 Add cudf::drop_duplicates, DataFrame.drop_duplicates
- PR #1652 Added `Series.where()` feature
- PR #2074 Java Aggregates, logical ops, and better RMM support
- PR #2140 Add a `cudf::transform` function
- PR #2068 Concatenation of different typed columns

## Improvements

- PR #1538 Replacing LesserRTTI with inequality_comparator
- PR #1703 C++: Added non-aggregating `insert` to `concurrent_unordered_map` with specializations to store pairs with a single atomicCAS when possible.
- PR #1422 C++: Added a RAII wrapper for CUDA streams
- PR #1701 Added `unique` method for stringColumns
- PR #1713 Add documentation for Dask-XGBoost
- PR #1666 CSV Reader: Improve performance for files with large number of columns
- PR #1725 Enable the ability to use a single column groupby as its own index
- PR #1759 Add an example showing simultaneous rolling averages to `apply_grouped` documentation
- PR #1746 C++: Remove unused code: `windowed_ops.cu`, `sorting.cu`, `hash_ops.cu`
- PR #1748 C++: Add `bool` nullability flag to `device_table` row operators
- PR #1764 Improve Numerical column: `mean_var` and `mean`
- PR #1767 Speed up Python unit tests
- PR #1770 Added build.sh script, updated CI scripts and documentation
- PR #1739 ORC Reader: Add more pytest coverage
- PR #1696 Added null support in `Series.replace()`.
- PR #1390 Added some basic utility functions for `gdf_column`'s
- PR #1791 Added general column comparison code for testing
- PR #1795 Add printing of git submodule info to `print_env.sh`
- PR #1796 Removing old sort based group by code and gdf_filter
- PR #1811 Added funtions for copying/allocating `cudf::table`s
- PR #1838 Improve columnops.column_empty so that it returns typed columns instead of a generic Column
- PR #1890 Add utils.get_dummies- a pandas-like wrapper around one_hot-encoding
- PR #1823 CSV Reader: default the column type to string for empty dataframes
- PR #1827 Create bindings for scalar-vector binops, and update one_hot_encoding to use them
- PR #1817 Operators now support different sized dataframes as long as they don't share different sized columns
- PR #1855 Transition replace_nulls to new C++ API and update corresponding Cython/Python code
- PR #1858 Add `std::initializer_list` constructor to `column_wrapper`
- PR #1846 C++ type-erased gdf_equal_columns test util; fix gdf_equal_columns logic error
- PR #1390 Added some basic utility functions for `gdf_column`s
- PR #1391 Tidy up bit-resolution-operation and bitmask class code
- PR #1882 Add iloc functionality to MultiIndex dataframes
- PR #1884 Rolling windows: general enhancements and better coverage for unit tests
- PR #1886 support GDF_STRING_CATEGORY columns in apply_boolean_mask, drop_nulls and other libcudf functions
- PR #1896 Improve performance of groupby with levels specified in dask-cudf
- PR #1915 Improve iloc performance for non-contiguous row selection
- PR #1859 Convert read_json into a C++ API
- PR #1919 Rename libcudf namespace gdf to namespace cudf
- PR #1850 Support left_on and right_on for DataFrame merge operator
- PR #1930 Specialize constructor for `cudf::bool8` to cast argument to `bool`
- PR #1938 Add default constructor for `column_wrapper`
- PR #1930 Specialize constructor for `cudf::bool8` to cast argument to `bool`
- PR #1952 consolidate libcudf public API headers in include/cudf
- PR #1949 Improved selection with boolmask using libcudf `apply_boolean_mask`
- PR #1956 Add support for nulls in `query()`
- PR #1973 Update `std::tuple` to `std::pair` in top-most libcudf APIs and C++ transition guide
- PR #1981 Convert read_csv into a C++ API
- PR #1868 ORC Reader: Support row index for speed up on small/medium datasets
- PR #1964 Added support for list-like types in Series.str.cat
- PR #2005 Use HTML5 details tag in bug report issue template
- PR #2003 Removed few redundant unit-tests from test_string.py::test_string_cat
- PR #1944 Groupby design improvements
- PR #2017 Convert `read_orc()` into a C++ API
- PR #2011 Convert `read_parquet()` into a C++ API
- PR #1756 Add documentation "10 Minutes to cuDF and dask_cuDF"
- PR #2034 Adding support for string columns concatenation using "add" binary operator
- PR #2042 Replace old "10 Minutes" guide with new guide for docs build process
- PR #2036 Make library of common test utils to speed up tests compilation
- PR #2022 Facilitating get_dummies to be a high level api too
- PR #2050 Namespace IO readers and add back free-form `read_xxx` functions
- PR #2104 Add a functional ``sort=`` keyword argument to groupby
- PR #2108 Add `find_and_replace` for StringColumn for replacing single values
- PR #1803 cuDF/CuPy interoperability documentation

## Bug Fixes

- PR #1465 Fix for test_orc.py and test_sparse_df.py test failures
- PR #1583 Fix underlying issue in `as_index()` that was causing `Series.quantile()` to fail
- PR #1680 Add errors= keyword to drop() to fix cudf-dask bug
- PR #1651 Fix `query` function on empty dataframe
- PR #1616 Fix CategoricalColumn to access categories by index instead of iteration
- PR #1660 Fix bug in `loc` when indexing with a column name (a string)
- PR #1683 ORC reader: fix timestamp conversion to UTC
- PR #1613 Improve CategoricalColumn.fillna(-1) performance
- PR #1642 Fix failure of CSV_TEST gdf_csv_test.SkiprowsNrows on multiuser systems
- PR #1709 Fix handling of `datetime64[ms]` in `dataframe.select_dtypes`
- PR #1704 CSV Reader: Add support for the plus sign in number fields
- PR #1687 CSV reader: return an empty dataframe for zero size input
- PR #1757 Concatenating columns with null columns
- PR #1755 Add col_level keyword argument to melt
- PR #1758 Fix df.set_index() when setting index from an empty column
- PR #1749 ORC reader: fix long strings of NULL values resulting in incorrect data
- PR #1742 Parquet Reader: Fix index column name to match PANDAS compat
- PR #1782 Update libcudf doc version
- PR #1783 Update conda dependencies
- PR #1786 Maintain the original series name in series.unique output
- PR #1760 CSV Reader: fix segfault when dtype list only includes columns from usecols list
- PR #1831 build.sh: Assuming python is in PATH instead of using PYTHON env var
- PR #1839 Raise an error instead of segfaulting when transposing a DataFrame with StringColumns
- PR #1840 Retain index correctly during merge left_on right_on
- PR #1825 cuDF: Multiaggregation Groupby Failures
- PR #1789 CSV Reader: Fix missing support for specifying `int8` and `int16` dtypes
- PR #1857 Cython Bindings: Handle `bool` columns while calling `column_view_from_NDArrays`
- PR #1849 Allow DataFrame support methods to pass arguments to the methods
- PR #1847 Fixed #1375 by moving the nvstring check into the wrapper function
- PR #1864 Fixing cudf reduction for POWER platform
- PR #1869 Parquet reader: fix Dask timestamps not matching with Pandas (convert to milliseconds)
- PR #1876 add dtype=bool for `any`, `all` to treat integer column correctly
- PR #1875 CSV reader: take NaN values into account in dtype detection
- PR #1873 Add column dtype checking for the all/any methods
- PR #1902 Bug with string iteration in _apply_basic_agg
- PR #1887 Fix for initialization issue in pq_read_arg,orc_read_arg
- PR #1867 JSON reader: add support for null/empty fields, including the 'null' literal
- PR #1891 Fix bug #1750 in string column comparison
- PR #1909 Support of `to_pandas()` of boolean series with null values
- PR #1923 Use prefix removal when two aggs are called on a SeriesGroupBy
- PR #1914 Zero initialize gdf_column local variables
- PR #1959 Add support for comparing boolean Series to scalar
- PR #1966 Ignore index fix in series append
- PR #1967 Compute index __sizeof__ only once for DataFrame __sizeof__
- PR #1977 Support CUDA installation in default system directories
- PR #1982 Fixes incorrect index name after join operation
- PR #1985 Implement `GDF_PYMOD`, a special modulo that follows python's sign rules
- PR #1991 Parquet reader: fix decoding of NULLs
- PR #1990 Fixes a rendering bug in the `apply_grouped` documentation
- PR #1978 Fix for values being filled in an empty dataframe
- PR #2001 Correctly create MultiColumn from Pandas MultiColumn
- PR #2006 Handle empty dataframe groupby construction for dask
- PR #1965 Parquet Reader: Fix duplicate index column when it's already in `use_cols`
- PR #2033 Add pip to conda environment files to fix warning
- PR #2028 CSV Reader: Fix reading of uncompressed files without a recognized file extension
- PR #2073 Fix an issue when gathering columns with NVCategory and nulls
- PR #2053 cudf::apply_boolean_mask return empty column for empty boolean mask
- PR #2066 exclude `IteratorTest.mean_var_output` test from debug build
- PR #2069 Fix JNI code to use read_csv and read_parquet APIs
- PR #2071 Fix bug with unfound transitive dependencies for GTests in Ubuntu 18.04
- PR #2089 Configure Sphinx to render params correctly
- PR #2091 Fix another bug with unfound transitive dependencies for `cudftestutils` in Ubuntu 18.04
- PR #2115 Just apply `--disable-new-dtags` instead of trying to define all the transitive dependencies
- PR #2106 Fix errors in JitCache tests caused by sharing of device memory between processes
- PR #2120 Fix errors in JitCache tests caused by running multiple threads on the same data
- PR #2102 Fix memory leak in groupby
- PR #2113 fixed typo in to_csv code example


# cudf 0.7.2 (16 May 2019)

## New Features

- PR #1735 Added overload for atomicAdd on int64. Streamlined implementation of custom atomic overloads.
- PR #1741 Add MultiIndex concatenation

## Bug Fixes

- PR #1718 Fix issue with SeriesGroupBy MultiIndex in dask-cudf
- PR #1734 Python: fix performance regression for groupby count() aggregations
- PR #1768 Cython: fix handling read only schema buffers in gpuarrow reader


# cudf 0.7.1 (11 May 2019)

## New Features

- PR #1702 Lazy load MultiIndex to return groupby performance to near optimal.

## Bug Fixes

- PR #1708 Fix handling of `datetime64[ms]` in `dataframe.select_dtypes`


# cuDF 0.7.0 (10 May 2019)

## New Features

- PR #982 Implement gdf_group_by_without_aggregations and gdf_unique_indices functions
- PR #1142 Add `GDF_BOOL` column type
- PR #1194 Implement overloads for CUDA atomic operations
- PR #1292 Implemented Bitwise binary ops AND, OR, XOR (&, |, ^)
- PR #1235 Add GPU-accelerated Parquet Reader
- PR #1335 Added local_dict arg in `DataFrame.query()`.
- PR #1282 Add Series and DataFrame.describe()
- PR #1356 Rolling windows
- PR #1381 Add DataFrame._get_numeric_data
- PR #1388 Add CODEOWNERS file to auto-request reviews based on where changes are made
- PR #1396 Add DataFrame.drop method
- PR #1413 Add DataFrame.melt method
- PR #1412 Add DataFrame.pop()
- PR #1419 Initial CSV writer function
- PR #1441 Add Series level cumulative ops (cumsum, cummin, cummax, cumprod)
- PR #1420 Add script to build and test on a local gpuCI image
- PR #1440 Add DatetimeColumn.min(), DatetimeColumn.max()
- PR #1455 Add Series.Shift via Numba kernel
- PR #1441 Add Series level cumulative ops (cumsum, cummin, cummax, cumprod)
- PR #1461 Add Python coverage test to gpu build
- PR #1445 Parquet Reader: Add selective reading of rows and row group
- PR #1532 Parquet Reader: Add support for INT96 timestamps
- PR #1516 Add Series and DataFrame.ndim
- PR #1556 Add libcudf C++ transition guide
- PR #1466 Add GPU-accelerated ORC Reader
- PR #1565 Add build script for nightly doc builds
- PR #1508 Add Series isna, isnull, and notna
- PR #1456 Add Series.diff() via Numba kernel
- PR #1588 Add Index `astype` typecasting
- PR #1301 MultiIndex support
- PR #1599 Level keyword supported in groupby
- PR #929 Add support operations to dataframe
- PR #1609 Groupby accept list of Series
- PR #1658 Support `group_keys=True` keyword in groupby method

## Improvements

- PR #1531 Refactor closures as private functions in gpuarrow
- PR #1404 Parquet reader page data decoding speedup
- PR #1076 Use `type_dispatcher` in join, quantiles, filter, segmented sort, radix sort and hash_groupby
- PR #1202 Simplify README.md
- PR #1149 CSV Reader: Change convertStrToValue() functions to `__device__` only
- PR #1238 Improve performance of the CUDA trie used in the CSV reader
- PR #1245 Use file cache for JIT kernels
- PR #1278 Update CONTRIBUTING for new conda environment yml naming conventions
- PR #1163 Refactored UnaryOps. Reduced API to two functions: `gdf_unary_math` and `gdf_cast`. Added `abs`, `-`, and `~` ops. Changed bindings to Cython
- PR #1284 Update docs version
- PR #1287 add exclude argument to cudf.select_dtype function
- PR #1286 Refactor some of the CSV Reader kernels into generic utility functions
- PR #1291 fillna in `Series.to_gpu_array()` and `Series.to_array()` can accept the scalar too now.
- PR #1005 generic `reduction` and `scan` support
- PR #1349 Replace modernGPU sort join with thrust.
- PR #1363 Add a dataframe.mean(...) that raises NotImplementedError to satisfy `dask.dataframe.utils.is_dataframe_like`
- PR #1319 CSV Reader: Use column wrapper for gdf_column output alloc/dealloc
- PR #1376 Change series quantile default to linear
- PR #1399 Replace CFFI bindings for NVTX functions with Cython bindings
- PR #1389 Refactored `set_null_count()`
- PR #1386 Added macros `GDF_TRY()`, `CUDF_TRY()` and `ASSERT_CUDF_SUCCEEDED()`
- PR #1435 Rework CMake and conda recipes to depend on installed libraries
- PR #1391 Tidy up bit-resolution-operation and bitmask class code
- PR #1439 Add cmake variable to enable compiling CUDA code with -lineinfo
- PR #1462 Add ability to read parquet files from arrow::io::RandomAccessFile
- PR #1453 Convert CSV Reader CFFI to Cython
- PR #1479 Convert Parquet Reader CFFI to Cython
- PR #1397 Add a utility function for producing an overflow-safe kernel launch grid configuration
- PR #1382 Add GPU parsing of nested brackets to cuIO parsing utilities
- PR #1481 Add cudf::table constructor to allocate a set of `gdf_column`s
- PR #1484 Convert GroupBy CFFI to Cython
- PR #1463 Allow and default melt keyword argument var_name to be None
- PR #1486 Parquet Reader: Use device_buffer rather than device_ptr
- PR #1525 Add cudatoolkit conda dependency
- PR #1520 Renamed `src/dataframe` to `src/table` and moved `table.hpp`. Made `types.hpp` to be type declarations only.
- PR #1492 Convert transpose CFFI to Cython
- PR #1495 Convert binary and unary ops CFFI to Cython
- PR #1503 Convert sorting and hashing ops CFFI to Cython
- PR #1522 Use latest release version in update-version CI script
- PR #1533 Remove stale join CFFI, fix memory leaks in join Cython
- PR #1521 Added `row_bitmask` to compute bitmask for rows of a table. Merged `valids_ops.cu` and `bitmask_ops.cu`
- PR #1553 Overload `hash_row` to avoid using intial hash values. Updated `gdf_hash` to select between overloads
- PR #1585 Updated `cudf::table` to maintain own copy of wrapped `gdf_column*`s
- PR #1559 Add `except +` to all Cython function definitions to catch C++ exceptions properly
- PR #1617 `has_nulls` and `column_dtypes` for `cudf::table`
- PR #1590 Remove CFFI from the build / install process entirely
- PR #1536 Convert gpuarrow CFFI to Cython
- PR #1655 Add `Column._pointer` as a way to access underlying `gdf_column*` of a `Column`
- PR #1655 Update readme conda install instructions for cudf version 0.6 and 0.7


## Bug Fixes

- PR #1233 Fix dtypes issue while adding the column to `str` dataframe.
- PR #1254 CSV Reader: fix data type detection for floating-point numbers in scientific notation
- PR #1289 Fix looping over each value instead of each category in concatenation
- PR #1293 Fix Inaccurate error message in join.pyx
- PR #1308 Add atomicCAS overload for `int8_t`, `int16_t`
- PR #1317 Fix catch polymorphic exception by reference in ipc.cu
- PR #1325 Fix dtype of null bitmasks to int8
- PR #1326 Update build documentation to use -DCMAKE_CXX11_ABI=ON
- PR #1334 Add "na_position" argument to CategoricalColumn sort_by_values
- PR #1321 Fix out of bounds warning when checking Bzip2 header
- PR #1359 Add atomicAnd/Or/Xor for integers
- PR #1354 Fix `fillna()` behaviour when replacing values with different dtypes
- PR #1347 Fixed core dump issue while passing dict_dtypes without column names in `cudf.read_csv()`
- PR #1379 Fixed build failure caused due to error: 'col_dtype' may be used uninitialized
- PR #1392 Update cudf Dockerfile and package_versions.sh
- PR #1385 Added INT8 type to `_schema_to_dtype` for use in GpuArrowReader
- PR #1393 Fixed a bug in `gdf_count_nonzero_mask()` for the case of 0 bits to count
- PR #1395 Update CONTRIBUTING to use the environment variable CUDF_HOME
- PR #1416 Fix bug at gdf_quantile_exact and gdf_quantile_appox
- PR #1421 Fix remove creation of series multiple times during `add_column()`
- PR #1405 CSV Reader: Fix memory leaks on read_csv() failure
- PR #1328 Fix CategoricalColumn to_arrow() null mask
- PR #1433 Fix NVStrings/categories includes
- PR #1432 Update NVStrings to 0.7.* to coincide with 0.7 development
- PR #1483 Modify CSV reader to avoid cropping blank quoted characters in non-string fields
- PR #1446 Merge 1275 hotfix from master into branch-0.7
- PR #1447 Fix legacy groupby apply docstring
- PR #1451 Fix hash join estimated result size is not correct
- PR #1454 Fix local build script improperly change directory permissions
- PR #1490 Require Dask 1.1.0+ for `is_dataframe_like` test or skip otherwise.
- PR #1491 Use more specific directories & groups in CODEOWNERS
- PR #1497 Fix Thrust issue on CentOS caused by missing default constructor of host_vector elements
- PR #1498 Add missing include guard to device_atomics.cuh and separated DEVICE_ATOMICS_TEST
- PR #1506 Fix csv-write call to updated NVStrings method
- PR #1510 Added nvstrings `fillna()` function
- PR #1507 Parquet Reader: Default string data to GDF_STRING
- PR #1535 Fix doc issue to ensure correct labelling of cudf.series
- PR #1537 Fix `undefined reference` link error in HashPartitionTest
- PR #1548 Fix ci/local/build.sh README from using an incorrect image example
- PR #1551 CSV Reader: Fix integer column name indexing
- PR #1586 Fix broken `scalar_wrapper::operator==`
- PR #1591 ORC/Parquet Reader: Fix missing import for FileNotFoundError exception
- PR #1573 Parquet Reader: Fix crash due to clash with ORC reader datasource
- PR #1607 Revert change of `column.to_dense_buffer` always return by copy for performance concerns
- PR #1618 ORC reader: fix assert & data output when nrows/skiprows isn't aligned to stripe boundaries
- PR #1631 Fix failure of TYPES_TEST on some gcc-7 based systems.
- PR #1641 CSV Reader: Fix skip_blank_lines behavior with Windows line terminators (\r\n)
- PR #1648 ORC reader: fix non-deterministic output when skiprows is non-zero
- PR #1676 Fix groupby `as_index` behaviour with `MultiIndex`
- PR #1659 Fix bug caused by empty groupbys and multiindex slicing throwing exceptions
- PR #1656 Correct Groupby failure in dask when un-aggregable columns are left in dataframe.
- PR #1689 Fix groupby performance regression
- PR #1694 Add Cython as a runtime dependency since it's required in `setup.py`


# cuDF 0.6.1 (25 Mar 2019)

## Bug Fixes

- PR #1275 Fix CentOS exception in DataFrame.hash_partition from using value "returned" by a void function


# cuDF 0.6.0 (22 Mar 2019)

## New Features

- PR #760 Raise `FileNotFoundError` instead of `GDF_FILE_ERROR` in `read_csv` if the file does not exist
- PR #539 Add Python bindings for replace function
- PR #823 Add Doxygen configuration to enable building HTML documentation for libcudf C/C++ API
- PR #807 CSV Reader: Add byte_range parameter to specify the range in the input file to be read
- PR #857 Add Tail method for Series/DataFrame and update Head method to use iloc
- PR #858 Add series feature hashing support
- PR #871 CSV Reader: Add support for NA values, including user specified strings
- PR #893 Adds PyArrow based parquet readers / writers to Python, fix category dtype handling, fix arrow ingest buffer size issues
- PR #867 CSV Reader: Add support for ignoring blank lines and comment lines
- PR #887 Add Series digitize method
- PR #895 Add Series groupby
- PR #898 Add DataFrame.groupby(level=0) support
- PR #920 Add feather, JSON, HDF5 readers / writers from PyArrow / Pandas
- PR #888 CSV Reader: Add prefix parameter for column names, used when parsing without a header
- PR #913 Add DLPack support: convert between cuDF DataFrame and DLTensor
- PR #939 Add ORC reader from PyArrow
- PR #918 Add Series.groupby(level=0) support
- PR #906 Add binary and comparison ops to DataFrame
- PR #958 Support unary and binary ops on indexes
- PR #964 Add `rename` method to `DataFrame`, `Series`, and `Index`
- PR #985 Add `Series.to_frame` method
- PR #985 Add `drop=` keyword to reset_index method
- PR #994 Remove references to pygdf
- PR #990 Add external series groupby support
- PR #988 Add top-level merge function to cuDF
- PR #992 Add comparison binaryops to DateTime columns
- PR #996 Replace relative path imports with absolute paths in tests
- PR #995 CSV Reader: Add index_col parameter to specify the column name or index to be used as row labels
- PR #1004 Add `from_gpu_matrix` method to DataFrame
- PR #997 Add property index setter
- PR #1007 Replace relative path imports with absolute paths in cudf
- PR #1013 select columns with df.columns
- PR #1016 Rename Series.unique_count() to nunique() to match pandas API
- PR #947 Prefixsum to handle nulls and float types
- PR #1029 Remove rest of relative path imports
- PR #1021 Add filtered selection with assignment for Dataframes
- PR #872 Adding NVCategory support to cudf apis
- PR #1052 Add left/right_index and left/right_on keywords to merge
- PR #1091 Add `indicator=` and `suffixes=` keywords to merge
- PR #1107 Add unsupported keywords to Series.fillna
- PR #1032 Add string support to cuDF python
- PR #1136 Removed `gdf_concat`
- PR #1153 Added function for getting the padded allocation size for valid bitmask
- PR #1148 Add cudf.sqrt for dataframes and Series
- PR #1159 Add Python bindings for libcudf dlpack functions
- PR #1155 Add __array_ufunc__ for DataFrame and Series for sqrt
- PR #1168 to_frame for series accepts a name argument


## Improvements

- PR #1218 Add dask-cudf page to API docs
- PR #892 Add support for heterogeneous types in binary ops with JIT
- PR #730 Improve performance of `gdf_table` constructor
- PR #561 Add Doxygen style comments to Join CUDA functions
- PR #813 unified libcudf API functions by replacing gpu_ with gdf_
- PR #822 Add support for `__cuda_array_interface__` for ingest
- PR #756 Consolidate common helper functions from unordered map and multimap
- PR #753 Improve performance of groupby sum and average, especially for cases with few groups.
- PR #836 Add ingest support for arrow chunked arrays in Column, Series, DataFrame creation
- PR #763 Format doxygen comments for csv_read_arg struct
- PR #532 CSV Reader: Use type dispatcher instead of switch block
- PR #694 Unit test utilities improvements
- PR #878 Add better indexing to Groupby
- PR #554 Add `empty` method and `is_monotonic` attribute to `Index`
- PR #1040 Fixed up Doxygen comment tags
- PR #909 CSV Reader: Avoid host->device->host copy for header row data
- PR #916 Improved unit testing and error checking for `gdf_column_concat`
- PR #941 Replace `numpy` call in `Series.hash_encode` with `numba`
- PR #942 Added increment/decrement operators for wrapper types
- PR #943 Updated `count_nonzero_mask` to return `num_rows` when the mask is null
- PR #952 Added trait to map C++ type to `gdf_dtype`
- PR #966 Updated RMM submodule.
- PR #998 Add IO reader/writer modules to API docs, fix for missing cudf.Series docs
- PR #1017 concatenate along columns for Series and DataFrames
- PR #1002 Support indexing a dataframe with another boolean dataframe
- PR #1018 Better concatenation for Series and Dataframes
- PR #1036 Use Numpydoc style docstrings
- PR #1047 Adding gdf_dtype_extra_info to gdf_column_view_augmented
- PR #1054 Added default ctor to SerialTrieNode to overcome Thrust issue in CentOS7 + CUDA10
- PR #1024 CSV Reader: Add support for hexadecimal integers in integral-type columns
- PR #1033 Update `fillna()` to use libcudf function `gdf_replace_nulls`
- PR #1066 Added inplace assignment for columns and select_dtypes for dataframes
- PR #1026 CSV Reader: Change the meaning and type of the quoting parameter to match Pandas
- PR #1100 Adds `CUDF_EXPECTS` error-checking macro
- PR #1092 Fix select_dtype docstring
- PR #1111 Added cudf::table
- PR #1108 Sorting for datetime columns
- PR #1120 Return a `Series` (not a `Column`) from `Series.cat.set_categories()`
- PR #1128 CSV Reader: The last data row does not need to be line terminated
- PR #1183 Bump Arrow version to 0.12.1
- PR #1208 Default to CXX11_ABI=ON
- PR #1252 Fix NVStrings dependencies for cuda 9.2 and 10.0
- PR #2037 Optimize the existing `gather` and `scatter` routines in `libcudf`

## Bug Fixes

- PR #821 Fix flake8 issues revealed by flake8 update
- PR #808 Resolved renamed `d_columns_valids` variable name
- PR #820 CSV Reader: fix the issue where reader adds additional rows when file uses \r\n as a line terminator
- PR #780 CSV Reader: Fix scientific notation parsing and null values for empty quotes
- PR #815 CSV Reader: Fix data parsing when tabs are present in the input CSV file
- PR #850 Fix bug where left joins where the left df has 0 rows causes a crash
- PR #861 Fix memory leak by preserving the boolean mask index
- PR #875 Handle unnamed indexes in to/from arrow functions
- PR #877 Fix ingest of 1 row arrow tables in from arrow function
- PR #876 Added missing `<type_traits>` include
- PR #889 Deleted test_rmm.py which has now moved to RMM repo
- PR #866 Merge v0.5.1 numpy ABI hotfix into 0.6
- PR #917 value_counts return int type on empty columns
- PR #611 Renamed `gdf_reduce_optimal_output_size()` -> `gdf_reduction_get_intermediate_output_size()`
- PR #923 fix index for negative slicing for cudf dataframe and series
- PR #927 CSV Reader: Fix category GDF_CATEGORY hashes not being computed properly
- PR #921 CSV Reader: Fix parsing errors with delim_whitespace, quotations in the header row, unnamed columns
- PR #933 Fix handling objects of all nulls in series creation
- PR #940 CSV Reader: Fix an issue where the last data row is missing when using byte_range
- PR #945 CSV Reader: Fix incorrect datetime64 when milliseconds or space separator are used
- PR #959 Groupby: Problem with column name lookup
- PR #950 Converting dataframe/recarry with non-contiguous arrays
- PR #963 CSV Reader: Fix another issue with missing data rows when using byte_range
- PR #999 Fix 0 sized kernel launches and empty sort_index exception
- PR #993 Fix dtype in selecting 0 rows from objects
- PR #1009 Fix performance regression in `to_pandas` method on DataFrame
- PR #1008 Remove custom dask communication approach
- PR #1001 CSV Reader: Fix a memory access error when reading a large (>2GB) file with date columns
- PR #1019 Binary Ops: Fix error when one input column has null mask but other doesn't
- PR #1014 CSV Reader: Fix false positives in bool value detection
- PR #1034 CSV Reader: Fix parsing floating point precision and leading zero exponents
- PR #1044 CSV Reader: Fix a segfault when byte range aligns with a page
- PR #1058 Added support for `DataFrame.loc[scalar]`
- PR #1060 Fix column creation with all valid nan values
- PR #1073 CSV Reader: Fix an issue where a column name includes the return character
- PR #1090 Updating Doxygen Comments
- PR #1080 Fix dtypes returned from loc / iloc because of lists
- PR #1102 CSV Reader: Minor fixes and memory usage improvements
- PR #1174: Fix release script typo
- PR #1137 Add prebuild script for CI
- PR #1118 Enhanced the `DataFrame.from_records()` feature
- PR #1129 Fix join performance with index parameter from using numpy array
- PR #1145 Issue with .agg call on multi-column dataframes
- PR #908 Some testing code cleanup
- PR #1167 Fix issue with null_count not being set after inplace fillna()
- PR #1184 Fix iloc performance regression
- PR #1185 Support left_on/right_on and also on=str in merge
- PR #1200 Fix allocating bitmasks with numba instead of rmm in allocate_mask function
- PR #1213 Fix bug with csv reader requesting subset of columns using wrong datatype
- PR #1223 gpuCI: Fix label on rapidsai channel on gpu build scripts
- PR #1242 Add explicit Thrust exec policy to fix NVCATEGORY_TEST segfault on some platforms
- PR #1246 Fix categorical tests that failed due to bad implicit type conversion
- PR #1255 Fix overwriting conda package main label uploads
- PR #1259 Add dlpack includes to pip build


# cuDF 0.5.1 (05 Feb 2019)

## Bug Fixes

- PR #842 Avoid using numpy via cimport to prevent ABI issues in Cython compilation


# cuDF 0.5.0 (28 Jan 2019)

## New Features

- PR #722 Add bzip2 decompression support to `read_csv()`
- PR #693 add ZLIB-based GZIP/ZIP support to `read_csv_strings()`
- PR #411 added null support to gdf_order_by (new API) and cudf_table::sort
- PR #525 Added GitHub Issue templates for bugs, documentation, new features, and questions
- PR #501 CSV Reader: Add support for user-specified decimal point and thousands separator to read_csv_strings()
- PR #455 CSV Reader: Add support for user-specified decimal point and thousands separator to read_csv()
- PR #439 add `DataFrame.drop` method similar to pandas
- PR #356 add `DataFrame.transpose` method and `DataFrame.T` property similar to pandas
- PR #505 CSV Reader: Add support for user-specified boolean values
- PR #350 Implemented Series replace function
- PR #490 Added print_env.sh script to gather relevant environment details when reporting cuDF issues
- PR #474 add ZLIB-based GZIP/ZIP support to `read_csv()`
- PR #547 Added melt similar to `pandas.melt()`
- PR #491 Add CI test script to check for updates to CHANGELOG.md in PRs
- PR #550 Add CI test script to check for style issues in PRs
- PR #558 Add CI scripts for cpu-based conda and gpu-based test builds
- PR #524 Add Boolean Indexing
- PR #564 Update python `sort_values` method to use updated libcudf `gdf_order_by` API
- PR #509 CSV Reader: Input CSV file can now be passed in as a text or a binary buffer
- PR #607 Add `__iter__` and iteritems to DataFrame class
- PR #643 added a new api gdf_replace_nulls that allows a user to replace nulls in a column

## Improvements

- PR #426 Removed sort-based groupby and refactored existing groupby APIs. Also improves C++/CUDA compile time.
- PR #461 Add `CUDF_HOME` variable in README.md to replace relative pathing.
- PR #472 RMM: Created centralized rmm::device_vector alias and rmm::exec_policy
- PR #500 Improved the concurrent hash map class to support partitioned (multi-pass) hash table building.
- PR #454 Improve CSV reader docs and examples
- PR #465 Added templated C++ API for RMM to avoid explicit cast to `void**`
- PR #513 `.gitignore` tweaks
- PR #521 Add `assert_eq` function for testing
- PR #502 Simplify Dockerfile for local dev, eliminate old conda/pip envs
- PR #549 Adds `-rdynamic` compiler flag to nvcc for Debug builds
- PR #472 RMM: Created centralized rmm::device_vector alias and rmm::exec_policy
- PR #577 Added external C++ API for scatter/gather functions
- PR #500 Improved the concurrent hash map class to support partitioned (multi-pass) hash table building
- PR #583 Updated `gdf_size_type` to `int`
- PR #500 Improved the concurrent hash map class to support partitioned (multi-pass) hash table building
- PR #617 Added .dockerignore file. Prevents adding stale cmake cache files to the docker container
- PR #658 Reduced `JOIN_TEST` time by isolating overflow test of hash table size computation
- PR #664 Added Debuging instructions to README
- PR #651 Remove noqa marks in `__init__.py` files
- PR #671 CSV Reader: uncompressed buffer input can be parsed without explicitly specifying compression as None
- PR #684 Make RMM a submodule
- PR #718 Ensure sum, product, min, max methods pandas compatibility on empty datasets
- PR #720 Refactored Index classes to make them more Pandas-like, added CategoricalIndex
- PR #749 Improve to_arrow and from_arrow Pandas compatibility
- PR #766 Remove TravisCI references, remove unused variables from CMake, fix ARROW_VERSION in Cmake
- PR #773 Add build-args back to Dockerfile and handle dependencies based on environment yml file
- PR #781 Move thirdparty submodules to root and symlink in /cpp
- PR #843 Fix broken cudf/python API examples, add new methods to the API index

## Bug Fixes

- PR #569 CSV Reader: Fix days being off-by-one when parsing some dates
- PR #531 CSV Reader: Fix incorrect parsing of quoted numbers
- PR #465 Added templated C++ API for RMM to avoid explicit cast to `void**`
- PR #473 Added missing <random> include
- PR #478 CSV Reader: Add api support for auto column detection, header, mangle_dupe_cols, usecols
- PR #495 Updated README to correct where cffi pytest should be executed
- PR #501 Fix the intermittent segfault caused by the `thousands` and `compression` parameters in the csv reader
- PR #502 Simplify Dockerfile for local dev, eliminate old conda/pip envs
- PR #512 fix bug for `on` parameter in `DataFrame.merge` to allow for None or single column name
- PR #511 Updated python/cudf/bindings/join.pyx to fix cudf merge printing out dtypes
- PR #513 `.gitignore` tweaks
- PR #521 Add `assert_eq` function for testing
- PR #537 Fix CMAKE_CUDA_STANDARD_REQURIED typo in CMakeLists.txt
- PR #447 Fix silent failure in initializing DataFrame from generator
- PR #545 Temporarily disable csv reader thousands test to prevent segfault (test re-enabled in PR #501)
- PR #559 Fix Assertion error while using `applymap` to change the output dtype
- PR #575 Update `print_env.sh` script to better handle missing commands
- PR #612 Prevent an exception from occuring with true division on integer series.
- PR #630 Fix deprecation warning for `pd.core.common.is_categorical_dtype`
- PR #622 Fix Series.append() behaviour when appending values with different numeric dtype
- PR #603 Fix error while creating an empty column using None.
- PR #673 Fix array of strings not being caught in from_pandas
- PR #644 Fix return type and column support of dataframe.quantile()
- PR #634 Fix create `DataFrame.from_pandas()` with numeric column names
- PR #654 Add resolution check for GDF_TIMESTAMP in Join
- PR #648 Enforce one-to-one copy required when using `numba>=0.42.0`
- PR #645 Fix cmake build type handling not setting debug options when CMAKE_BUILD_TYPE=="Debug"
- PR #669 Fix GIL deadlock when launching multiple python threads that make Cython calls
- PR #665 Reworked the hash map to add a way to report the destination partition for a key
- PR #670 CMAKE: Fix env include path taking precedence over libcudf source headers
- PR #674 Check for gdf supported column types
- PR #677 Fix 'gdf_csv_test_Dates' gtest failure due to missing nrows parameter
- PR #604 Fix the parsing errors while reading a csv file using `sep` instead of `delimiter`.
- PR #686 Fix converting nulls to NaT values when converting Series to Pandas/Numpy
- PR #689 CSV Reader: Fix behavior with skiprows+header to match pandas implementation
- PR #691 Fixes Join on empty input DFs
- PR #706 CSV Reader: Fix broken dtype inference when whitespace is in data
- PR #717 CSV reader: fix behavior when parsing a csv file with no data rows
- PR #724 CSV Reader: fix build issue due to parameter type mismatch in a std::max call
- PR #734 Prevents reading undefined memory in gpu_expand_mask_bits numba kernel
- PR #747 CSV Reader: fix an issue where CUDA allocations fail with some large input files
- PR #750 Fix race condition for handling NVStrings in CMake
- PR #719 Fix merge column ordering
- PR #770 Fix issue where RMM submodule pointed to wrong branch and pin other to correct branches
- PR #778 Fix hard coded ABI off setting
- PR #784 Update RMM submodule commit-ish and pip paths
- PR #794 Update `rmm::exec_policy` usage to fix segmentation faults when used as temprory allocator.
- PR #800 Point git submodules to branches of forks instead of exact commits


# cuDF 0.4.0 (05 Dec 2018)

## New Features

- PR #398 add pandas-compatible `DataFrame.shape()` and `Series.shape()`
- PR #394 New documentation feature "10 Minutes to cuDF"
- PR #361 CSV Reader: Add support for strings with delimiters

## Improvements

 - PR #436 Improvements for type_dispatcher and wrapper structs
 - PR #429 Add CHANGELOG.md (this file)
 - PR #266 use faster CUDA-accelerated DataFrame column/Series concatenation.
 - PR #379 new C++ `type_dispatcher` reduces code complexity in supporting many data types.
 - PR #349 Improve performance for creating columns from memoryview objects
 - PR #445 Update reductions to use type_dispatcher. Adds integer types support to sum_of_squares.
 - PR #448 Improve installation instructions in README.md
 - PR #456 Change default CMake build to Release, and added option for disabling compilation of tests

## Bug Fixes

 - PR #444 Fix csv_test CUDA too many resources requested fail.
 - PR #396 added missing output buffer in validity tests for groupbys.
 - PR #408 Dockerfile updates for source reorganization
 - PR #437 Add cffi to Dockerfile conda env, fixes "cannot import name 'librmm'"
 - PR #417 Fix `map_test` failure with CUDA 10
 - PR #414 Fix CMake installation include file paths
 - PR #418 Properly cast string dtypes to programmatic dtypes when instantiating columns
 - PR #427 Fix and tests for Concatenation illegal memory access with nulls


# cuDF 0.3.0 (23 Nov 2018)

## New Features

 - PR #336 CSV Reader string support

## Improvements

 - PR #354 source code refactored for better organization. CMake build system overhaul. Beginning of transition to Cython bindings.
 - PR #290 Add support for typecasting to/from datetime dtype
 - PR #323 Add handling pyarrow boolean arrays in input/out, add tests
 - PR #325 GDF_VALIDITY_UNSUPPORTED now returned for algorithms that don't support non-empty valid bitmasks
 - PR #381 Faster InputTooLarge Join test completes in ms rather than minutes.
 - PR #373 .gitignore improvements
 - PR #367 Doc cleanup & examples for DataFrame methods
 - PR #333 Add Rapids Memory Manager documentation
 - PR #321 Rapids Memory Manager adds file/line location logging and convenience macros
 - PR #334 Implement DataFrame `__copy__` and `__deepcopy__`
 - PR #271 Add NVTX ranges to pygdf
 - PR #311 Document system requirements for conda install

## Bug Fixes

 - PR #337 Retain index on `scale()` function
 - PR #344 Fix test failure due to PyArrow 0.11 Boolean handling
 - PR #364 Remove noexcept from managed_allocator;  CMakeLists fix for NVstrings
 - PR #357 Fix bug that made all series be considered booleans for indexing
 - PR #351 replace conda env configuration for developers
 - PRs #346 #360 Fix CSV reading of negative numbers
 - PR #342 Fix CMake to use conda-installed nvstrings
 - PR #341 Preserve categorical dtype after groupby aggregations
 - PR #315 ReadTheDocs build update to fix missing libcuda.so
 - PR #320 FIX out-of-bounds access error in reductions.cu
 - PR #319 Fix out-of-bounds memory access in libcudf count_valid_bits
 - PR #303 Fix printing empty dataframe


# cuDF 0.2.0 and cuDF 0.1.0

These were initial releases of cuDF based on previously separate pyGDF and libGDF libraries.<|MERGE_RESOLUTION|>--- conflicted
+++ resolved
@@ -22,11 +22,8 @@
 - PR #4008 Eliminate extra copy in column constructor
 - PR #4013 Add cython definition for io readers cudf/io/io_types.hpp
 - PR #4014 ORC/Parquet: add count parameter to stripe/rowgroup-based reader API
-<<<<<<< HEAD
+- PR #4021 Change quantiles signature for clarity.
 - PR #4038 JNI and Java support for is_nan and is_not_nan
-=======
-- PR #4021 Change quantiles signature for clarity.
->>>>>>> 3da9cbbe
 
 ## Bug Fixes
 
