# cuDF 0.7.0 (Date TBD)

## New Features
- PR #1142 Add `GDF_BOOL` column type
- PR #1194 Implement overloads for CUDA atomic operations
- PR #1292 Implemented Bitwise binary ops AND, OR, XOR (&, |, ^)
- PR #1235 Add GPU-accelerated Parquet Reader
- PR #1335 Added local_dict arg in `DataFrame.query()`.
- PR #1282 Add Series and DataFrame.describe()
- PR #1381 Add DataFrame._get_numeric_data
- PR #1388 Add CODEOWNERS file to auto-request reviews based on where changes are made
- PR #1396 Add DataFrame.drop method
- PR #1413 Add DataFrame.melt method
- PR #1412 Add DataFrame.pop()
- PR #1419 Initial CSV writer function
- PR #1441 Add Series level cumulative ops (cumsum, cummin, cummax, cumprod)
- PR #1420 Add script to build and test on a local gpuCI image
- PR #1440 Add DatetimeColumn.min(), DatetimeColumn.max()
- PR #1455 Add Series.Shift via Numba kernel
- PR #1441 Add Series level cumulative ops (cumsum, cummin, cummax, cumprod)
- PR #1461 Add Python coverage test to gpu build
- PR #1445 Parquet Reader: Add selective reading of rows and row group
- PR #1532 Parquet Reader: Add support for INT96 timestamps
- PR #1516 Add Series and DataFrame.ndim
- PR #1556 Add libcudf C++ transition guide
- PR #1466 Add GPU-accelerated ORC Reader
- PR #1565 Add build script for nightly doc builds
- PR #1508 Add Series isna, isnull, and notna
- PR #1456 Add Series.diff() via Numba kernel
- PR #1588 Add Index `astype` typecasting
- PR #1301 MultiIndex support
- PR #1599 Level keyword supported in groupby
- PR #929 Add support operations to dataframe
- PR #1609 Groupby accept list of Series

## Improvements

- PR #1531 Refactor closures as private functions in gpuarrow
- PR #1404 Parquet reader page data decoding speedup
- PR #1076 Use `type_dispatcher` in join, quantiles, filter, segmented sort, radix sort and hash_groupby
- PR #1202 Simplify README.md
- PR #1149 CSV Reader: Change convertStrToValue() functions to `__device__` only
- PR #1238 Improve performance of the CUDA trie used in the CSV reader
- PR #1278 Update CONTRIBUTING for new conda environment yml naming conventions
- PR #1163 Refactored UnaryOps. Reduced API to two functions: `gdf_unary_math` and `gdf_cast`. Added `abs`, `-`, and `~` ops. Changed bindings to Cython
- PR #1284 Update docs version
- PR #1287 add exclude argument to cudf.select_dtype function
- PR #1286 Refactor some of the CSV Reader kernels into generic utility functions
- PR #1291 fillna in `Series.to_gpu_array()` and `Series.to_array()` can accept the scalar too now.
- PR #1005 generic `reduction` and `scan` support
- PR #1349 Replace modernGPU sort join with thrust.
- PR #1363 Add a dataframe.mean(...) that raises NotImplementedError to satisfy `dask.dataframe.utils.is_dataframe_like`
- PR #1319 CSV Reader: Use column wrapper for gdf_column output alloc/dealloc
- PR #1376 Change series quantile default to linear
- PR #1399 Replace CFFI bindings for NVTX functions with Cython bindings
- PR #1407 Rename and cleanup of `gdf_table` to `device_table`
- PR #1389 Refactored `set_null_count()`
- PR #1386 Added macros `GDF_TRY()`, `CUDF_TRY()` and `ASSERT_CUDF_SUCCEEDED()`
- PR #1435 Rework CMake and conda recipes to depend on installed libraries
- PR #1391 Tidy up bit-resolution-operation and bitmask class code
- PR #1439 Add cmake variable to enable compiling CUDA code with -lineinfo
- PR #1462 Add ability to read parquet files from arrow::io::RandomAccessFile
- PR #1453 Convert CSV Reader CFFI to Cython
- PR #1479 Convert Parquet Reader CFFI to Cython
- PR #1397 Add a utility function for producing an overflow-safe kernel launch grid configuration
- PR #1382 Add GPU parsing of nested brackets to cuIO parsing utilities
- PR #1481 Add cudf::table constructor to allocate a set of `gdf_column`s
- PR #1484 Convert GroupBy CFFI to Cython
- PR #1463 Allow and default melt keyword argument var_name to be None
- PR #1486 Parquet Reader: Use device_buffer rather than device_ptr
- PR #1525 Add cudatoolkit conda dependency
- PR #1520 Renamed `src/dataframe` to `src/table` and moved `table.hpp`. Made `types.hpp` to be type declarations only.
- PR #1492 Convert transpose CFFI to Cython
- PR #1495 Convert binary and unary ops CFFI to Cython
- PR #1503 Convert sorting and hashing ops CFFI to Cython
- PR #1522 Use latest release version in update-version CI script
- PR #1533 Remove stale join CFFI, fix memory leaks in join Cython
- PR #1521 Added `row_bitmask` to compute bitmask for rows of a table. Merged `valids_ops.cu` and `bitmask_ops.cu`
- PR #1553 Overload `hash_row` to avoid using intial hash values. Updated `gdf_hash` to select between overloads
- PR #1585 Updated `cudf::table` to maintain own copy of wrapped `gdf_column*`s
- PR #1559 Add `except +` to all Cython function definitions to catch C++ exceptions properly
- PR #1590 Remove CFFI from the build / install process entirely
- PR #1536 Convert gpuarrow CFFI to Cython

## Bug Fixes

- PR #1233 Fix dtypes issue while adding the column to `str` dataframe.
- PR #1254 CSV Reader: fix data type detection for floating-point numbers in scientific notation
- PR #1289 Fix looping over each value instead of each category in concatenation
- PR #1293 Fix Inaccurate error message in join.pyx
- PR #1308 Add atomicCAS overload for `int8_t`, `int16_t`
- PR #1317 Fix catch polymorphic exception by reference in ipc.cu
- PR #1325 Fix dtype of null bitmasks to int8
- PR #1326 Update build documentation to use -DCMAKE_CXX11_ABI=ON
- PR #1334 Add "na_position" argument to CategoricalColumn sort_by_values
- PR #1321 Fix out of bounds warning when checking Bzip2 header
- PR #1359 Add atomicAnd/Or/Xor for integers
- PR #1354 Fix `fillna()` behaviour when replacing values with different dtypes
- PR #1347 Fixed core dump issue while passing dict_dtypes without column names in `cudf.read_csv()`
- PR #1379 Fixed build failure caused due to error: 'col_dtype' may be used uninitialized
- PR #1392 Update cudf Dockerfile and package_versions.sh
- PR #1385 Added INT8 type to `_schema_to_dtype` for use in GpuArrowReader
- PR #1393 Fixed a bug in `gdf_count_nonzero_mask()` for the case of 0 bits to count
- PR #1395 Update CONTRIBUTING to use the environment variable CUDF_HOME
- PR #1416 Fix bug at gdf_quantile_exact and gdf_quantile_appox
- PR #1421 Fix remove creation of series multiple times during `add_column()`
- PR #1405 CSV Reader: Fix memory leaks on read_csv() failure
- PR #1328 Fix CategoricalColumn to_arrow() null mask
- PR #1433 Fix NVStrings/categories includes
- PR #1432 Update NVStrings to 0.7.* to coincide with 0.7 development
- PR #1483 Modify CSV reader to avoid cropping blank quoted characters in non-string fields
- PR #1446 Merge 1275 hotfix from master into branch-0.7
- PR #1447 Fix legacy groupby apply docstring
- PR #1451 Fix hash join estimated result size is not correct
- PR #1454 Fix local build script improperly change directory permissions
- PR #1490 Require Dask 1.1.0+ for `is_dataframe_like` test or skip otherwise.
- PR #1491 Use more specific directories & groups in CODEOWNERS
- PR #1497 Fix Thrust issue on CentOS caused by missing default constructor of host_vector elements
- PR #1498 Add missing include guard to device_atomics.cuh and separated DEVICE_ATOMICS_TEST
- PR #1506 Fix csv-write call to updated NVStrings method
- PR #1510 Added nvstrings `fillna()` function
- PR #1507 Parquet Reader: Default string data to GDF_STRING
- PR #1535 Fix doc issue to ensure correct labelling of cudf.series
- PR #1537 Fix `undefined reference` link error in HashPartitionTest
- PR #1548 Fix ci/local/build.sh README from using an incorrect image example
- PR #1551 CSV Reader: Fix integer column name indexing
- PR #1586 Fix broken `scalar_wrapper::operator==`
- PR #1591 ORC/Parquet Reader: Fix missing import for FileNotFoundError exception
- PR #1573 Parquet Reader: Fix crash due to clash with ORC reader datasource
<<<<<<< HEAD
- PR #1631 Fix failure of TYPES_TEST on some gcc-7 based systems.
=======
- PR #1607 Revert change of `column.to_dense_buffer` always return by copy for performance concerns

>>>>>>> d7874abe

# cuDF 0.6.1 (25 Mar 2019)

## Bug Fixes

- PR #1275 Fix CentOS exception in DataFrame.hash_partition from using value "returned" by a void function


# cuDF 0.6.0 (22 Mar 2019)

## New Features

- PR #760 Raise `FileNotFoundError` instead of `GDF_FILE_ERROR` in `read_csv` if the file does not exist
- PR #539 Add Python bindings for replace function
- PR #823 Add Doxygen configuration to enable building HTML documentation for libcudf C/C++ API
- PR #807 CSV Reader: Add byte_range parameter to specify the range in the input file to be read
- PR #857 Add Tail method for Series/DataFrame and update Head method to use iloc
- PR #858 Add series feature hashing support
- PR #871 CSV Reader: Add support for NA values, including user specified strings
- PR #893 Adds PyArrow based parquet readers / writers to Python, fix category dtype handling, fix arrow ingest buffer size issues
- PR #867 CSV Reader: Add support for ignoring blank lines and comment lines
- PR #887 Add Series digitize method
- PR #895 Add Series groupby
- PR #898 Add DataFrame.groupby(level=0) support
- PR #920 Add feather, JSON, HDF5 readers / writers from PyArrow / Pandas
- PR #888 CSV Reader: Add prefix parameter for column names, used when parsing without a header
- PR #913 Add DLPack support: convert between cuDF DataFrame and DLTensor
- PR #939 Add ORC reader from PyArrow
- PR #918 Add Series.groupby(level=0) support
- PR #906 Add binary and comparison ops to DataFrame
- PR #958 Support unary and binary ops on indexes
- PR #964 Add `rename` method to `DataFrame`, `Series`, and `Index`
- PR #985 Add `Series.to_frame` method
- PR #985 Add `drop=` keyword to reset_index method
- PR #994 Remove references to pygdf
- PR #990 Add external series groupby support
- PR #988 Add top-level merge function to cuDF
- PR #992 Add comparison binaryops to DateTime columns
- PR #996 Replace relative path imports with absolute paths in tests
- PR #995 CSV Reader: Add index_col parameter to specify the column name or index to be used as row labels
- PR #1004 Add `from_gpu_matrix` method to DataFrame
- PR #997 Add property index setter
- PR #1007 Replace relative path imports with absolute paths in cudf
- PR #1013 select columns with df.columns
- PR #1016 Rename Series.unique_count() to nunique() to match pandas API
- PR #947 Prefixsum to handle nulls and float types
- PR #1029 Remove rest of relative path imports
- PR #1021 Add filtered selection with assignment for Dataframes
- PR #872 Adding NVCategory support to cudf apis
- PR #1052 Add left/right_index and left/right_on keywords to merge
- PR #1091 Add `indicator=` and `suffixes=` keywords to merge
- PR #1107 Add unsupported keywords to Series.fillna
- PR #1032 Add string support to cuDF python
- PR #1136 Removed `gdf_concat`
- PR #1153 Added function for getting the padded allocation size for valid bitmask
- PR #1148 Add cudf.sqrt for dataframes and Series
- PR #1159 Add Python bindings for libcudf dlpack functions
- PR #1155 Add __array_ufunc__ for DataFrame and Series for sqrt
- PR #1168 to_frame for series accepts a name argument


## Improvements

- PR #1218 Add dask-cudf page to API docs
- PR #892 Add support for heterogeneous types in binary ops with JIT
- PR #730 Improve performance of `gdf_table` constructor
- PR #561 Add Doxygen style comments to Join CUDA functions
- PR #813 unified libcudf API functions by replacing gpu_ with gdf_
- PR #822 Add support for `__cuda_array_interface__` for ingest
- PR #756 Consolidate common helper functions from unordered map and multimap
- PR #753 Improve performance of groupby sum and average, especially for cases with few groups.
- PR #836 Add ingest support for arrow chunked arrays in Column, Series, DataFrame creation
- PR #763 Format doxygen comments for csv_read_arg struct
- PR #532 CSV Reader: Use type dispatcher instead of switch block
- PR #694 Unit test utilities improvements
- PR #878 Add better indexing to Groupby
- PR #554 Add `empty` method and `is_monotonic` attribute to `Index`
- PR #1040 Fixed up Doxygen comment tags
- PR #909 CSV Reader: Avoid host->device->host copy for header row data
- PR #916 Improved unit testing and error checking for `gdf_column_concat`
- PR #941 Replace `numpy` call in `Series.hash_encode` with `numba`
- PR #942 Added increment/decrement operators for wrapper types
- PR #943 Updated `count_nonzero_mask` to return `num_rows` when the mask is null
- PR #952 Added trait to map C++ type to `gdf_dtype`
- PR #966 Updated RMM submodule.
- PR #998 Add IO reader/writer modules to API docs, fix for missing cudf.Series docs
- PR #1017 concatenate along columns for Series and DataFrames
- PR #1002 Support indexing a dataframe with another boolean dataframe
- PR #1018 Better concatenation for Series and Dataframes
- PR #1036 Use Numpydoc style docstrings
- PR #1047 Adding gdf_dtype_extra_info to gdf_column_view_augmented
- PR #1054 Added default ctor to SerialTrieNode to overcome Thrust issue in CentOS7 + CUDA10
- PR #1024 CSV Reader: Add support for hexadecimal integers in integral-type columns
- PR #1033 Update `fillna()` to use libcudf function `gdf_replace_nulls`
- PR #1066 Added inplace assignment for columns and select_dtypes for dataframes
- PR #1026 CSV Reader: Change the meaning and type of the quoting parameter to match Pandas
- PR #1100 Adds `CUDF_EXPECTS` error-checking macro
- PR #1092 Fix select_dtype docstring
- PR #1111 Added cudf::table
- PR #1108 Sorting for datetime columns
- PR #1120 Return a `Series` (not a `Column`) from `Series.cat.set_categories()`
- PR #1128 CSV Reader: The last data row does not need to be line terminated
- PR #1183 Bump Arrow version to 0.12.1
- PR #1208 Default to CXX11_ABI=ON
- PR #1252 Fix NVStrings dependencies for cuda 9.2 and 10.0

## Bug Fixes

- PR #821 Fix flake8 issues revealed by flake8 update
- PR #808 Resolved renamed `d_columns_valids` variable name
- PR #820 CSV Reader: fix the issue where reader adds additional rows when file uses \r\n as a line terminator
- PR #780 CSV Reader: Fix scientific notation parsing and null values for empty quotes
- PR #815 CSV Reader: Fix data parsing when tabs are present in the input CSV file
- PR #850 Fix bug where left joins where the left df has 0 rows causes a crash
- PR #861 Fix memory leak by preserving the boolean mask index
- PR #875 Handle unnamed indexes in to/from arrow functions
- PR #877 Fix ingest of 1 row arrow tables in from arrow function
- PR #876 Added missing `<type_traits>` include
- PR #889 Deleted test_rmm.py which has now moved to RMM repo
- PR #866 Merge v0.5.1 numpy ABI hotfix into 0.6
- PR #917 value_counts return int type on empty columns
- PR #611 Renamed `gdf_reduce_optimal_output_size()` -> `gdf_reduction_get_intermediate_output_size()`
- PR #923 fix index for negative slicing for cudf dataframe and series
- PR #927 CSV Reader: Fix category GDF_CATEGORY hashes not being computed properly
- PR #921 CSV Reader: Fix parsing errors with delim_whitespace, quotations in the header row, unnamed columns
- PR #933 Fix handling objects of all nulls in series creation
- PR #940 CSV Reader: Fix an issue where the last data row is missing when using byte_range
- PR #945 CSV Reader: Fix incorrect datetime64 when milliseconds or space separator are used
- PR #959 Groupby: Problem with column name lookup
- PR #950 Converting dataframe/recarry with non-contiguous arrays
- PR #963 CSV Reader: Fix another issue with missing data rows when using byte_range
- PR #999 Fix 0 sized kernel launches and empty sort_index exception
- PR #993 Fix dtype in selecting 0 rows from objects
- PR #1009 Fix performance regression in `to_pandas` method on DataFrame
- PR #1008 Remove custom dask communication approach
- PR #1001 CSV Reader: Fix a memory access error when reading a large (>2GB) file with date columns
- PR #1019 Binary Ops: Fix error when one input column has null mask but other doesn't
- PR #1014 CSV Reader: Fix false positives in bool value detection
- PR #1034 CSV Reader: Fix parsing floating point precision and leading zero exponents
- PR #1044 CSV Reader: Fix a segfault when byte range aligns with a page
- PR #1058 Added support for `DataFrame.loc[scalar]`
- PR #1060 Fix column creation with all valid nan values
- PR #1073 CSV Reader: Fix an issue where a column name includes the return character
- PR #1090 Updating Doxygen Comments
- PR #1080 Fix dtypes returned from loc / iloc because of lists
- PR #1102 CSV Reader: Minor fixes and memory usage improvements
- PR #1174: Fix release script typo
- PR #1137 Add prebuild script for CI
- PR #1118 Enhanced the `DataFrame.from_records()` feature
- PR #1129 Fix join performance with index parameter from using numpy array
- PR #1145 Issue with .agg call on multi-column dataframes
- PR #908 Some testing code cleanup
- PR #1167 Fix issue with null_count not being set after inplace fillna()
- PR #1184 Fix iloc performance regression
- PR #1185 Support left_on/right_on and also on=str in merge
- PR #1200 Fix allocating bitmasks with numba instead of rmm in allocate_mask function
- PR #1213 Fix bug with csv reader requesting subset of columns using wrong datatype
- PR #1223 gpuCI: Fix label on rapidsai channel on gpu build scripts
- PR #1242 Add explicit Thrust exec policy to fix NVCATEGORY_TEST segfault on some platforms
- PR #1246 Fix categorical tests that failed due to bad implicit type conversion
- PR #1255 Fix overwriting conda package main label uploads
- PR #1259 Add dlpack includes to pip build


# cuDF 0.5.1 (05 Feb 2019)

## Bug Fixes

- PR #842 Avoid using numpy via cimport to prevent ABI issues in Cython compilation


# cuDF 0.5.0 (28 Jan 2019)

## New Features

- PR #722 Add bzip2 decompression support to `read_csv()`
- PR #693 add ZLIB-based GZIP/ZIP support to `read_csv_strings()`
- PR #411 added null support to gdf_order_by (new API) and cudf_table::sort
- PR #525 Added GitHub Issue templates for bugs, documentation, new features, and questions
- PR #501 CSV Reader: Add support for user-specified decimal point and thousands separator to read_csv_strings()
- PR #455 CSV Reader: Add support for user-specified decimal point and thousands separator to read_csv()
- PR #439 add `DataFrame.drop` method similar to pandas
- PR #356 add `DataFrame.transpose` method and `DataFrame.T` property similar to pandas
- PR #505 CSV Reader: Add support for user-specified boolean values
- PR #350 Implemented Series replace function
- PR #490 Added print_env.sh script to gather relevant environment details when reporting cuDF issues
- PR #474 add ZLIB-based GZIP/ZIP support to `read_csv()`
- PR #547 Added melt similar to `pandas.melt()`
- PR #491 Add CI test script to check for updates to CHANGELOG.md in PRs
- PR #550 Add CI test script to check for style issues in PRs
- PR #558 Add CI scripts for cpu-based conda and gpu-based test builds
- PR #524 Add Boolean Indexing
- PR #564 Update python `sort_values` method to use updated libcudf `gdf_order_by` API
- PR #509 CSV Reader: Input CSV file can now be passed in as a text or a binary buffer
- PR #607 Add `__iter__` and iteritems to DataFrame class
- PR #643 added a new api gdf_replace_nulls that allows a user to replace nulls in a column

## Improvements

- PR #426 Removed sort-based groupby and refactored existing groupby APIs. Also improves C++/CUDA compile time.
- PR #461 Add `CUDF_HOME` variable in README.md to replace relative pathing.
- PR #472 RMM: Created centralized rmm::device_vector alias and rmm::exec_policy
- PR #500 Improved the concurrent hash map class to support partitioned (multi-pass) hash table building.
- PR #454 Improve CSV reader docs and examples
- PR #465 Added templated C++ API for RMM to avoid explicit cast to `void**`
- PR #513 `.gitignore` tweaks
- PR #521 Add `assert_eq` function for testing
- PR #502 Simplify Dockerfile for local dev, eliminate old conda/pip envs
- PR #549 Adds `-rdynamic` compiler flag to nvcc for Debug builds
- PR #472 RMM: Created centralized rmm::device_vector alias and rmm::exec_policy
- PR #577 Added external C++ API for scatter/gather functions
- PR #500 Improved the concurrent hash map class to support partitioned (multi-pass) hash table building
- PR #583 Updated `gdf_size_type` to `int`
- PR #500 Improved the concurrent hash map class to support partitioned (multi-pass) hash table building
- PR #617 Added .dockerignore file. Prevents adding stale cmake cache files to the docker container
- PR #658 Reduced `JOIN_TEST` time by isolating overflow test of hash table size computation
- PR #664 Added Debuging instructions to README
- PR #651 Remove noqa marks in `__init__.py` files
- PR #671 CSV Reader: uncompressed buffer input can be parsed without explicitly specifying compression as None
- PR #684 Make RMM a submodule
- PR #718 Ensure sum, product, min, max methods pandas compatibility on empty datasets
- PR #720 Refactored Index classes to make them more Pandas-like, added CategoricalIndex
- PR #749 Improve to_arrow and from_arrow Pandas compatibility
- PR #766 Remove TravisCI references, remove unused variables from CMake, fix ARROW_VERSION in Cmake
- PR #773 Add build-args back to Dockerfile and handle dependencies based on environment yml file
- PR #781 Move thirdparty submodules to root and symlink in /cpp
- PR #843 Fix broken cudf/python API examples, add new methods to the API index

## Bug Fixes

- PR #569 CSV Reader: Fix days being off-by-one when parsing some dates
- PR #531 CSV Reader: Fix incorrect parsing of quoted numbers
- PR #465 Added templated C++ API for RMM to avoid explicit cast to `void**`
- PR #473 Added missing <random> include
- PR #478 CSV Reader: Add api support for auto column detection, header, mangle_dupe_cols, usecols
- PR #495 Updated README to correct where cffi pytest should be executed
- PR #501 Fix the intermittent segfault caused by the `thousands` and `compression` parameters in the csv reader
- PR #502 Simplify Dockerfile for local dev, eliminate old conda/pip envs
- PR #512 fix bug for `on` parameter in `DataFrame.merge` to allow for None or single column name
- PR #511 Updated python/cudf/bindings/join.pyx to fix cudf merge printing out dtypes
- PR #513 `.gitignore` tweaks
- PR #521 Add `assert_eq` function for testing
- PR #537 Fix CMAKE_CUDA_STANDARD_REQURIED typo in CMakeLists.txt
- PR #447 Fix silent failure in initializing DataFrame from generator
- PR #545 Temporarily disable csv reader thousands test to prevent segfault (test re-enabled in PR #501)
- PR #559 Fix Assertion error while using `applymap` to change the output dtype
- PR #575 Update `print_env.sh` script to better handle missing commands
- PR #612 Prevent an exception from occuring with true division on integer series.
- PR #630 Fix deprecation warning for `pd.core.common.is_categorical_dtype`
- PR #622 Fix Series.append() behaviour when appending values with different numeric dtype
- PR #603 Fix error while creating an empty column using None.
- PR #673 Fix array of strings not being caught in from_pandas
- PR #644 Fix return type and column support of dataframe.quantile()
- PR #634 Fix create `DataFrame.from_pandas()` with numeric column names
- PR #654 Add resolution check for GDF_TIMESTAMP in Join
- PR #648 Enforce one-to-one copy required when using `numba>=0.42.0`
- PR #645 Fix cmake build type handling not setting debug options when CMAKE_BUILD_TYPE=="Debug"
- PR #669 Fix GIL deadlock when launching multiple python threads that make Cython calls
- PR #665 Reworked the hash map to add a way to report the destination partition for a key
- PR #670 CMAKE: Fix env include path taking precedence over libcudf source headers
- PR #674 Check for gdf supported column types
- PR #677 Fix 'gdf_csv_test_Dates' gtest failure due to missing nrows parameter
- PR #604 Fix the parsing errors while reading a csv file using `sep` instead of `delimiter`.
- PR #686 Fix converting nulls to NaT values when converting Series to Pandas/Numpy
- PR #689 CSV Reader: Fix behavior with skiprows+header to match pandas implementation
- PR #691 Fixes Join on empty input DFs
- PR #706 CSV Reader: Fix broken dtype inference when whitespace is in data
- PR #717 CSV reader: fix behavior when parsing a csv file with no data rows
- PR #724 CSV Reader: fix build issue due to parameter type mismatch in a std::max call
- PR #734 Prevents reading undefined memory in gpu_expand_mask_bits numba kernel
- PR #747 CSV Reader: fix an issue where CUDA allocations fail with some large input files
- PR #750 Fix race condition for handling NVStrings in CMake
- PR #719 Fix merge column ordering
- PR #770 Fix issue where RMM submodule pointed to wrong branch and pin other to correct branches
- PR #778 Fix hard coded ABI off setting
- PR #784 Update RMM submodule commit-ish and pip paths
- PR #794 Update `rmm::exec_policy` usage to fix segmentation faults when used as temprory allocator.
- PR #800 Point git submodules to branches of forks instead of exact commits


# cuDF 0.4.0 (05 Dec 2018)

## New Features

- PR #398 add pandas-compatible `DataFrame.shape()` and `Series.shape()`
- PR #394 New documentation feature "10 Minutes to cuDF"
- PR #361 CSV Reader: Add support for strings with delimiters

## Improvements

 - PR #436 Improvements for type_dispatcher and wrapper structs
 - PR #429 Add CHANGELOG.md (this file)
 - PR #266 use faster CUDA-accelerated DataFrame column/Series concatenation.
 - PR #379 new C++ `type_dispatcher` reduces code complexity in supporting many data types.
 - PR #349 Improve performance for creating columns from memoryview objects
 - PR #445 Update reductions to use type_dispatcher. Adds integer types support to sum_of_squares.
 - PR #448 Improve installation instructions in README.md
 - PR #456 Change default CMake build to Release, and added option for disabling compilation of tests

## Bug Fixes

 - PR #444 Fix csv_test CUDA too many resources requested fail.
 - PR #396 added missing output buffer in validity tests for groupbys.
 - PR #408 Dockerfile updates for source reorganization
 - PR #437 Add cffi to Dockerfile conda env, fixes "cannot import name 'librmm'"
 - PR #417 Fix `map_test` failure with CUDA 10
 - PR #414 Fix CMake installation include file paths
 - PR #418 Properly cast string dtypes to programmatic dtypes when instantiating columns
 - PR #427 Fix and tests for Concatenation illegal memory access with nulls


# cuDF 0.3.0 (23 Nov 2018)

## New Features

 - PR #336 CSV Reader string support

## Improvements

 - PR #354 source code refactored for better organization. CMake build system overhaul. Beginning of transition to Cython bindings.
 - PR #290 Add support for typecasting to/from datetime dtype
 - PR #323 Add handling pyarrow boolean arrays in input/out, add tests
 - PR #325 GDF_VALIDITY_UNSUPPORTED now returned for algorithms that don't support non-empty valid bitmasks
 - PR #381 Faster InputTooLarge Join test completes in ms rather than minutes.
 - PR #373 .gitignore improvements
 - PR #367 Doc cleanup & examples for DataFrame methods
 - PR #333 Add Rapids Memory Manager documentation
 - PR #321 Rapids Memory Manager adds file/line location logging and convenience macros
 - PR #334 Implement DataFrame `__copy__` and `__deepcopy__`
 - PR #271 Add NVTX ranges to pygdf
 - PR #311 Document system requirements for conda install

## Bug Fixes

 - PR #337 Retain index on `scale()` function
 - PR #344 Fix test failure due to PyArrow 0.11 Boolean handling
 - PR #364 Remove noexcept from managed_allocator;  CMakeLists fix for NVstrings
 - PR #357 Fix bug that made all series be considered booleans for indexing
 - PR #351 replace conda env configuration for developers
 - PRs #346 #360 Fix CSV reading of negative numbers
 - PR #342 Fix CMake to use conda-installed nvstrings
 - PR #341 Preserve categorical dtype after groupby aggregations
 - PR #315 ReadTheDocs build update to fix missing libcuda.so
 - PR #320 FIX out-of-bounds access error in reductions.cu
 - PR #319 Fix out-of-bounds memory access in libcudf count_valid_bits
 - PR #303 Fix printing empty dataframe


# cuDF 0.2.0 and cuDF 0.1.0

These were initial releases of cuDF based on previously separate pyGDF and libGDF libraries.<|MERGE_RESOLUTION|>--- conflicted
+++ resolved
@@ -127,12 +127,9 @@
 - PR #1586 Fix broken `scalar_wrapper::operator==`
 - PR #1591 ORC/Parquet Reader: Fix missing import for FileNotFoundError exception
 - PR #1573 Parquet Reader: Fix crash due to clash with ORC reader datasource
-<<<<<<< HEAD
+- PR #1607 Revert change of `column.to_dense_buffer` always return by copy for performance concerns
 - PR #1631 Fix failure of TYPES_TEST on some gcc-7 based systems.
-=======
-- PR #1607 Revert change of `column.to_dense_buffer` always return by copy for performance concerns
-
->>>>>>> d7874abe
+
 
 # cuDF 0.6.1 (25 Mar 2019)
 
