--- conflicted
+++ resolved
@@ -27,10 +27,7 @@
 cmake_minimum_required(VERSION 2.8)  # not sure about version required
 
 set(CMAKE_CXX_STANDARD 11)
-<<<<<<< HEAD
-=======
 message(STATUS "Using C++ compiler: ${CMAKE_CXX_COMPILER}")
->>>>>>> 36b0d875
 message(STATUS "Using C++ standard: c++${CMAKE_CXX_STANDARD}")
 
 set(CMAKE_MODULE_PATH "${CMAKE_CURRENT_SOURCE_DIR}/cmake/Modules/" ${CMAKE_MODULE_PATH})
@@ -45,8 +42,6 @@
 # Include custom modules (see cmake directory)
 include(ConfigureGoogleTest)
 include(ConfigureArrow)
-<<<<<<< HEAD
-=======
 
 find_package(CUDA)
 set_package_properties(
@@ -102,46 +97,9 @@
   message("-- Using the hash-based join implementation")
   set(CUDA_NVCC_FLAGS  ${CUDA_NVCC_FLAGS};-DHASH_JOIN)
 endif()
->>>>>>> 36b0d875
 
 find_package(CUDA)
-set_package_properties(
-    CUDA PROPERTIES TYPE REQUIRED
-    PURPOSE "NVIDIA CUDA® parallel computing platform and programming model."
-    URL "https://developer.nvidia.com/cuda-zone"
-)
 
-if(CUDA_FOUND)
-    message(STATUS "CUDA ${CUDA_VERSION} found in ${CUDA_TOOLKIT_ROOT_DIR}")
-
-<<<<<<< HEAD
-    set(CUDA_NVCC_FLAGS ${CUDA_NVCC_FLAGS};-std=c++11;--expt-extended-lambda)
-    message(STATUS "CUDA_NVCC_FLAGS: ${CUDA_NVCC_FLAGS}")
-else()
-    message(FATAL_ERROR "CUDA not found, please check your settings.")
-endif()
-
-# Locate the Apache Arrow package (Requires that you use ConfigureArrow module)
-message(STATUS "ARROW_ROOT: " ${ARROW_ROOT})
-find_package(Arrow REQUIRED)
-set_package_properties(Arrow PROPERTIES TYPE REQUIRED
-    PURPOSE "Apache Arrow is a cross-language development platform for in-memory data."
-    URL "https://github.com/apache/arrow")
-
-if (ARROW_FOUND)
-    message(STATUS "Apache Arrow found in ${ARROW_ROOT}")
-else()
-    message(FATAL_ERROR "Apache Arrow not found, please check your settings.")
-endif()
-
-include_directories(
-    "${CMAKE_CURRENT_SOURCE_DIR}/include"
-    "${CMAKE_CURRENT_SOURCE_DIR}/thirdparty/cub"
-    "${CMAKE_CURRENT_SOURCE_DIR}/thirdparty/moderngpu/src"
-    "${CUDA_INCLUDE_DIRS}"
-    "${ARROW_INCLUDEDIR}"
-)
-=======
 # switch between cudaMalloc and cudaMallocManaged for hash tables
 option(HT_LEGACY_ALLOCATOR "legacy allocator for hash tables" ON)
 if(HT_LEGACY_ALLOCATOR)
@@ -149,26 +107,25 @@
   set(CUDA_NVCC_FLAGS  ${CUDA_NVCC_FLAGS};-DHT_LEGACY_ALLOCATOR)
 endif()
 
->>>>>>> 36b0d875
 
 cuda_add_library(gdf SHARED
     src/binaryops.cu
+    src/bitmaskops.cu
     src/column.cpp
+    src/datetimeops.cu
     src/errorhandling.cpp
-    src/unaryops.cu
+    src/filterops.cu
+    src/hashops.cu
     src/ipc.cu
+    src/joining.cu
     src/reductions.cu
-    src/sorting.cu
-    src/joining.cu
     src/scan.cu
     src/segmented_sorting.cu
-    src/filterops.cu
-    src/bitmaskops.cu
-	src/streamcompactionops.cu
-    src/datetimeops.cu
+    src/sorting.cu
     src/sqls_ops.cu
-	src/hashops.cu
-	#src/windowedops.cu
+    src/streamcompactionops.cu
+    src/unaryops.cu
+    #src/windowedops.cu
 )
 
 
@@ -197,13 +154,9 @@
 
 # The test target
 add_custom_target(pytest DEPENDS copy_python)
-<<<<<<< HEAD
-add_custom_command(TARGET pytest POST_BUILD COMMAND py.test -v)
-=======
 add_custom_command(TARGET pytest POST_BUILD
                    COMMAND ${CMAKE_COMMAND} -E env LD_LIBRARY_PATH=$LD_LIBRARY_PATH:${CMAKE_BINARY_DIR} py.test -v
                    WORKING_DIRECTORY tests)
->>>>>>> 36b0d875
 
 # The install target
 install(TARGETS gdf LIBRARY DESTINATION lib)
