#pragma once

/* --------------------------------------------------------------------------*/
/** 
 * @brief  Start a NVTX range with predefined color.
 *
 * This function is useful only for profiling with nvvp or Nsight Systems. It
 * demarcates the begining of a user-defined range with a specified name and
 * color that will show up in the timeline view of nvvp/Nsight Systems. Can be
 * nested within other ranges.
 * 
 * @param name The name of the NVTX range
 * @param color The predefined gdf_color enum to use to color this range
 * 
 * @returns   
 */
/* ----------------------------------------------------------------------------*/
gdf_error gdf_nvtx_range_push(char const * const name, gdf_color color );




/* --------------------------------------------------------------------------*/
/** 
 * @brief  Start a NVTX range with a custom ARGB color code.
 *
 * This function is useful only for profiling with nvvp or Nsight Systems. It
 * demarcates the begining of a user-defined range with a specified name and
 * color that will show up in the timeline view of nvvp/Nsight Systems. Can be
 * nested within other ranges.
 * 
 * @param name The name of the NVTX range
 * @param color The ARGB hex color code to use to color this range (e.g., 0xFF00FF00)
 * 
 * @returns   
 */
/* ----------------------------------------------------------------------------*/
gdf_error gdf_nvtx_range_push_hex(char const * const name, unsigned int color );


/* --------------------------------------------------------------------------*/
/** 
 * @brief Ends the inner-most NVTX range.
 *
 * This function is useful only for profiling with nvvp or Nsight Systems. It
 * will demarcate the end of the inner-most range, i.e., the most recent call to
 * gdf_nvtx_range_push.
 * 
 * @returns   
 */
/* ----------------------------------------------------------------------------*/
gdf_error gdf_nvtx_range_pop();

/* --------------------------------------------------------------------------*/
/** 
 * @brief  Counts the number of valid bits in the mask that corresponds to
 * the specified number of rows.
 * 
 * @param[in] masks Array of gdf_valid_types with enough bits to represent
 * num_rows number of rows
 * @param[in] num_rows The number of rows represented in the bit-validity mask.
 * @param[out] count The number of valid rows in the mask
 * 
 * @returns  GDF_SUCCESS upon successful completion. 
 */
/* ----------------------------------------------------------------------------*/
gdf_error gdf_count_nonzero_mask(gdf_valid_type const *masks,
                                 gdf_size_type num_rows, gdf_size_type *count);

/* column operations */

gdf_size_type gdf_column_sizeof();

gdf_error gdf_column_view(gdf_column *column, void *data, gdf_valid_type *valid,
                          gdf_size_type size, gdf_dtype dtype);

gdf_error gdf_column_view_augmented(gdf_column *column, void *data, gdf_valid_type *valid,
                          gdf_size_type size, gdf_dtype dtype, gdf_size_type null_count);

gdf_error gdf_column_free(gdf_column *column);

/* --------------------------------------------------------------------------*/
/** 
 * @brief  Concatenates the gdf_columns into a single, contiguous column,
 * including the validity bitmasks
 * 
 * @param[out] output A column whose buffers are already allocated that will 
 * @param[in] columns_to_conat[] The columns to concatenate
 * @param[in] num_columns The number of columns to concatenate
  * contain the concatenation of the input columns
 * 
 * @returns GDF_SUCCESS upon successful completion
 */
/* ----------------------------------------------------------------------------*/
gdf_error gdf_column_concat(gdf_column *output, gdf_column *columns_to_concat[], int num_columns);

/* context operations */

gdf_error gdf_context_view(gdf_context *context, int flag_sorted, gdf_method flag_method,
                           int flag_distinct, int flag_sort_result, int flag_sort_inplace,
                           gdf_nulls_sort_behavior flag_nulls_sort_behavior);

/* error handling */

const char * gdf_error_get_name(gdf_error errcode);

int gdf_cuda_last_error();
const char * gdf_cuda_error_string(int cuda_error);
const char * gdf_cuda_error_name(int cuda_error);

/* ipc */

gdf_ipc_parser_type* gdf_ipc_parser_open(const uint8_t *schema, size_t length);
void gdf_ipc_parser_open_recordbatches(gdf_ipc_parser_type *handle,
                                       const uint8_t *recordbatches,
                                       size_t length);

void gdf_ipc_parser_close(gdf_ipc_parser_type *handle);
int gdf_ipc_parser_failed(gdf_ipc_parser_type *handle);
const char* gdf_ipc_parser_to_json(gdf_ipc_parser_type *handle);
const char* gdf_ipc_parser_get_error(gdf_ipc_parser_type *handle);
const void* gdf_ipc_parser_get_data(gdf_ipc_parser_type *handle);
int64_t gdf_ipc_parser_get_data_offset(gdf_ipc_parser_type *handle);

const char *gdf_ipc_parser_get_schema_json(gdf_ipc_parser_type *handle) ;
const char *gdf_ipc_parser_get_layout_json(gdf_ipc_parser_type *handle) ;


/* sorting */
gdf_radixsort_plan_type* gdf_radixsort_plan(size_t num_items, int descending,
                                        unsigned begin_bit, unsigned end_bit);
gdf_error gdf_radixsort_plan_setup(gdf_radixsort_plan_type *hdl,
                                   size_t sizeof_key, size_t sizeof_val);
gdf_error gdf_radixsort_plan_free(gdf_radixsort_plan_type *hdl);

/*
 * The following function performs a sort on the key and value columns.
 * The null_count of the keycol and valcol columns are expected to be 0
 * otherwise a GDF_VALIDITY_UNSUPPORTED error is returned.
 */
gdf_error gdf_radixsort_i8(gdf_radixsort_plan_type *hdl,
                           gdf_column *keycol,
                           gdf_column *valcol);
gdf_error gdf_radixsort_i32(gdf_radixsort_plan_type *hdl,
                            gdf_column *keycol,
                            gdf_column *valcol);
gdf_error gdf_radixsort_i64(gdf_radixsort_plan_type *hdl,
                            gdf_column *keycol,
                            gdf_column *valcol);
gdf_error gdf_radixsort_f32(gdf_radixsort_plan_type *hdl,
                            gdf_column *keycol,
                            gdf_column *valcol);
gdf_error gdf_radixsort_f64(gdf_radixsort_plan_type *hdl,
                            gdf_column *keycol,
                            gdf_column *valcol);
gdf_error gdf_radixsort_generic(gdf_radixsort_plan_type *hdl,
                                gdf_column *keycol,
                                gdf_column *valcol);

/* segmented sorting */
gdf_segmented_radixsort_plan_type* gdf_segmented_radixsort_plan(size_t num_items, int descending,
    unsigned begin_bit, unsigned end_bit);
gdf_error gdf_segmented_radixsort_plan_setup(gdf_segmented_radixsort_plan_type *hdl,
size_t sizeof_key, size_t sizeof_val);
gdf_error gdf_segmented_radixsort_plan_free(gdf_segmented_radixsort_plan_type *hdl);

/*
* The following function performs a sort on the key and value columns.
* The null_count of the keycol and valcol columns are expected to be 0
* otherwise a GDF_VALIDITY_UNSUPPORTED error is returned.
*/
gdf_error gdf_segmented_radixsort_i8(gdf_segmented_radixsort_plan_type *hdl,
                                     gdf_column *keycol, gdf_column *valcol,
                                     unsigned num_segments,
                                     unsigned *d_begin_offsets,
                                     unsigned *d_end_offsets);
gdf_error gdf_segmented_radixsort_i32(gdf_segmented_radixsort_plan_type *hdl,
                                     gdf_column *keycol, gdf_column *valcol,
                                     unsigned num_segments,
                                     unsigned *d_begin_offsets,
                                     unsigned *d_end_offsets);
gdf_error gdf_segmented_radixsort_i64(gdf_segmented_radixsort_plan_type *hdl,
                                     gdf_column *keycol, gdf_column *valcol,
                                     unsigned num_segments,
                                     unsigned *d_begin_offsets,
                                     unsigned *d_end_offsets);
gdf_error gdf_segmented_radixsort_f32(gdf_segmented_radixsort_plan_type *hdl,
                                     gdf_column *keycol, gdf_column *valcol,
                                     unsigned num_segments,
                                     unsigned *d_begin_offsets,
                                     unsigned *d_end_offsets);
gdf_error gdf_segmented_radixsort_f64(gdf_segmented_radixsort_plan_type *hdl,
                                     gdf_column *keycol, gdf_column *valcol,
                                     unsigned num_segments,
                                     unsigned *d_begin_offsets,
                                     unsigned *d_end_offsets);
gdf_error gdf_segmented_radixsort_generic(gdf_segmented_radixsort_plan_type *hdl,
                                     gdf_column *keycol, gdf_column *valcol,
                                     unsigned num_segments,
                                     unsigned *d_begin_offsets,
                                     unsigned *d_end_offsets);


// transpose
/**
 * @brief Transposes the table in_cols and copies to out_cols
 * 
 * @param[in] ncols Number of columns in in_cols
 * @param[in] in_cols[] Input table of (ncols) number of columns each of size (nrows)
 * @param[out] out_cols[] Preallocated output_table of (nrows) columns each of size (ncols)
 * @return gdf_error GDF_SUCCESS if successful, else appropriate error code
 */
gdf_error gdf_transpose(gdf_size_type ncols,
                        gdf_column** in_cols,
                        gdf_column** out_cols);

// joins


/* --------------------------------------------------------------------------*/
/** 
 * @brief  Performs an inner join on the specified columns of two
 * dataframes (left, right)
 * If join_context->flag_method is set to GDF_SORT then the null_count of the
 * columns must be set to 0 otherwise a GDF_VALIDITY_UNSUPPORTED error is
 * returned.
 * 
 * @param[in] left_cols[] The columns of the left dataframe
 * @param[in] num_left_cols The number of columns in the left dataframe
 * @param[in] left_join_cols[] The column indices of columns from the left dataframe
 * to join on
 * @param[in] right_cols[] The columns of the right dataframe
 * @param[in] num_right_cols The number of columns in the right dataframe
 * @param[in] right_join_cols[] The column indices of columns from the right dataframe
 * to join on
 * @param[in] num_cols_to_join The total number of columns to join on
 * @param[in] result_num_cols The number of columns in the resulting dataframe
 * @param[out] gdf_column *result_cols[] If not nullptr, the dataframe that results from joining
 * the left and right tables on the specified columns
 * @param[out] gdf_column * left_indices If not nullptr, indices of rows from the left table that match rows in the right table
 * @param[out] gdf_column * right_indices If not nullptr, indices of rows from the right table that match rows in the left table
 * @param[in] join_context The context to use to control how the join is performed,e.g.,
 * sort vs hash based implementation
 * 
 * @returns   GDF_SUCCESS if the join operation was successful, otherwise an appropriate
 * error code
 */
/* ----------------------------------------------------------------------------*/
gdf_error gdf_inner_join(
                         gdf_column **left_cols, 
                         int num_left_cols,
                         int left_join_cols[],
                         gdf_column **right_cols,
                         int num_right_cols,
                         int right_join_cols[],
                         int num_cols_to_join,
                         int result_num_cols,
                         gdf_column **result_cols,
                         gdf_column * left_indices,
                         gdf_column * right_indices,
                         gdf_context *join_context);

/* --------------------------------------------------------------------------*/
/** 
 * @brief  Performs a left join (also known as left outer join) on the
 * specified columns of two dataframes (left, right)
 * If join_context->flag_method is set to GDF_SORT then the null_count of the
 * columns must be set to 0 otherwise a GDF_VALIDITY_UNSUPPORTED error is
 * returned.
 * 
 * @param[in] left_cols[] The columns of the left dataframe
 * @param[in] num_left_cols The number of columns in the left dataframe
 * @param[in] left_join_cols[] The column indices of columns from the left dataframe
 * to join on
 * @param[in] right_cols[] The columns of the right dataframe
 * @param[in] num_right_cols The number of columns in the right dataframe
 * @param[in] right_join_cols[] The column indices of columns from the right dataframe
 * to join on
 * @param[in] num_cols_to_join The total number of columns to join on
 * @param[in] result_num_cols The number of columns in the resulting dataframe
 * @param[out] gdf_column *result_cols[] If not nullptr, the dataframe that results from joining
 * the left and right tables on the specified columns
 * @param[out] gdf_column * left_indices If not nullptr, indices of rows from the left table that match rows in the right table
 * @param[out] gdf_column * right_indices If not nullptr, indices of rows from the right table that match rows in the left table
 * @param[in] join_context The context to use to control how the join is performed,e.g.,
 * sort vs hash based implementation
 * 
 * @returns   GDF_SUCCESS if the join operation was successful, otherwise an appropriate
 * error code
 */
/* ----------------------------------------------------------------------------*/
gdf_error gdf_left_join(
                         gdf_column **left_cols, 
                         int num_left_cols,
                         int left_join_cols[],
                         gdf_column **right_cols,
                         int num_right_cols,
                         int right_join_cols[],
                         int num_cols_to_join,
                         int result_num_cols,
                         gdf_column **result_cols,
                         gdf_column * left_indices,
                         gdf_column * right_indices,
                         gdf_context *join_context);

/* --------------------------------------------------------------------------*/
/** 
 * @brief  Performs a full join (also known as full outer join) on the
 * specified columns of two dataframes (left, right)
 * If join_context->flag_method is set to GDF_SORT then the null_count of the
 * columns must be set to 0 otherwise a GDF_VALIDITY_UNSUPPORTED error is
 * returned.
 * 
 * @param[in] left_cols[] The columns of the left dataframe
 * @param[in] num_left_cols The number of columns in the left dataframe
 * @param[in] left_join_cols[] The column indices of columns from the left dataframe
 * to join on
 * @param[in] right_cols[] The columns of the right dataframe
 * @param[in] num_right_cols The number of columns in the right dataframe
 * @param[in] right_join_cols[] The column indices of columns from the right dataframe
 * to join on
 * @param[in] num_cols_to_join The total number of columns to join on
 * @param[in] result_num_cols The number of columns in the resulting dataframe
 * @param[out] gdf_column *result_cols[] If not nullptr, the dataframe that results from joining
 * the left and right tables on the specified columns
 * @param[out] gdf_column * left_indices If not nullptr, indices of rows from the left table that match rows in the right table
 * @param[out] gdf_column * right_indices If not nullptr, indices of rows from the right table that match rows in the left table
 * @param[in] join_context The context to use to control how the join is performed,e.g.,
 * sort vs hash based implementation
 * 
 * @returns   GDF_SUCCESS if the join operation was successful, otherwise an appropriate
 * error code
 */
/* ----------------------------------------------------------------------------*/
gdf_error gdf_full_join(
                         gdf_column **left_cols, 
                         int num_left_cols,
                         int left_join_cols[],
                         gdf_column **right_cols,
                         int num_right_cols,
                         int right_join_cols[],
                         int num_cols_to_join,
                         int result_num_cols,
                         gdf_column **result_cols,
                         gdf_column * left_indices,
                         gdf_column * right_indices,
                         gdf_context *join_context);

/* partioning */

/* --------------------------------------------------------------------------*/
/** 
 * @brief Computes the hash values of the rows in the specified columns of the 
 * input columns and bins the hash values into the desired number of partitions. 
 * Rearranges the input columns such that rows with hash values in the same bin 
 * are contiguous.
 * 
 * @param[in] num_input_cols The number of columns in the input columns
 * @param[in] input[] The input set of columns
 * @param[in] columns_to_hash[] Indices of the columns in the input set to hash
 * @param[in] num_cols_to_hash The number of columns to hash
 * @param[in] num_partitions The number of partitions to rearrange the input rows into
 * @param[out] partitioned_output Preallocated gdf_columns to hold the rearrangement 
 * of the input columns into the desired number of partitions
 * @param[out] partition_offsets Preallocated array the size of the number of
 * partitions. Where partition_offsets[i] indicates the starting position
 * of partition 'i'
 * @param[in] hash The hash function to use
 * 
 * @returns  If the operation was successful, returns GDF_SUCCESS
 */
/* ----------------------------------------------------------------------------*/
gdf_error gdf_hash_partition(int num_input_cols, 
                             gdf_column * input[], 
                             int columns_to_hash[],
                             int num_cols_to_hash,
                             int num_partitions, 
                             gdf_column * partitioned_output[],
                             int partition_offsets[],
                             gdf_hash_func hash);

/* prefixsum */

/* --------------------------------------------------------------------------*/
/** 
 * @brief  Computes the prefix sum of a column
 * 
 * @param inp Input column for prefix sum with null_count = 0
 * @param out The output column containing the prefix sum of the input
 * @param inclusive Flag for applying an inclusive prefix sum
 * 
 * @returns   GDF_SUCCESS if the operation was successful, otherwise an appropriate
 * error code. If inp->null_count is not set to 0 GDF_VALIDITY_UNSUPPORTED is
 * returned.
 */
/* ----------------------------------------------------------------------------*/
gdf_error gdf_prefixsum_generic(gdf_column *inp, gdf_column *out, int inclusive);

/* --------------------------------------------------------------------------*/
/** 
 * @brief  Computes the prefix sum of a column
 * 
 * @param inp Input column for prefix sum with null_count = 0
 * @param out The output column containing the prefix sum of the input
 * @param inclusive Flag for applying an inclusive prefix sum
 * 
 * @returns   GDF_SUCCESS if the operation was successful, otherwise an appropriate
 * error code. If inp->null_count is not set to 0 GDF_VALIDITY_UNSUPPORTED is
 * returned.
 */
/* ----------------------------------------------------------------------------*/
gdf_error gdf_prefixsum_i8(gdf_column *inp, gdf_column *out, int inclusive);

/* --------------------------------------------------------------------------*/
/** 
 * @brief  Computes the prefix sum of a column
 * 
 * @param inp Input column for prefix sum with null_count = 0
 * @param out The output column containing the prefix sum of the input
 * @param inclusive Flag for applying an inclusive prefix sum
 * 
 * @returns   GDF_SUCCESS if the operation was successful, otherwise an appropriate
 * error code. If inp->null_count is not set to 0 GDF_VALIDITY_UNSUPPORTED is
 * returned.
 */
/* ----------------------------------------------------------------------------*/
gdf_error gdf_prefixsum_i32(gdf_column *inp, gdf_column *out, int inclusive);

/* --------------------------------------------------------------------------*/
/** 
 * @brief  Computes the prefix sum of a column
 * 
 * @param inp Input column for prefix sum with null_count = 0
 * @param out The output column containing the prefix sum of the input
 * @param inclusive Flag for applying an inclusive prefix sum
 * 
 * @returns   GDF_SUCCESS if the operation was successful, otherwise an appropriate
 * error code. If inp->null_count is not set to 0 GDF_VALIDITY_UNSUPPORTED is
 * returned.
 */
/* ----------------------------------------------------------------------------*/
gdf_error gdf_prefixsum_i64(gdf_column *inp, gdf_column *out, int inclusive);


/* unary operators */

/* hashing */
/** --------------------------------------------------------------------------*
 * @brief Computes the hash value of each row in the input set of columns.
 *
 * @param[in] num_cols The number of columns in the input set
 * @param[in] input The list of columns whose rows will be hashed
 * @param[in] hash The hash function to use
 * @param[in] initial_hash_values Optional array in device memory specifying an initial hash value for each column
 * that will be combined with the hash of every element in the column. If this argument is `nullptr`,
 * then each element will be hashed as-is.
 * @param[out] output The hash value of each row of the input
 *
 * @return    GDF_SUCCESS if the operation was successful, otherwise an
 *            appropriate error code.
 * ----------------------------------------------------------------------------**/
gdf_error gdf_hash(int num_cols,
                   gdf_column **input,
                   gdf_hash_func hash,
                   uint32_t *initial_hash_values,
                   gdf_column *output);

/* trig */

gdf_error gdf_sin_generic(gdf_column *input, gdf_column *output);
gdf_error gdf_sin_f32(gdf_column *input, gdf_column *output);
gdf_error gdf_sin_f64(gdf_column *input, gdf_column *output);

gdf_error gdf_cos_generic(gdf_column *input, gdf_column *output);
gdf_error gdf_cos_f32(gdf_column *input, gdf_column *output);
gdf_error gdf_cos_f64(gdf_column *input, gdf_column *output);

gdf_error gdf_tan_generic(gdf_column *input, gdf_column *output);
gdf_error gdf_tan_f32(gdf_column *input, gdf_column *output);
gdf_error gdf_tan_f64(gdf_column *input, gdf_column *output);

gdf_error gdf_asin_generic(gdf_column *input, gdf_column *output);
gdf_error gdf_asin_f32(gdf_column *input, gdf_column *output);
gdf_error gdf_asin_f64(gdf_column *input, gdf_column *output);

gdf_error gdf_acos_generic(gdf_column *input, gdf_column *output);
gdf_error gdf_acos_f32(gdf_column *input, gdf_column *output);
gdf_error gdf_acos_f64(gdf_column *input, gdf_column *output);

gdf_error gdf_atan_generic(gdf_column *input, gdf_column *output);
gdf_error gdf_atan_f32(gdf_column *input, gdf_column *output);
gdf_error gdf_atan_f64(gdf_column *input, gdf_column *output);

/* exponential */

gdf_error gdf_exp_generic(gdf_column *input, gdf_column *output);
gdf_error gdf_exp_f32(gdf_column *input, gdf_column *output);
gdf_error gdf_exp_f64(gdf_column *input, gdf_column *output);

gdf_error gdf_log_generic(gdf_column *input, gdf_column *output);
gdf_error gdf_log_f32(gdf_column *input, gdf_column *output);
gdf_error gdf_log_f64(gdf_column *input, gdf_column *output);

/* power */

gdf_error gdf_sqrt_generic(gdf_column *input, gdf_column *output);
gdf_error gdf_sqrt_f32(gdf_column *input, gdf_column *output);
gdf_error gdf_sqrt_f64(gdf_column *input, gdf_column *output);


/* rounding */

gdf_error gdf_ceil_generic(gdf_column *input, gdf_column *output);
gdf_error gdf_ceil_f32(gdf_column *input, gdf_column *output);
gdf_error gdf_ceil_f64(gdf_column *input, gdf_column *output);

gdf_error gdf_floor_generic(gdf_column *input, gdf_column *output);
gdf_error gdf_floor_f32(gdf_column *input, gdf_column *output);
gdf_error gdf_floor_f64(gdf_column *input, gdf_column *output);

/* casting */

gdf_error gdf_cast_generic_to_f32(gdf_column *input, gdf_column *output);
gdf_error gdf_cast_i8_to_f32(gdf_column *input, gdf_column *output);
gdf_error gdf_cast_i32_to_f32(gdf_column *input, gdf_column *output);
gdf_error gdf_cast_i64_to_f32(gdf_column *input, gdf_column *output);
gdf_error gdf_cast_f32_to_f32(gdf_column *input, gdf_column *output);
gdf_error gdf_cast_f64_to_f32(gdf_column *input, gdf_column *output);
gdf_error gdf_cast_date32_to_f32(gdf_column *input, gdf_column *output);
gdf_error gdf_cast_date64_to_f32(gdf_column *input, gdf_column *output);
gdf_error gdf_cast_timestamp_to_f32(gdf_column *input, gdf_column *output);

gdf_error gdf_cast_generic_to_f64(gdf_column *input, gdf_column *output);
gdf_error gdf_cast_i8_to_f64(gdf_column *input, gdf_column *output);
gdf_error gdf_cast_i32_to_f64(gdf_column *input, gdf_column *output);
gdf_error gdf_cast_i64_to_f64(gdf_column *input, gdf_column *output);
gdf_error gdf_cast_f32_to_f64(gdf_column *input, gdf_column *output);
gdf_error gdf_cast_f64_to_f64(gdf_column *input, gdf_column *output);
gdf_error gdf_cast_date32_to_f64(gdf_column *input, gdf_column *output);
gdf_error gdf_cast_date64_to_f64(gdf_column *input, gdf_column *output);
gdf_error gdf_cast_timestamp_to_f64(gdf_column *input, gdf_column *output);

gdf_error gdf_cast_generic_to_i8(gdf_column *input, gdf_column *output);
gdf_error gdf_cast_i8_to_i8(gdf_column *input, gdf_column *output);
gdf_error gdf_cast_i32_to_i8(gdf_column *input, gdf_column *output);
gdf_error gdf_cast_i64_to_i8(gdf_column *input, gdf_column *output);
gdf_error gdf_cast_f32_to_i8(gdf_column *input, gdf_column *output);
gdf_error gdf_cast_f64_to_i8(gdf_column *input, gdf_column *output);
gdf_error gdf_cast_date32_to_i8(gdf_column *input, gdf_column *output);
gdf_error gdf_cast_date64_to_i8(gdf_column *input, gdf_column *output);
gdf_error gdf_cast_timestamp_to_i8(gdf_column *input, gdf_column *output);

gdf_error gdf_cast_generic_to_i32(gdf_column *input, gdf_column *output);
gdf_error gdf_cast_i8_to_i32(gdf_column *input, gdf_column *output);
gdf_error gdf_cast_i32_to_i32(gdf_column *input, gdf_column *output);
gdf_error gdf_cast_i64_to_i32(gdf_column *input, gdf_column *output);
gdf_error gdf_cast_f32_to_i32(gdf_column *input, gdf_column *output);
gdf_error gdf_cast_f64_to_i32(gdf_column *input, gdf_column *output);
gdf_error gdf_cast_date32_to_i32(gdf_column *input, gdf_column *output);
gdf_error gdf_cast_date64_to_i32(gdf_column *input, gdf_column *output);
gdf_error gdf_cast_timestamp_to_i32(gdf_column *input, gdf_column *output);

gdf_error gdf_cast_generic_to_i64(gdf_column *input, gdf_column *output);
gdf_error gdf_cast_i8_to_i64(gdf_column *input, gdf_column *output);
gdf_error gdf_cast_i32_to_i64(gdf_column *input, gdf_column *output);
gdf_error gdf_cast_i64_to_i64(gdf_column *input, gdf_column *output);
gdf_error gdf_cast_f32_to_i64(gdf_column *input, gdf_column *output);
gdf_error gdf_cast_f64_to_i64(gdf_column *input, gdf_column *output);
gdf_error gdf_cast_date32_to_i64(gdf_column *input, gdf_column *output);
gdf_error gdf_cast_date64_to_i64(gdf_column *input, gdf_column *output);
gdf_error gdf_cast_timestamp_to_i64(gdf_column *input, gdf_column *output);

gdf_error gdf_cast_generic_to_date32(gdf_column *input, gdf_column *output);
gdf_error gdf_cast_i8_to_date32(gdf_column *input, gdf_column *output);
gdf_error gdf_cast_i32_to_date32(gdf_column *input, gdf_column *output);
gdf_error gdf_cast_i64_to_date32(gdf_column *input, gdf_column *output);
gdf_error gdf_cast_f32_to_date32(gdf_column *input, gdf_column *output);
gdf_error gdf_cast_f64_to_date32(gdf_column *input, gdf_column *output);
gdf_error gdf_cast_date32_to_date32(gdf_column *input, gdf_column *output);
gdf_error gdf_cast_date64_to_date32(gdf_column *input, gdf_column *output);
gdf_error gdf_cast_timestamp_to_date32(gdf_column *input, gdf_column *output);

gdf_error gdf_cast_generic_to_date64(gdf_column *input, gdf_column *output);
gdf_error gdf_cast_i8_to_date64(gdf_column *input, gdf_column *output);
gdf_error gdf_cast_i32_to_date64(gdf_column *input, gdf_column *output);
gdf_error gdf_cast_i64_to_date64(gdf_column *input, gdf_column *output);
gdf_error gdf_cast_f32_to_date64(gdf_column *input, gdf_column *output);
gdf_error gdf_cast_f64_to_date64(gdf_column *input, gdf_column *output);
gdf_error gdf_cast_date32_to_date64(gdf_column *input, gdf_column *output);
gdf_error gdf_cast_date64_to_date64(gdf_column *input, gdf_column *output);
gdf_error gdf_cast_timestamp_to_date64(gdf_column *input, gdf_column *output);

gdf_error gdf_cast_generic_to_timestamp(gdf_column *input, gdf_column *output, gdf_time_unit time_unit);
gdf_error gdf_cast_i8_to_timestamp(gdf_column *input, gdf_column *output, gdf_time_unit time_unit);
gdf_error gdf_cast_i32_to_timestamp(gdf_column *input, gdf_column *output, gdf_time_unit time_unit);
gdf_error gdf_cast_i64_to_timestamp(gdf_column *input, gdf_column *output, gdf_time_unit time_unit);
gdf_error gdf_cast_f32_to_timestamp(gdf_column *input, gdf_column *output, gdf_time_unit time_unit);
gdf_error gdf_cast_f64_to_timestamp(gdf_column *input, gdf_column *output, gdf_time_unit time_unit);
gdf_error gdf_cast_date32_to_timestamp(gdf_column *input, gdf_column *output, gdf_time_unit time_unit);
gdf_error gdf_cast_date64_to_timestamp(gdf_column *input, gdf_column *output, gdf_time_unit time_unit);
gdf_error gdf_cast_timestamp_to_timestamp(gdf_column *input, gdf_column *output, gdf_time_unit time_unit);

/* datetime extract*/
gdf_error gdf_extract_datetime_year(gdf_column *input, gdf_column *output);
gdf_error gdf_extract_datetime_month(gdf_column *input, gdf_column *output);
gdf_error gdf_extract_datetime_day(gdf_column *input, gdf_column *output);
gdf_error gdf_extract_datetime_hour(gdf_column *input, gdf_column *output);
gdf_error gdf_extract_datetime_minute(gdf_column *input, gdf_column *output);
gdf_error gdf_extract_datetime_second(gdf_column *input, gdf_column *output);


/* binary operators */

/* arith */

gdf_error gdf_add_generic(gdf_column *lhs, gdf_column *rhs, gdf_column *output);
gdf_error gdf_add_i32(gdf_column *lhs, gdf_column *rhs, gdf_column *output);
gdf_error gdf_add_i64(gdf_column *lhs, gdf_column *rhs, gdf_column *output);
gdf_error gdf_add_f32(gdf_column *lhs, gdf_column *rhs, gdf_column *output);
gdf_error gdf_add_f64(gdf_column *lhs, gdf_column *rhs, gdf_column *output);

gdf_error gdf_sub_generic(gdf_column *lhs, gdf_column *rhs, gdf_column *output);
gdf_error gdf_sub_i32(gdf_column *lhs, gdf_column *rhs, gdf_column *output);
gdf_error gdf_sub_i64(gdf_column *lhs, gdf_column *rhs, gdf_column *output);
gdf_error gdf_sub_f32(gdf_column *lhs, gdf_column *rhs, gdf_column *output);
gdf_error gdf_sub_f64(gdf_column *lhs, gdf_column *rhs, gdf_column *output);

gdf_error gdf_mul_generic(gdf_column *lhs, gdf_column *rhs, gdf_column *output);
gdf_error gdf_mul_i32(gdf_column *lhs, gdf_column *rhs, gdf_column *output);
gdf_error gdf_mul_i64(gdf_column *lhs, gdf_column *rhs, gdf_column *output);
gdf_error gdf_mul_f32(gdf_column *lhs, gdf_column *rhs, gdf_column *output);
gdf_error gdf_mul_f64(gdf_column *lhs, gdf_column *rhs, gdf_column *output);

gdf_error gdf_floordiv_generic(gdf_column *lhs, gdf_column *rhs, gdf_column *output);
gdf_error gdf_floordiv_i32(gdf_column *lhs, gdf_column *rhs, gdf_column *output);
gdf_error gdf_floordiv_i64(gdf_column *lhs, gdf_column *rhs, gdf_column *output);
gdf_error gdf_floordiv_f32(gdf_column *lhs, gdf_column *rhs, gdf_column *output);
gdf_error gdf_floordiv_f64(gdf_column *lhs, gdf_column *rhs, gdf_column *output);

gdf_error gdf_div_generic(gdf_column *lhs, gdf_column *rhs, gdf_column *output);
gdf_error gdf_div_f32(gdf_column *lhs, gdf_column *rhs, gdf_column *output);
gdf_error gdf_div_f64(gdf_column *lhs, gdf_column *rhs, gdf_column *output);

/* logical */

gdf_error gdf_gt_generic(gdf_column *lhs, gdf_column *rhs, gdf_column *output);
gdf_error gdf_gt_i8(gdf_column *lhs, gdf_column *rhs, gdf_column *output);
gdf_error gdf_gt_i32(gdf_column *lhs, gdf_column *rhs, gdf_column *output);
gdf_error gdf_gt_i64(gdf_column *lhs, gdf_column *rhs, gdf_column *output);
gdf_error gdf_gt_f32(gdf_column *lhs, gdf_column *rhs, gdf_column *output);
gdf_error gdf_gt_f64(gdf_column *lhs, gdf_column *rhs, gdf_column *output);

gdf_error gdf_ge_generic(gdf_column *lhs, gdf_column *rhs, gdf_column *output);
gdf_error gdf_ge_i8(gdf_column *lhs, gdf_column *rhs, gdf_column *output);
gdf_error gdf_ge_i32(gdf_column *lhs, gdf_column *rhs, gdf_column *output);
gdf_error gdf_ge_i64(gdf_column *lhs, gdf_column *rhs, gdf_column *output);
gdf_error gdf_ge_f32(gdf_column *lhs, gdf_column *rhs, gdf_column *output);
gdf_error gdf_ge_f64(gdf_column *lhs, gdf_column *rhs, gdf_column *output);

gdf_error gdf_lt_generic(gdf_column *lhs, gdf_column *rhs, gdf_column *output);
gdf_error gdf_lt_i8(gdf_column *lhs, gdf_column *rhs, gdf_column *output);
gdf_error gdf_lt_i32(gdf_column *lhs, gdf_column *rhs, gdf_column *output);
gdf_error gdf_lt_i64(gdf_column *lhs, gdf_column *rhs, gdf_column *output);
gdf_error gdf_lt_f32(gdf_column *lhs, gdf_column *rhs, gdf_column *output);
gdf_error gdf_lt_f64(gdf_column *lhs, gdf_column *rhs, gdf_column *output);

gdf_error gdf_le_generic(gdf_column *lhs, gdf_column *rhs, gdf_column *output);
gdf_error gdf_le_i8(gdf_column *lhs, gdf_column *rhs, gdf_column *output);
gdf_error gdf_le_i32(gdf_column *lhs, gdf_column *rhs, gdf_column *output);
gdf_error gdf_le_i64(gdf_column *lhs, gdf_column *rhs, gdf_column *output);
gdf_error gdf_le_f32(gdf_column *lhs, gdf_column *rhs, gdf_column *output);
gdf_error gdf_le_f64(gdf_column *lhs, gdf_column *rhs, gdf_column *output);

gdf_error gdf_eq_generic(gdf_column *lhs, gdf_column *rhs, gdf_column *output);
gdf_error gdf_eq_i8(gdf_column *lhs, gdf_column *rhs, gdf_column *output);
gdf_error gdf_eq_i32(gdf_column *lhs, gdf_column *rhs, gdf_column *output);
gdf_error gdf_eq_i64(gdf_column *lhs, gdf_column *rhs, gdf_column *output);
gdf_error gdf_eq_f32(gdf_column *lhs, gdf_column *rhs, gdf_column *output);
gdf_error gdf_eq_f64(gdf_column *lhs, gdf_column *rhs, gdf_column *output);

gdf_error gdf_ne_generic(gdf_column *lhs, gdf_column *rhs, gdf_column *output);
gdf_error gdf_ne_i8(gdf_column *lhs, gdf_column *rhs, gdf_column *output);
gdf_error gdf_ne_i32(gdf_column *lhs, gdf_column *rhs, gdf_column *output);
gdf_error gdf_ne_i64(gdf_column *lhs, gdf_column *rhs, gdf_column *output);
gdf_error gdf_ne_f32(gdf_column *lhs, gdf_column *rhs, gdf_column *output);
gdf_error gdf_ne_f64(gdf_column *lhs, gdf_column *rhs, gdf_column *output);

/* bitwise */

gdf_error gdf_bitwise_and_generic(gdf_column *lhs, gdf_column *rhs, gdf_column *output);
gdf_error gdf_bitwise_and_i8(gdf_column *lhs, gdf_column *rhs, gdf_column *output);
gdf_error gdf_bitwise_and_i32(gdf_column *lhs, gdf_column *rhs, gdf_column *output);
gdf_error gdf_bitwise_and_i64(gdf_column *lhs, gdf_column *rhs, gdf_column *output);

gdf_error gdf_bitwise_or_generic(gdf_column *lhs, gdf_column *rhs, gdf_column *output);
gdf_error gdf_bitwise_or_i8(gdf_column *lhs, gdf_column *rhs, gdf_column *output);
gdf_error gdf_bitwise_or_i32(gdf_column *lhs, gdf_column *rhs, gdf_column *output);
gdf_error gdf_bitwise_or_i64(gdf_column *lhs, gdf_column *rhs, gdf_column *output);


/*
 * Filtering and comparison operators
 */

gdf_error gdf_bitwise_xor_generic(gdf_column *lhs, gdf_column *rhs, gdf_column *output);
gdf_error gdf_bitwise_xor_i8(gdf_column *lhs, gdf_column *rhs, gdf_column *output);
gdf_error gdf_bitwise_xor_i32(gdf_column *lhs, gdf_column *rhs, gdf_column *output);
gdf_error gdf_bitwise_xor_i64(gdf_column *lhs, gdf_column *rhs, gdf_column *output);

/* validity */

gdf_error gdf_validity_and(gdf_column *lhs, gdf_column *rhs, gdf_column *output);

/* reductions

The following reduction functions use the result array as a temporary working
space.  Use gdf_reduction_get_intermediate_output_size() to get the necessary
size for this use.
*/


/* --------------------------------------------------------------------------*
 * @brief  Reports the intermediate buffer size in elements required for 
 *         all cuDF reduction operations (gdf_sum, gdf_product, 
 *         gdf_sum_of_squares, gdf_min and gdf_max)
 * * 
 * @return  The size of output/intermediate buffer to allocate for reductions
 * 
 * @todo Reductions should be re-implemented to use an atomic add for each
 *       block sum rather than launch a second kernel. When that happens, this
 *       function can go away and the output can be a single element.
 * --------------------------------------------------------------------------*/
unsigned int gdf_reduction_get_intermediate_output_size();

/* --------------------------------------------------------------------------*
 * @brief  Computes the sum of the values in all rows of a column
 * 
 * @param[in] col Input column
 * @param[out] dev_result The output sum 
 * @param[in] dev_result_size The size of dev_result in elements, which should
 *                            be computed using gdf_reduction_get_intermediate_output_size
 *                            This is used as intermediate storage, and the 
 *                            first element contains the total result
 * 
 * @return    GDF_SUCCESS if the operation was successful, otherwise an 
 *            appropriate error code. 
 * 
 * --------------------------------------------------------------------------*/
gdf_error gdf_sum(gdf_column *col, void *dev_result, gdf_size_type dev_result_size);

/* --------------------------------------------------------------------------*
 * @brief  Computes the multiplicative product of the values in all rows of 
 *         a column
 * 
 * @param[in] col Input column
 * @param[out] dev_result The output product
 * @param[in] dev_result_size The size of dev_result in elements, which should
 *                            be computed using gdf_reduction_get_intermediate_output_size
 *                            This is used as intermediate storage, and the 
 *                            first element contains the total result
 * 
 * @return    GDF_SUCCESS if the operation was successful, otherwise an 
 *            appropriate error code. 
 * --------------------------------------------------------------------------*/
gdf_error gdf_product(gdf_column *col, void *dev_result, gdf_size_type dev_result_size);

/* --------------------------------------------------------------------------*
 * @brief  Computes the sum of squares of the values in all rows of a column
 * 
 * Sum of squares is useful for variance implementation.
 * 
 * @param[in] col Input column
 * @param[out] dev_result The output sum of squares
 * @param[in] dev_result_size The size of dev_result in elements, which should
 *                            be computed using gdf_reduction_get_intermediate_output_size
 *                            This is used as intermediate storage, and the 
 *                            first element contains the total result
 * 
 * @return    GDF_SUCCESS if the operation was successful, otherwise an 
 *            appropriate error code. 
 * 
 * @todo could be implemented using inner_product if that function is 
 *       implemented
 * --------------------------------------------------------------------------*/
gdf_error gdf_sum_of_squares(gdf_column *col, void *dev_result, gdf_size_type dev_result_size);

/* --------------------------------------------------------------------------*
 * @brief  Computes the minimum of the values in all rows of a column
 * 
 * @param[in] col Input column
 * @param[out] dev_result The output minimum
 * @param[in] dev_result_size The size of dev_result in elements, which should
 *                            be computed using gdf_reduction_get_intermediate_output_size
 *                            This is used as intermediate storage, and the 
 *                            first element contains the total result
 * 
 * @return    GDF_SUCCESS if the operation was successful, otherwise an 
 *            appropriate error code. 
 * 
 * --------------------------------------------------------------------------*/
gdf_error gdf_min(gdf_column *col, void *dev_result, gdf_size_type dev_result_size);

/* --------------------------------------------------------------------------*
 * @brief  Computes the maximum of the values in all rows of a column
 * 
 * @param[in] col Input column
 * @param[out] dev_result The output maximum
 * @param[in] dev_result_size The size of dev_result in elements, which should
 *                            be computed using gdf_reduction_get_intermediate_output_size
 *                            This is used as intermediate storage, and the 
 *                            first element contains the total result
 * 
 * @return    GDF_SUCCESS if the operation was successful, otherwise an 
 *            appropriate error code. 
 * 
 * --------------------------------------------------------------------------*/
gdf_error gdf_max(gdf_column *col, void *dev_result, gdf_size_type dev_result_size);


/*
 * Filtering and comparison operators
 */


//These compare every value on the left hand side to a static value and return a stencil in output which will have 1 when the comparison operation returns 1 and 0 otherwise
gdf_error gdf_comparison_static_i8(gdf_column *lhs, int8_t value, gdf_column *output,gdf_comparison_operator operation);
gdf_error gdf_comparison_static_i16(gdf_column *lhs, int16_t value, gdf_column *output,gdf_comparison_operator operation);
gdf_error gdf_comparison_static_i32(gdf_column *lhs, int32_t value, gdf_column *output,gdf_comparison_operator operation);
gdf_error gdf_comparison_static_i64(gdf_column *lhs, int64_t value, gdf_column *output,gdf_comparison_operator operation);
gdf_error gdf_comparison_static_f32(gdf_column *lhs, float value, gdf_column *output,gdf_comparison_operator operation);
gdf_error gdf_comparison_static_f64(gdf_column *lhs, double value, gdf_column *output,gdf_comparison_operator operation);

//allows you two compare two columns against each other using a comparison operation, retunrs a stencil like functions above
gdf_error gdf_comparison(gdf_column *lhs, gdf_column *rhs, gdf_column *output,gdf_comparison_operator operation);

//takes a stencil and uses it to compact a colum e.g. remove all values for which the stencil = 0
//The lhs column is expected to have 0 null_count otherwise GDF_VALIDITY_UNSUPPORTED is returned
gdf_error gdf_apply_stencil(gdf_column *lhs, gdf_column * stencil, gdf_column * output);

gdf_error gdf_concat(gdf_column *lhs, gdf_column *rhs, gdf_column *output);

/*
 * Hashing
 */
//class cudaStream_t;

gdf_error gdf_hash_columns(gdf_column ** columns_to_hash, int num_columns, gdf_column * output_column, void * stream);

/*
 * gdf introspection utlities
 */

gdf_error get_column_byte_width(gdf_column * col, int * width);

/* 
 Multi-Column SQL ops:
   WHERE (Filtering)
   ORDER-BY
   GROUP-BY
 */

gdf_error gdf_filter(size_t nrows,     //in: # rows
		     gdf_column* cols, //in: host-side array of gdf_columns with 0 null_count otherwise GDF_VALIDITY_UNSUPPORTED is returned
		     size_t ncols,     //in: # cols
		     void** d_cols,    //out: pre-allocated device-side array to be filled with gdf_column::data for each column; slicing of gdf_column array (host)
		     int* d_types,     //out: pre-allocated device-side array to be filled with gdf_colum::dtype for each column; slicing of gdf_column array (host)
		     void** d_vals,    //in: device-side array of values to filter against (type-erased)
		     size_t* d_indx,   //out: device-side array of row indices that remain after filtering
		     size_t* new_sz);  //out: host-side # rows that remain after filtering

gdf_error gdf_group_by_sum(int ncols,                    // # columns
                           gdf_column** cols,            //input cols with 0 null_count otherwise GDF_VALIDITY_UNSUPPORTED is returned
                           gdf_column* col_agg,          //column to aggregate on with 0 null_count otherwise GDF_VALIDITY_UNSUPPORTED is returned
                           gdf_column* out_col_indices,  //if not null return indices of re-ordered rows
                           gdf_column** out_col_values,  //if not null return the grouped-by columns
                                                         //(multi-gather based on indices, which are needed anyway)
                           gdf_column* out_col_agg,      //aggregation result
                           gdf_context* ctxt);           //struct with additional info: bool is_sorted, flag_sort_or_hash, bool flag_count_distinct

gdf_error gdf_group_by_min(int ncols,                    // # columns
                           gdf_column** cols,            //input cols with 0 null_count otherwise GDF_VALIDITY_UNSUPPORTED is returned
                           gdf_column* col_agg,          //column to aggregate on with 0 null_count otherwise GDF_VALIDITY_UNSUPPORTED is returned
                           gdf_column* out_col_indices,  //if not null return indices of re-ordered rows
                           gdf_column** out_col_values,  //if not null return the grouped-by columns
                                                         //(multi-gather based on indices, which are needed anyway)
                           gdf_column* out_col_agg,      //aggregation result
                           gdf_context* ctxt);            //struct with additional info: bool is_sorted, flag_sort_or_hash, bool flag_count_distinct


gdf_error gdf_group_by_max(int ncols,                    // # columns
                           gdf_column** cols,            //input cols with 0 null_count otherwise GDF_VALIDITY_UNSUPPORTED is returned
                           gdf_column* col_agg,          //column to aggregate on with 0 null_count otherwise GDF_VALIDITY_UNSUPPORTED is returned
                           gdf_column* out_col_indices,  //if not null return indices of re-ordered rows
                           gdf_column** out_col_values,  //if not null return the grouped-by columns
                                                         //(multi-gather based on indices, which are needed anyway)
                           gdf_column* out_col_agg,      //aggregation result
                           gdf_context* ctxt);            //struct with additional info: bool is_sorted, flag_sort_or_hash, bool flag_count_distinct


gdf_error gdf_group_by_avg(int ncols,                    // # columns
                           gdf_column** cols,            //input cols with 0 null_count otherwise GDF_VALIDITY_UNSUPPORTED is returned
                           gdf_column* col_agg,          //column to aggregate on with 0 null_count otherwise GDF_VALIDITY_UNSUPPORTED is returned
                           gdf_column* out_col_indices,  //if not null return indices of re-ordered rows
                           gdf_column** out_col_values,  //if not null return the grouped-by columns
                                                         //(multi-gather based on indices, which are needed anyway)
                           gdf_column* out_col_agg,      //aggregation result
                           gdf_context* ctxt);            //struct with additional info: bool is_sorted, flag_sort_or_hash, bool flag_count_distinct

gdf_error gdf_group_by_count(int ncols,                    // # columns
                             gdf_column** cols,            //input cols with 0 null_count otherwise GDF_VALIDITY_UNSUPPORTED is returned
                             gdf_column* col_agg,          //column to aggregate on with 0 null_count otherwise GDF_VALIDITY_UNSUPPORTED is returned
                             gdf_column* out_col_indices,  //if not null return indices of re-ordered rows
                             gdf_column** out_col_values,  //if not null return the grouped-by columns
                                                         //(multi-gather based on indices, which are needed anyway)
                             gdf_column* out_col_agg,      //aggregation result
                             gdf_context* ctxt);            //struct with additional info: bool is_sorted, flag_sort_or_hash, bool flag_count_distinct

gdf_error gdf_quantile_exact(	gdf_column*         col_in,       //input column with 0 null_count otherwise GDF_VALIDITY_UNSUPPORTED is returned
                                gdf_quantile_method prec,         //precision: type of quantile method calculation
                                double              q,            //requested quantile in [0,1]
                                void*               t_erased_res, //result; for <exact> should probably be double*; it's void* because
                                                                  //(1) for uniformity of interface with <approx>;
                                                                  //(2) for possible types bigger than double, in the future;
                                gdf_context*        ctxt);        //context info

gdf_error gdf_quantile_aprrox(	gdf_column*  col_in,       //input column with 0 null_count otherwise GDF_VALIDITY_UNSUPPORTED is returned
                                double       q,            //requested quantile in [0,1]
                                void*        t_erased_res, //type-erased result of same type as column;
                                gdf_context* ctxt);        //context info


/* --------------------------------------------------------------------------*/
  /**
   * @brief Sorts a set of columns based on specified "key" columns. Returns a column containing
   * the offset to the start of each group
   *
   * @Param[in]  num_data_cols         The number of columns in the dataset
   * @Param[in]  data_cols_in          The input columns in the dataset
   * @Param[in]  num_key_cols      The number of key columns
   * @Param[in]  key_col_indices   The column indices of the input dataset that are they keys by which the data will be grouped by
   * @Param[out] data_cols_out         The dataset sorted by the group by columns (needs to be pre-allocated. Should be the same number of columns and rows as data_cols_in)
   * @Param[out] group_start_indices   An array containing the starting indices of each key (group). (needs to be pre-allocated to have the same number of rows as data_cols_in)
   * @Param[out] num_group_start_indices   The number of elements in group_start_indices
   * @Param[in]  ctxt                  The context used to control how nulls are treated in a sort and in group by
   *   context->flag_nulls_sort_behavior
   *    GDF_NULL_AS_LARGEST = Nulls are are treated as largest, 
   *    GDF_NULL_AS_SMALLEST = Nulls are treated as smallest, 
   *    GDF_NULL_AS_LARGEST_FOR_MULTISORT = Special multi-sort case any row with null is largest>
   *   context-> flag_groupby_include_nulls 
   *    0 = Nulls are ignored in group by keys (Pandas style),
   *    1 = Nulls are treated as values in group by keys where NULL == NULL (SQL style)>
   *
   * @Returns gdf_error with error code on failure, otherwise GDF_SUCESS
   */
  /* ----------------------------------------------------------------------------*/
gdf_error gdf_group_by_without_aggregations(gdf_size_type num_data_cols,
                                            gdf_column** data_cols_in,
                                            gdf_size_type num_key_cols,
                                            gdf_index_type * key_col_indices,
                                            gdf_column** data_cols_out,
                                            gdf_index_type* group_start_indices,
                                            gdf_size_type* num_group_start_indices, 
                                            gdf_context* ctxt);           

  
/* --------------------------------------------------------------------------*/
  /**
   * @brief Returns the first index of each unique row. Assumes the data is already sorted 
   *
   * @Param[in] num_data_cols The number of columns in the dataset (assumed to already be sorted)
   * @Param[in] data_cols_in The input columns in the dataset
   * @Param[out] unique_indices An array containing the first index of every unique row. (needs to be pre-allocated to have the same number of rows as data_cols_in)
   * @Param[out] num_unique_indices   The number of elements in unique_indices
   * @Param[in] ctxt The context used to control how nulls are treated in a sort 
   *
   * @Returns gdf_error with error code on failure, otherwise GDF_SUCESS
   */
  /* ----------------------------------------------------------------------------*/
gdf_error gdf_unique_indices(gdf_size_type num_data_cols,
                     gdf_column** data_cols_in,
									   gdf_index_type* unique_indices,
                     gdf_size_type* num_unique_indices, 
									   gdf_context* ctxt);


/* --------------------------------------------------------------------------*
 * @brief Replace elements from `col` according to the mapping `old_values` to
 *        `new_values`, that is, replace all `old_values[i]` present in `col` 
 *        with `new_values[i]`.
 * 
 * @param[in,out] col gdf_column with the data to be modified
 * @param[in] old_values gdf_column with the old values to be replaced
 * @param[in] new_values gdf_column with the new values
 * 
 * @returns GDF_SUCCESS upon successful completion
 *
 * --------------------------------------------------------------------------*/
gdf_error gdf_find_and_replace_all(gdf_column*       col,
                                   const gdf_column* old_values,
                                   const gdf_column* new_values);

/* --------------------------------------------------------------------------* 
 * @brief Sorts an array of gdf_column.
 * 
 * @param[in] input_columns Array of gdf_columns
 * @param[in] asc_desc Device array of sort order types for each column
 *                     (0 is ascending order and 1 is descending). If NULL
 *                     is provided defaults to ascending order for evey column.
<<<<<<< HEAD
 * @Param[in] num_inputs # columns
 * @Param[in] The context used to control how nulls are treated in a sort
 *   context->flag_nulls_sort_behavior< GDF_NULL_AS_LARGEST = Nulls are are treated as largest, 
 *   GDF_NULL_AS_SMALLEST = Nulls are treated as smallest, GDF_NULL_AS_LARGEST_FOR_MULTISORT = Special multi-sort case any row with null is largest>
 * @Param[out] output_indices Pre-allocated gdf_column to be filled with sorted
=======
 * @param[in] num_inputs # columns
 * @param[in] flag_nulls_are_smallest Flag to indicate if nulls are to be considered
 *                                    smaller than non-nulls or viceversa
 * @param[out] output_indices Pre-allocated gdf_column to be filled with sorted
>>>>>>> 5996c5b0
 *                            indices
 * 
 * @returns GDF_SUCCESS upon successful completion
 *
 * ----------------------------------------------------------------------------*/
gdf_error gdf_order_by(gdf_column** input_columns,
                       int8_t*      asc_desc,
                       size_t       num_inputs,
                       gdf_column*  output_indices,
                       gdf_context * context);


/* --------------------------------------------------------------------------*
 * @brief Replaces all null values in a column with either a specific value or corresponding values of another column
 *
 * This function is a binary function. It will take in two gdf_columns.

 * The first one is expected to be a regular gdf_column, the second one
 * has to be a column of the same type as the first, and it has to be of
 * size one or of the same size as the other column.
 * 
 * case 1: If the second column contains only one value, then this funciton will
 * replace all nulls in the first column with the value in the second
 * column.
 *  
 * case 2: If the second column is of the same size as the first, then the function will
 * replace all nulls of the first column with the corresponding elemetns of the
 * second column
 * 
 * @Param[in,out] col_out A gdf_column that is the output of this function with null values replaced
 * @Param[in] col_in A gdf_column that is of size 1 or same size as col_out, contains value / values to be placed in col_out
 * 
 * @Returns GDF_SUCCESS upon successful completion
 *
 * --------------------------------------------------------------------------*/
gdf_error gdf_replace_nulls(gdf_column*       col_out,
                                   const gdf_column* col_in);
/* --------------------------------------------------------------------------*
 * @brief Finds the indices of the bins in which each value of the column
 * belongs.
 *
 * For `x` in `col`, if `right == false` this function finds
 * `i` such that `bins[i-1] <= x < bins[i]`. If `right == true`, it will find `i`
 * such that `bins[i - 1] < x <= bins[i]`. Finally, if `x < bins[0]` or
 * `x > bins[num_bins - 1]`, it sets the index to `0` or `num_bins`, respectively.
 *
 * NOTE: This function does not handle null values and will return an error if `col`
 * or `bins` contain any.
 *
 * @param[in] col gdf_column with the values to be binned
 * @param[in] bins gdf_column of ascending bin boundaries
 * @param[in] right Whether the intervals should include the left or right bin edge
 * @param[out] out_indices Output device array of same size as `col`
 * to be filled with bin indices
 *
 * @return GDF_SUCCESS upon successful completion, otherwise an
 *         appropriate error code.
 *
 * ----------------------------------------------------------------------------*/
gdf_error gdf_digitize(gdf_column* col,
                       gdf_column* bins,   // same type as col
                       bool right,
                       gdf_index_type out_indices[]);<|MERGE_RESOLUTION|>--- conflicted
+++ resolved
@@ -1006,18 +1006,11 @@
  * @param[in] asc_desc Device array of sort order types for each column
  *                     (0 is ascending order and 1 is descending). If NULL
  *                     is provided defaults to ascending order for evey column.
-<<<<<<< HEAD
- * @Param[in] num_inputs # columns
- * @Param[in] The context used to control how nulls are treated in a sort
+ * @param[in] num_inputs # columns
+ * @Param[in] flag_nulls_are_smallest Flag to indicate if nulls are to be considered
  *   context->flag_nulls_sort_behavior< GDF_NULL_AS_LARGEST = Nulls are are treated as largest, 
  *   GDF_NULL_AS_SMALLEST = Nulls are treated as smallest, GDF_NULL_AS_LARGEST_FOR_MULTISORT = Special multi-sort case any row with null is largest>
- * @Param[out] output_indices Pre-allocated gdf_column to be filled with sorted
-=======
- * @param[in] num_inputs # columns
- * @param[in] flag_nulls_are_smallest Flag to indicate if nulls are to be considered
- *                                    smaller than non-nulls or viceversa
  * @param[out] output_indices Pre-allocated gdf_column to be filled with sorted
->>>>>>> 5996c5b0
  *                            indices
  * 
  * @returns GDF_SUCCESS upon successful completion
