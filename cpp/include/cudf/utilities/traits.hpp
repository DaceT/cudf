--- conflicted
+++ resolved
@@ -100,14 +100,9 @@
  * @param type The `data_type` to verify
  * @return true `type` is numeric
  * @return false `type` is not numeric
-<<<<<<< HEAD
- **/
-constexpr inline bool is_numeric(data_type type) {
-=======
- *---------------------------------------------------------------------------**/
+ **/
 constexpr inline bool is_numeric(data_type type)
 {
->>>>>>> cfb1f6b6
   return cudf::experimental::type_dispatcher(type, is_numeric_impl{});
 }
 
@@ -138,14 +133,9 @@
  * @param type The `data_type` to verify
  * @return true `type` is a Boolean
  * @return false `type` is not a Boolean
-<<<<<<< HEAD
- **/
-constexpr inline bool is_boolean(data_type type) {
-=======
- *---------------------------------------------------------------------------**/
+ **/
 constexpr inline bool is_boolean(data_type type)
 {
->>>>>>> cfb1f6b6
   return cudf::experimental::type_dispatcher(type, is_boolean_impl{});
 }
 
@@ -178,14 +168,9 @@
  * @param type The `data_type` to verify
  * @return true `type` is a timestamp
  * @return false `type` is not a timestamp
-<<<<<<< HEAD
- **/
-constexpr inline bool is_timestamp(data_type type) {
-=======
- *---------------------------------------------------------------------------**/
+ **/
 constexpr inline bool is_timestamp(data_type type)
 {
->>>>>>> cfb1f6b6
   return cudf::experimental::type_dispatcher(type, is_timestamp_impl{});
 }
 
@@ -222,14 +207,9 @@
  * @param type The `data_type` to verify
  * @return true `type` is fixed-width
  * @return false  `type` is variable-width
-<<<<<<< HEAD
- **/
-constexpr inline bool is_fixed_width(data_type type) {
-=======
- *---------------------------------------------------------------------------**/
+ **/
 constexpr inline bool is_fixed_width(data_type type)
 {
->>>>>>> cfb1f6b6
   return cudf::experimental::type_dispatcher(type, is_fixed_width_impl{});
 }
 
@@ -270,14 +250,9 @@
  * @param type The `data_type` to verify
  * @return true `type` is a compound type
  * @return false `type` is a simple type
-<<<<<<< HEAD
- **/
-constexpr inline bool is_compound(data_type type) {
-=======
- *---------------------------------------------------------------------------**/
+ **/
 constexpr inline bool is_compound(data_type type)
 {
->>>>>>> cfb1f6b6
   return cudf::experimental::type_dispatcher(type, is_compound_impl{});
 }
 
@@ -314,14 +289,7 @@
  * @param type The `data_type` to verify
  * @return true `type` is a simple type
  * @return false `type` is a compound type
-<<<<<<< HEAD
- **/
-constexpr inline bool is_simple(data_type type) {
-  return not is_compound(type);
-}
-=======
- *---------------------------------------------------------------------------**/
+ **/
 constexpr inline bool is_simple(data_type type) { return not is_compound(type); }
->>>>>>> cfb1f6b6
 
 }  // namespace cudf