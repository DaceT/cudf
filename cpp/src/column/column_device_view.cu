--- conflicted
+++ resolved
@@ -36,17 +36,7 @@
   delete this;
 }
 
-<<<<<<< HEAD
-// Place any child objects in host memory (h_ptr) and use the device
-// memory ptr (d_ptr) to set any child object pointers.
-column_device_view::column_device_view( column_view source, void * h_ptr, void* d_ptr )
-    : detail::column_device_view_base{source.type(),       source.size(),
-                                      source.head(),       source.null_mask(),
-                                      source.offset()},
-      _num_children{source.num_children()}
-=======
 namespace
->>>>>>> 92733e2d
 {
 
 /**
@@ -157,7 +147,7 @@
 column_device_view::column_device_view( column_view source, void * h_ptr, void* d_ptr )
     : detail::column_device_view_base{source.type(),       source.size(),
                                       source.head(),       source.null_mask(),
-                                      source.null_count(), source.offset()},
+                                      source.offset()},
       _num_children{source.num_children()}
 {
   d_children = child_columns_to_device_array<column_view,column_device_view>(source,h_ptr,d_ptr);
@@ -189,28 +179,16 @@
 mutable_column_device_view::mutable_column_device_view( mutable_column_view source )
     : detail::column_device_view_base{source.type(),       source.size(),
                                       source.head(),       source.null_mask(),
-<<<<<<< HEAD
-                                      source.offset()}
-{
-  // TODO children may not be actually possible for mutable columns
-}
-=======
-                                      source.null_count(), source.offset()},
+                                      source.offset()},
       _num_children{source.num_children()} {}
->>>>>>> 92733e2d
 
 mutable_column_device_view::mutable_column_device_view(
     mutable_column_view source, void* h_ptr, void* d_ptr)
     : detail::column_device_view_base{source.type(),       source.size(),
                                       source.head(),       source.null_mask(),
-<<<<<<< HEAD
-                                      source.offset()} {
-  // TODO children may not be actually possible for mutable columns
-=======
-                                      source.null_count(), source.offset()},
+                                      source.offset()},
       _num_children{source.num_children()} {
   d_children = child_columns_to_device_array<mutable_column_view,mutable_column_device_view>(source,h_ptr,d_ptr);
->>>>>>> 92733e2d
 }
 
 // Handle freeing children
