/*
 * Copyright (c) 2019-2023, NVIDIA CORPORATION.
 *
 * Licensed under the Apache License, Version 2.0 (the "License");
 * you may not use this file except in compliance with the License.
 * You may obtain a copy of the License at
 *
 *     http://www.apache.org/licenses/LICENSE-2.0
 *
 * Unless required by applicable law or agreed to in writing, software
 * distributed under the License is distributed on an "AS IS" BASIS,
 * WITHOUT WARRANTIES OR CONDITIONS OF ANY KIND, either express or implied.
 * See the License for the specific language governing permissions and
 * limitations under the License.
 */

/**
 * @file writer_impl.cu
 * @brief cuDF-IO parquet writer class implementation
 */

#include "compact_protocol_reader.hpp"
#include "compact_protocol_writer.hpp"
#include "parquet_common.hpp"
#include "parquet_gpu.cuh"
#include "writer_impl.hpp"

#include <io/comp/nvcomp_adapter.hpp>
#include <io/statistics/column_statistics.cuh>
#include <io/utilities/column_utils.cuh>
#include <io/utilities/config_utils.hpp>

#include <cudf/column/column_device_view.cuh>
#include <cudf/detail/get_value.cuh>
#include <cudf/detail/iterator.cuh>
#include <cudf/detail/utilities/linked_column.hpp>
#include <cudf/detail/utilities/vector_factories.hpp>
#include <cudf/lists/detail/dremel.hpp>
#include <cudf/lists/lists_column_view.hpp>
#include <cudf/null_mask.hpp>
#include <cudf/strings/strings_column_view.hpp>
#include <cudf/structs/structs_column_view.hpp>
#include <cudf/table/table_device_view.cuh>

#include <rmm/cuda_stream_view.hpp>
#include <rmm/device_buffer.hpp>
#include <rmm/device_scalar.hpp>
#include <rmm/device_uvector.hpp>

#include <thrust/binary_search.h>
#include <thrust/for_each.h>
#include <thrust/host_vector.h>
#include <thrust/iterator/zip_iterator.h>
#include <thrust/transform.h>
#include <thrust/tuple.h>

#include <algorithm>
#include <cstring>
#include <numeric>
#include <utility>

namespace cudf {
namespace io {
namespace detail {
namespace parquet {
using namespace cudf::io::parquet;
using namespace cudf::io;

struct aggregate_writer_metadata {
  aggregate_writer_metadata(std::vector<partition_info> const& partitions,
                            size_type num_columns,
                            std::vector<SchemaElement> schema,
                            statistics_freq stats_granularity,
                            std::vector<std::map<std::string, std::string>> const& kv_md)
    : version(1), schema(std::move(schema)), files(partitions.size())
  {
    for (size_t i = 0; i < partitions.size(); ++i) {
      this->files[i].num_rows = partitions[i].num_rows;
    }
    this->column_order_listsize =
      (stats_granularity != statistics_freq::STATISTICS_NONE) ? num_columns : 0;

    for (size_t p = 0; p < kv_md.size(); ++p) {
      std::transform(kv_md[p].begin(),
                     kv_md[p].end(),
                     std::back_inserter(this->files[p].key_value_metadata),
                     [](auto const& kv) {
                       return KeyValue{kv.first, kv.second};
                     });
    }
  }

  void update_files(std::vector<partition_info> const& partitions)
  {
    CUDF_EXPECTS(partitions.size() == this->files.size(),
                 "New partitions must be same size as previously passed number of partitions");
    for (size_t i = 0; i < partitions.size(); ++i) {
      this->files[i].num_rows += partitions[i].num_rows;
    }
  }

  FileMetaData get_metadata(size_t part)
  {
    CUDF_EXPECTS(part < files.size(), "Invalid part index queried");
    FileMetaData meta{};
    meta.version               = this->version;
    meta.schema                = this->schema;
    meta.num_rows              = this->files[part].num_rows;
    meta.row_groups            = this->files[part].row_groups;
    meta.key_value_metadata    = this->files[part].key_value_metadata;
    meta.created_by            = this->created_by;
    meta.column_order_listsize = this->column_order_listsize;
    return meta;
  }

  void set_file_paths(std::vector<std::string> const& column_chunks_file_path)
  {
    for (size_t p = 0; p < this->files.size(); ++p) {
      auto& file            = this->files[p];
      auto const& file_path = column_chunks_file_path[p];
      for (auto& rowgroup : file.row_groups) {
        for (auto& col : rowgroup.columns) {
          col.file_path = file_path;
        }
      }
    }
  }

  FileMetaData get_merged_metadata()
  {
    FileMetaData merged_md;
    for (size_t p = 0; p < this->files.size(); ++p) {
      auto& file = this->files[p];
      if (p == 0) {
        merged_md = this->get_metadata(0);
      } else {
        merged_md.row_groups.insert(merged_md.row_groups.end(),
                                    std::make_move_iterator(file.row_groups.begin()),
                                    std::make_move_iterator(file.row_groups.end()));
        merged_md.num_rows += file.num_rows;
      }
    }
    return merged_md;
  }

  std::vector<size_t> num_row_groups_per_file()
  {
    std::vector<size_t> global_rowgroup_base;
    std::transform(this->files.begin(),
                   this->files.end(),
                   std::back_inserter(global_rowgroup_base),
                   [](auto const& part) { return part.row_groups.size(); });
    return global_rowgroup_base;
  }

  [[nodiscard]] bool schema_matches(std::vector<SchemaElement> const& schema) const
  {
    return this->schema == schema;
  }
  auto& file(size_t p) { return files[p]; }
  [[nodiscard]] size_t num_files() const { return files.size(); }

 private:
  int32_t version = 0;
  std::vector<SchemaElement> schema;
  struct per_file_metadata {
    int64_t num_rows = 0;
    std::vector<RowGroup> row_groups;
    std::vector<KeyValue> key_value_metadata;
    std::vector<OffsetIndex> offset_indexes;
    std::vector<std::vector<uint8_t>> column_indexes;
  };
  std::vector<per_file_metadata> files;
  std::string created_by         = "";
  uint32_t column_order_listsize = 0;
};

namespace {
/**
 * @brief Helper for pinned host memory
 */
template <typename T>
using pinned_buffer = std::unique_ptr<T, decltype(&cudaFreeHost)>;

/**
 * @brief Function that translates GDF compression to parquet compression
 */
parquet::Compression to_parquet_compression(compression_type compression)
{
  switch (compression) {
    case compression_type::AUTO:
    case compression_type::SNAPPY: return parquet::Compression::SNAPPY;
    case compression_type::ZSTD: return parquet::Compression::ZSTD;
    case compression_type::NONE: return parquet::Compression::UNCOMPRESSED;
    default: CUDF_FAIL("Unsupported compression type");
  }
}

size_t column_size(column_view const& column, rmm::cuda_stream_view stream)
{
  if (column.size() == 0) { return 0; }

  if (is_fixed_width(column.type())) {
    return size_of(column.type()) * column.size();
  } else if (column.type().id() == type_id::STRING) {
    auto const scol = strings_column_view(column);
    return cudf::detail::get_value<size_type>(scol.offsets(), column.size(), stream) -
           cudf::detail::get_value<size_type>(scol.offsets(), 0, stream);
  } else if (column.type().id() == type_id::STRUCT) {
    auto const scol = structs_column_view(column);
    size_t ret      = 0;
    for (int i = 0; i < scol.num_children(); i++) {
      ret += column_size(scol.get_sliced_child(i), stream);
    }
    return ret;
  } else if (column.type().id() == type_id::LIST) {
    auto const lcol = lists_column_view(column);
    return column_size(lcol.get_sliced_child(stream), stream);
  }

  CUDF_FAIL("Unexpected compound type");
}

// checks to see if the given column has a fixed size.  This doesn't
// check every row, so assumes string and list columns are not fixed, even
// if each row is the same width.
// TODO: update this if FIXED_LEN_BYTE_ARRAY is ever supported for writes.
bool is_col_fixed_width(column_view const& column)
{
  if (column.type().id() == type_id::STRUCT) {
    return std::all_of(column.child_begin(), column.child_end(), is_col_fixed_width);
  }

  return is_fixed_width(column.type());
}

/**
 * @brief Extends SchemaElement to add members required in constructing parquet_column_view
 *
 * Added members are:
 * 1. leaf_column: Pointer to leaf linked_column_view which points to the corresponding data stream
 *    of a leaf schema node. For non-leaf struct node, this is nullptr.
 * 2. stats_dtype: datatype for statistics calculation required for the data stream of a leaf node.
 * 3. ts_scale: scale to multiply or divide timestamp by in order to convert timestamp to parquet
 *    supported types
 */
struct schema_tree_node : public SchemaElement {
  cudf::detail::LinkedColPtr leaf_column;
  statistics_dtype stats_dtype;
  int32_t ts_scale;

  // TODO(fut): Think about making schema a class that holds a vector of schema_tree_nodes. The
  // function construct_schema_tree could be its constructor. It can have method to get the per
  // column nullability given a schema node index corresponding to a leaf schema. Much easier than
  // that is a method to get path in schema, given a leaf node
};

struct leaf_schema_fn {
  schema_tree_node& col_schema;
  cudf::detail::LinkedColPtr const& col;
  column_in_metadata const& col_meta;
  bool timestamp_is_int96;

  template <typename T>
  std::enable_if_t<std::is_same_v<T, bool>, void> operator()()
  {
    col_schema.type        = Type::BOOLEAN;
    col_schema.stats_dtype = statistics_dtype::dtype_bool;
  }

  template <typename T>
  std::enable_if_t<std::is_same_v<T, int8_t>, void> operator()()
  {
    col_schema.type           = Type::INT32;
    col_schema.converted_type = ConvertedType::INT_8;
    col_schema.stats_dtype    = statistics_dtype::dtype_int8;
  }

  template <typename T>
  std::enable_if_t<std::is_same_v<T, int16_t>, void> operator()()
  {
    col_schema.type           = Type::INT32;
    col_schema.converted_type = ConvertedType::INT_16;
    col_schema.stats_dtype    = statistics_dtype::dtype_int16;
  }

  template <typename T>
  std::enable_if_t<std::is_same_v<T, int32_t>, void> operator()()
  {
    col_schema.type        = Type::INT32;
    col_schema.stats_dtype = statistics_dtype::dtype_int32;
  }

  template <typename T>
  std::enable_if_t<std::is_same_v<T, int64_t>, void> operator()()
  {
    col_schema.type        = Type::INT64;
    col_schema.stats_dtype = statistics_dtype::dtype_int64;
  }

  template <typename T>
  std::enable_if_t<std::is_same_v<T, uint8_t>, void> operator()()
  {
    col_schema.type           = Type::INT32;
    col_schema.converted_type = ConvertedType::UINT_8;
    col_schema.stats_dtype    = statistics_dtype::dtype_int8;
  }

  template <typename T>
  std::enable_if_t<std::is_same_v<T, uint16_t>, void> operator()()
  {
    col_schema.type           = Type::INT32;
    col_schema.converted_type = ConvertedType::UINT_16;
    col_schema.stats_dtype    = statistics_dtype::dtype_int16;
  }

  template <typename T>
  std::enable_if_t<std::is_same_v<T, uint32_t>, void> operator()()
  {
    col_schema.type           = Type::INT32;
    col_schema.converted_type = ConvertedType::UINT_32;
    col_schema.stats_dtype    = statistics_dtype::dtype_int32;
  }

  template <typename T>
  std::enable_if_t<std::is_same_v<T, uint64_t>, void> operator()()
  {
    col_schema.type           = Type::INT64;
    col_schema.converted_type = ConvertedType::UINT_64;
    col_schema.stats_dtype    = statistics_dtype::dtype_int64;
  }

  template <typename T>
  std::enable_if_t<std::is_same_v<T, float>, void> operator()()
  {
    col_schema.type        = Type::FLOAT;
    col_schema.stats_dtype = statistics_dtype::dtype_float32;
  }

  template <typename T>
  std::enable_if_t<std::is_same_v<T, double>, void> operator()()
  {
    col_schema.type        = Type::DOUBLE;
    col_schema.stats_dtype = statistics_dtype::dtype_float64;
  }

  template <typename T>
  std::enable_if_t<std::is_same_v<T, cudf::string_view>, void> operator()()
  {
    col_schema.type = Type::BYTE_ARRAY;
    if (col_meta.is_enabled_output_as_binary()) {
      col_schema.converted_type = ConvertedType::UNKNOWN;
      col_schema.stats_dtype    = statistics_dtype::dtype_byte_array;
    } else {
      col_schema.converted_type = ConvertedType::UTF8;
      col_schema.stats_dtype    = statistics_dtype::dtype_string;
    }
  }

  template <typename T>
  std::enable_if_t<std::is_same_v<T, cudf::timestamp_D>, void> operator()()
  {
    col_schema.type           = Type::INT32;
    col_schema.converted_type = ConvertedType::DATE;
    col_schema.stats_dtype    = statistics_dtype::dtype_int32;
  }

  template <typename T>
  std::enable_if_t<std::is_same_v<T, cudf::timestamp_s>, void> operator()()
  {
    col_schema.type = (timestamp_is_int96) ? Type::INT96 : Type::INT64;
    col_schema.converted_type =
      (timestamp_is_int96) ? ConvertedType::UNKNOWN : ConvertedType::TIMESTAMP_MILLIS;
    col_schema.stats_dtype = statistics_dtype::dtype_timestamp64;
    col_schema.ts_scale    = 1000;
  }

  template <typename T>
  std::enable_if_t<std::is_same_v<T, cudf::timestamp_ms>, void> operator()()
  {
    col_schema.type = (timestamp_is_int96) ? Type::INT96 : Type::INT64;
    col_schema.converted_type =
      (timestamp_is_int96) ? ConvertedType::UNKNOWN : ConvertedType::TIMESTAMP_MILLIS;
    col_schema.stats_dtype = statistics_dtype::dtype_timestamp64;
  }

  template <typename T>
  std::enable_if_t<std::is_same_v<T, cudf::timestamp_us>, void> operator()()
  {
    col_schema.type = (timestamp_is_int96) ? Type::INT96 : Type::INT64;
    col_schema.converted_type =
      (timestamp_is_int96) ? ConvertedType::UNKNOWN : ConvertedType::TIMESTAMP_MICROS;
    col_schema.stats_dtype = statistics_dtype::dtype_timestamp64;
  }

  template <typename T>
  std::enable_if_t<std::is_same_v<T, cudf::timestamp_ns>, void> operator()()
  {
    col_schema.type           = (timestamp_is_int96) ? Type::INT96 : Type::INT64;
    col_schema.converted_type = ConvertedType::UNKNOWN;
    col_schema.stats_dtype    = statistics_dtype::dtype_timestamp64;
    if (timestamp_is_int96) {
      col_schema.ts_scale = -1000;  // negative value indicates division by absolute value
    }
    // set logical type if it's not int96
    else {
      col_schema.logical_type.isset.TIMESTAMP            = true;
      col_schema.logical_type.TIMESTAMP.unit.isset.NANOS = true;
    }
  }

  //  unsupported outside cudf for parquet 1.0.
  template <typename T>
  std::enable_if_t<std::is_same_v<T, cudf::duration_D>, void> operator()()
  {
    col_schema.type                                = Type::INT32;
    col_schema.converted_type                      = ConvertedType::TIME_MILLIS;
    col_schema.stats_dtype                         = statistics_dtype::dtype_int32;
    col_schema.ts_scale                            = 24 * 60 * 60 * 1000;
    col_schema.logical_type.isset.TIME             = true;
    col_schema.logical_type.TIME.unit.isset.MILLIS = true;
  }

  template <typename T>
  std::enable_if_t<std::is_same_v<T, cudf::duration_s>, void> operator()()
  {
    col_schema.type                                = Type::INT32;
    col_schema.converted_type                      = ConvertedType::TIME_MILLIS;
    col_schema.stats_dtype                         = statistics_dtype::dtype_int32;
    col_schema.ts_scale                            = 1000;
    col_schema.logical_type.isset.TIME             = true;
    col_schema.logical_type.TIME.unit.isset.MILLIS = true;
  }

  template <typename T>
  std::enable_if_t<std::is_same_v<T, cudf::duration_ms>, void> operator()()
  {
    col_schema.type                                = Type::INT32;
    col_schema.converted_type                      = ConvertedType::TIME_MILLIS;
    col_schema.stats_dtype                         = statistics_dtype::dtype_int32;
    col_schema.logical_type.isset.TIME             = true;
    col_schema.logical_type.TIME.unit.isset.MILLIS = true;
  }

  template <typename T>
  std::enable_if_t<std::is_same_v<T, cudf::duration_us>, void> operator()()
  {
    col_schema.type                                = Type::INT64;
    col_schema.converted_type                      = ConvertedType::TIME_MICROS;
    col_schema.stats_dtype                         = statistics_dtype::dtype_int64;
    col_schema.logical_type.isset.TIME             = true;
    col_schema.logical_type.TIME.unit.isset.MICROS = true;
  }

  //  unsupported outside cudf for parquet 1.0.
  template <typename T>
  std::enable_if_t<std::is_same_v<T, cudf::duration_ns>, void> operator()()
  {
    col_schema.type                               = Type::INT64;
    col_schema.stats_dtype                        = statistics_dtype::dtype_int64;
    col_schema.logical_type.isset.TIME            = true;
    col_schema.logical_type.TIME.unit.isset.NANOS = true;
  }

  template <typename T>
  std::enable_if_t<cudf::is_fixed_point<T>(), void> operator()()
  {
    if (std::is_same_v<T, numeric::decimal32>) {
      col_schema.type              = Type::INT32;
      col_schema.stats_dtype       = statistics_dtype::dtype_int32;
      col_schema.decimal_precision = MAX_DECIMAL32_PRECISION;
    } else if (std::is_same_v<T, numeric::decimal64>) {
      col_schema.type              = Type::INT64;
      col_schema.stats_dtype       = statistics_dtype::dtype_decimal64;
      col_schema.decimal_precision = MAX_DECIMAL64_PRECISION;
    } else if (std::is_same_v<T, numeric::decimal128>) {
      col_schema.type              = Type::FIXED_LEN_BYTE_ARRAY;
      col_schema.type_length       = sizeof(__int128_t);
      col_schema.stats_dtype       = statistics_dtype::dtype_decimal128;
      col_schema.decimal_precision = MAX_DECIMAL128_PRECISION;
    } else {
      CUDF_FAIL("Unsupported fixed point type for parquet writer");
    }
    col_schema.converted_type = ConvertedType::DECIMAL;
    col_schema.decimal_scale = -col->type().scale();  // parquet and cudf disagree about scale signs
    if (col_meta.is_decimal_precision_set()) {
      CUDF_EXPECTS(col_meta.get_decimal_precision() >= col_schema.decimal_scale,
                   "Precision must be equal to or greater than scale!");
      if (col_schema.type == Type::INT64 and col_meta.get_decimal_precision() < 10) {
        CUDF_LOG_WARN("Parquet writer: writing a decimal column with precision < 10 as int64");
      }
      col_schema.decimal_precision = col_meta.get_decimal_precision();
    }
  }

  template <typename T>
  std::enable_if_t<cudf::is_nested<T>(), void> operator()()
  {
    CUDF_FAIL("This functor is only meant for physical data types");
  }

  template <typename T>
  std::enable_if_t<cudf::is_dictionary<T>(), void> operator()()
  {
    CUDF_FAIL("Dictionary columns are not supported for writing");
  }
};

inline bool is_col_nullable(cudf::detail::LinkedColPtr const& col,
                            column_in_metadata const& col_meta,
                            bool single_write_mode)
{
  if (col_meta.is_nullability_defined()) {
    CUDF_EXPECTS(col_meta.nullable() || !col->nullable(),
                 "Mismatch in metadata prescribed nullability and input column nullability. "
                 "Metadata for nullable input column cannot prescribe nullability = false");
    return col_meta.nullable();
  }
  // For chunked write, when not provided nullability, we assume the worst case scenario
  // that all columns are nullable.
  return not single_write_mode or col->nullable();
}

/**
 * @brief Construct schema from input columns and per-column input options
 *
 * Recursively traverses through linked_columns and corresponding metadata to construct schema tree.
 * The resulting schema tree is stored in a vector in pre-order traversal order.
 */
std::vector<schema_tree_node> construct_schema_tree(
  cudf::detail::LinkedColVector const& linked_columns,
  table_input_metadata& metadata,
  bool single_write_mode,
  bool int96_timestamps)
{
  std::vector<schema_tree_node> schema;
  schema_tree_node root{};
  root.type            = UNDEFINED_TYPE;
  root.repetition_type = NO_REPETITION_TYPE;
  root.name            = "schema";
  root.num_children    = linked_columns.size();
  root.parent_idx      = -1;  // root schema has no parent
  schema.push_back(std::move(root));

  std::function<void(cudf::detail::LinkedColPtr const&, column_in_metadata&, size_t)> add_schema =
    [&](cudf::detail::LinkedColPtr const& col, column_in_metadata& col_meta, size_t parent_idx) {
      bool col_nullable = is_col_nullable(col, col_meta, single_write_mode);

      auto set_field_id = [&schema, parent_idx](schema_tree_node& s,
                                                column_in_metadata const& col_meta) {
        if (schema[parent_idx].name != "list" and col_meta.is_parquet_field_id_set()) {
          s.field_id = col_meta.get_parquet_field_id();
        }
      };

      auto is_last_list_child = [](cudf::detail::LinkedColPtr col) {
        if (col->type().id() != type_id::LIST) { return false; }
        auto const child_col_type =
          col->children[lists_column_view::child_column_index]->type().id();
        return child_col_type == type_id::UINT8;
      };

      // There is a special case for a list<int8> column with one byte column child. This column can
      // have a special flag that indicates we write this out as binary instead of a list. This is a
      // more efficient storage mechanism for a single-depth list of bytes, but is a departure from
      // original cuIO behavior so it is locked behind the option. If the option is selected on a
      // column that isn't a single-depth list<int8> the code will throw.
      if (col_meta.is_enabled_output_as_binary() && is_last_list_child(col)) {
        CUDF_EXPECTS(col_meta.num_children() == 2 or col_meta.num_children() == 0,
                     "Binary column's corresponding metadata should have zero or two children!");
        if (col_meta.num_children() > 0) {
          auto const data_col_type =
            col->children[lists_column_view::child_column_index]->type().id();

          CUDF_EXPECTS(col->children[lists_column_view::child_column_index]->children.size() == 0,
                       "Binary column must not be nested!");
        }

        schema_tree_node col_schema{};
        col_schema.type            = Type::BYTE_ARRAY;
        col_schema.converted_type  = ConvertedType::UNKNOWN;
        col_schema.stats_dtype     = statistics_dtype::dtype_byte_array;
        col_schema.repetition_type = col_nullable ? OPTIONAL : REQUIRED;
        col_schema.name = (schema[parent_idx].name == "list") ? "element" : col_meta.get_name();
        col_schema.parent_idx  = parent_idx;
        col_schema.leaf_column = col;
        set_field_id(col_schema, col_meta);
        col_schema.output_as_byte_array = col_meta.is_enabled_output_as_binary();
        schema.push_back(col_schema);
      } else if (col->type().id() == type_id::STRUCT) {
        // if struct, add current and recursively call for all children
        schema_tree_node struct_schema{};
        struct_schema.repetition_type =
          col_nullable ? FieldRepetitionType::OPTIONAL : FieldRepetitionType::REQUIRED;

        struct_schema.name = (schema[parent_idx].name == "list") ? "element" : col_meta.get_name();
        struct_schema.num_children = col->children.size();
        struct_schema.parent_idx   = parent_idx;
        set_field_id(struct_schema, col_meta);
        schema.push_back(std::move(struct_schema));

        auto struct_node_index = schema.size() - 1;
        // for (auto child_it = col->children.begin(); child_it < col->children.end(); child_it++) {
        //   add_schema(*child_it, struct_node_index);
        // }
        CUDF_EXPECTS(col->children.size() == static_cast<size_t>(col_meta.num_children()),
                     "Mismatch in number of child columns between input table and metadata");
        for (size_t i = 0; i < col->children.size(); ++i) {
          add_schema(col->children[i], col_meta.child(i), struct_node_index);
        }
      } else if (col->type().id() == type_id::LIST && !col_meta.is_map()) {
        // List schema is denoted by two levels for each nesting level and one final level for leaf.
        // The top level is the same name as the column name.
        // So e.g. List<List<int>> is denoted in the schema by
        // "col_name" : { "list" : { "element" : { "list" : { "element" } } } }

        schema_tree_node list_schema_1{};
        list_schema_1.converted_type = ConvertedType::LIST;
        list_schema_1.repetition_type =
          col_nullable ? FieldRepetitionType::OPTIONAL : FieldRepetitionType::REQUIRED;
        list_schema_1.name = (schema[parent_idx].name == "list") ? "element" : col_meta.get_name();
        list_schema_1.num_children = 1;
        list_schema_1.parent_idx   = parent_idx;
        set_field_id(list_schema_1, col_meta);
        schema.push_back(std::move(list_schema_1));

        schema_tree_node list_schema_2{};
        list_schema_2.repetition_type = FieldRepetitionType::REPEATED;
        list_schema_2.name            = "list";
        list_schema_2.num_children    = 1;
        list_schema_2.parent_idx      = schema.size() - 1;  // Parent is list_schema_1, last added.
        schema.push_back(std::move(list_schema_2));

        CUDF_EXPECTS(col_meta.num_children() == 2,
                     "List column's metadata should have exactly two children");

        add_schema(col->children[lists_column_view::child_column_index],
                   col_meta.child(lists_column_view::child_column_index),
                   schema.size() - 1);
      } else if (col->type().id() == type_id::LIST && col_meta.is_map()) {
        // Map schema is denoted by a list of struct
        // e.g. List<Struct<String,String>> will be
        // "col_name" : { "key_value" : { "key", "value" } }

        // verify the List child structure is a struct<left_child, right_child>
        column_view struct_col = *col->children[lists_column_view::child_column_index];
        CUDF_EXPECTS(struct_col.type().id() == type_id::STRUCT, "Map should be a List of struct");
        CUDF_EXPECTS(struct_col.num_children() == 2,
                     "Map should be a List of struct with two children only but found " +
                       std::to_string(struct_col.num_children()));

        schema_tree_node map_schema{};
        map_schema.converted_type = ConvertedType::MAP;
        map_schema.repetition_type =
          col_nullable ? FieldRepetitionType::OPTIONAL : FieldRepetitionType::REQUIRED;
        map_schema.name = col_meta.get_name();
        if (col_meta.is_parquet_field_id_set()) {
          map_schema.field_id = col_meta.get_parquet_field_id();
        }
        map_schema.num_children = 1;
        map_schema.parent_idx   = parent_idx;
        schema.push_back(std::move(map_schema));

        schema_tree_node repeat_group{};
        repeat_group.repetition_type = FieldRepetitionType::REPEATED;
        repeat_group.name            = "key_value";
        repeat_group.num_children    = 2;
        repeat_group.parent_idx      = schema.size() - 1;  // Parent is map_schema, last added.
        schema.push_back(std::move(repeat_group));

        CUDF_EXPECTS(col_meta.num_children() == 2,
                     "List column's metadata should have exactly two children");
        CUDF_EXPECTS(col_meta.child(lists_column_view::child_column_index).num_children() == 2,
                     "Map struct column should have exactly two children");
        // verify the col meta of children of the struct have name key and value
        auto& left_child_meta = col_meta.child(lists_column_view::child_column_index).child(0);
        left_child_meta.set_name("key");
        left_child_meta.set_nullability(false);

        auto& right_child_meta = col_meta.child(lists_column_view::child_column_index).child(1);
        right_child_meta.set_name("value");
        // check the repetition type of key is required i.e. the col should be non-nullable
        auto key_col = col->children[lists_column_view::child_column_index]->children[0];
        CUDF_EXPECTS(!is_col_nullable(key_col, left_child_meta, single_write_mode),
                     "key column cannot be nullable. For chunked writing, explicitly set the "
                     "nullability to false in metadata");
        // process key
        size_type struct_col_index = schema.size() - 1;
        add_schema(key_col, left_child_meta, struct_col_index);
        // process value
        add_schema(col->children[lists_column_view::child_column_index]->children[1],
                   right_child_meta,
                   struct_col_index);

      } else {
        // if leaf, add current
        if (col->type().id() == type_id::STRING) {
          CUDF_EXPECTS(col_meta.num_children() == 2 or col_meta.num_children() == 0,
                       "String column's corresponding metadata should have zero or two children");
        } else {
          CUDF_EXPECTS(col_meta.num_children() == 0,
                       "Leaf column's corresponding metadata cannot have children");
        }

        schema_tree_node col_schema{};

        bool timestamp_is_int96 = int96_timestamps or col_meta.is_enabled_int96_timestamps();

        cudf::type_dispatcher(col->type(),
                              leaf_schema_fn{col_schema, col, col_meta, timestamp_is_int96});

        col_schema.repetition_type = col_nullable ? OPTIONAL : REQUIRED;
        col_schema.name = (schema[parent_idx].name == "list") ? "element" : col_meta.get_name();
        col_schema.parent_idx  = parent_idx;
        col_schema.leaf_column = col;
        set_field_id(col_schema, col_meta);
        schema.push_back(col_schema);
      }
    };

  CUDF_EXPECTS(metadata.column_metadata.size() == linked_columns.size(),
               "Mismatch in the number of columns and the corresponding metadata elements");
  // Add all linked_columns to schema using parent_idx = 0 (root)
  for (size_t i = 0; i < linked_columns.size(); ++i) {
    add_schema(linked_columns[i], metadata.column_metadata[i], 0);
  }

  return schema;
}

/**
 * @brief Class to store parquet specific information for one data stream.
 *
 * Contains information about a single data stream. In case of struct columns, a data stream is one
 * of the child leaf columns that contains data.
 * e.g. A column Struct<int, List<float>> contains 2 data streams:
 * - Struct<int>
 * - Struct<List<float>>
 *
 */
struct parquet_column_view {
  parquet_column_view(schema_tree_node const& schema_node,
                      std::vector<schema_tree_node> const& schema_tree,
                      rmm::cuda_stream_view stream);

  [[nodiscard]] column_view leaf_column_view() const;
  [[nodiscard]] gpu::parquet_column_device_view get_device_view(rmm::cuda_stream_view stream) const;

  [[nodiscard]] column_view cudf_column_view() const { return cudf_col; }
  [[nodiscard]] parquet::Type physical_type() const { return schema_node.type; }
  [[nodiscard]] parquet::ConvertedType converted_type() const { return schema_node.converted_type; }

  std::vector<std::string> const& get_path_in_schema() { return path_in_schema; }

  // LIST related member functions
  [[nodiscard]] uint8_t max_def_level() const noexcept { return _max_def_level; }
  [[nodiscard]] uint8_t max_rep_level() const noexcept { return _max_rep_level; }
  [[nodiscard]] bool is_list() const noexcept { return _is_list; }

 private:
  // Schema related members
  schema_tree_node schema_node;
  std::vector<std::string> path_in_schema;
  uint8_t _max_def_level = 0;
  uint8_t _max_rep_level = 0;
  rmm::device_uvector<uint8_t> _d_nullability;

  column_view cudf_col;

  // List-related members
  bool _is_list;
  rmm::device_uvector<size_type>
    _dremel_offsets;  ///< For each row, the absolute offset into the repetition and definition
                      ///< level vectors. O(num rows)
  rmm::device_uvector<uint8_t> _rep_level;
  rmm::device_uvector<uint8_t> _def_level;
  std::vector<uint8_t> _nullability;
  size_type _data_count = 0;
};

parquet_column_view::parquet_column_view(schema_tree_node const& schema_node,
                                         std::vector<schema_tree_node> const& schema_tree,
                                         rmm::cuda_stream_view stream)
  : schema_node(schema_node),
    _d_nullability(0, stream),
    _dremel_offsets(0, stream),
    _rep_level(0, stream),
    _def_level(0, stream)
{
  // Construct single inheritance column_view from linked_column_view
  auto curr_col                           = schema_node.leaf_column.get();
  column_view single_inheritance_cudf_col = *curr_col;
  while (curr_col->parent) {
    auto const& parent = *curr_col->parent;

    // For list columns, we still need to retain the offset child column.
    auto children =
      (parent.type().id() == type_id::LIST)
        ? std::vector<column_view>{*parent.children[lists_column_view::offsets_column_index],
                                   single_inheritance_cudf_col}
        : std::vector<column_view>{single_inheritance_cudf_col};

    single_inheritance_cudf_col = column_view(parent.type(),
                                              parent.size(),
                                              parent.head(),
                                              parent.null_mask(),
                                              parent.null_count(),
                                              parent.offset(),
                                              children);

    curr_col = curr_col->parent;
  }
  cudf_col = single_inheritance_cudf_col;

  // Construct path_in_schema by travelling up in the schema_tree
  std::vector<std::string> path;
  auto curr_schema_node = schema_node;
  do {
    path.push_back(curr_schema_node.name);
    if (curr_schema_node.parent_idx != -1) {
      curr_schema_node = schema_tree[curr_schema_node.parent_idx];
    }
  } while (curr_schema_node.parent_idx != -1);
  path_in_schema = std::vector<std::string>(path.crbegin(), path.crend());

  // Calculate max definition level by counting the number of levels that are optional (nullable)
  // and max repetition level by counting the number of REPEATED levels in this column's hierarchy
  uint16_t max_def_level = 0;
  uint16_t max_rep_level = 0;
  curr_schema_node       = schema_node;
  while (curr_schema_node.parent_idx != -1) {
    if (curr_schema_node.repetition_type == parquet::REPEATED or
        curr_schema_node.repetition_type == parquet::OPTIONAL) {
      ++max_def_level;
    }
    if (curr_schema_node.repetition_type == parquet::REPEATED) { ++max_rep_level; }
    curr_schema_node = schema_tree[curr_schema_node.parent_idx];
  }
  CUDF_EXPECTS(max_def_level < 256, "Definition levels above 255 are not supported");
  CUDF_EXPECTS(max_rep_level < 256, "Definition levels above 255 are not supported");

  _max_def_level = max_def_level;
  _max_rep_level = max_rep_level;

  // Construct nullability vector using repetition_type from schema.
  std::vector<uint8_t> r_nullability;
  curr_schema_node = schema_node;
  while (curr_schema_node.parent_idx != -1) {
    if (not curr_schema_node.is_stub()) {
      r_nullability.push_back(curr_schema_node.repetition_type == FieldRepetitionType::OPTIONAL);
    }
    curr_schema_node = schema_tree[curr_schema_node.parent_idx];
  }
  _nullability = std::vector<uint8_t>(r_nullability.crbegin(), r_nullability.crend());
  // TODO(cp): Explore doing this for all columns in a single go outside this ctor. Maybe using
  // hostdevice_vector. Currently this involves a cudaMemcpyAsync for each column.
  _d_nullability = cudf::detail::make_device_uvector_async(
    _nullability, stream, rmm::mr::get_current_device_resource());

  _is_list = (_max_rep_level > 0);

  if (cudf_col.size() == 0) { return; }

  if (_is_list) {
    // Top level column's offsets are not applied to all children. Get the effective offset and
    // size of the leaf column
    // Calculate row offset into dremel data (repetition/definition values) and the respective
    // definition and repetition levels
    cudf::detail::dremel_data dremel =
      get_dremel_data(cudf_col, _nullability, schema_node.output_as_byte_array, stream);
    _dremel_offsets = std::move(dremel.dremel_offsets);
    _rep_level      = std::move(dremel.rep_level);
    _def_level      = std::move(dremel.def_level);
    _data_count     = dremel.leaf_data_size;  // Needed for knowing what size dictionary to allocate

    stream.synchronize();
  } else {
    // For non-list struct, the size of the root column is the same as the size of the leaf column
    _data_count = cudf_col.size();
  }
}

column_view parquet_column_view::leaf_column_view() const
{
  if (!schema_node.output_as_byte_array) {
    auto col = cudf_col;
    while (cudf::is_nested(col.type())) {
      if (col.type().id() == type_id::LIST) {
        col = col.child(lists_column_view::child_column_index);
      } else if (col.type().id() == type_id::STRUCT) {
        col = col.child(0);  // Stored cudf_col has only one child if struct
      }
    }
    return col;
  } else {
    // TODO: investigate why the leaf node is computed twice instead of using the schema leaf node
    // for everything
    return *schema_node.leaf_column;
  }
}

gpu::parquet_column_device_view parquet_column_view::get_device_view(
  rmm::cuda_stream_view stream) const
{
  column_view col  = leaf_column_view();
  auto desc        = gpu::parquet_column_device_view{};  // Zero out all fields
  desc.stats_dtype = schema_node.stats_dtype;
  desc.ts_scale    = schema_node.ts_scale;

  if (is_list()) {
    desc.level_offsets = _dremel_offsets.data();
    desc.rep_values    = _rep_level.data();
    desc.def_values    = _def_level.data();
  }
  desc.num_rows             = cudf_col.size();
  desc.physical_type        = physical_type();
  desc.converted_type       = converted_type();
  desc.output_as_byte_array = schema_node.output_as_byte_array;

  desc.level_bits = CompactProtocolReader::NumRequiredBits(max_rep_level()) << 4 |
                    CompactProtocolReader::NumRequiredBits(max_def_level());
  desc.nullability = _d_nullability.data();
  return desc;
}

/**
 * @brief Gather row group fragments
 *
 * This calculates fragments to be used in determining row group boundariesa.
 *
 * @param frag Destination row group fragments
 * @param col_desc column description array
 * @param[in] partitions Information about partitioning of table
 * @param[in] part_frag_offset A Partition's offset into fragment array
 * @param fragment_size Number of rows per fragment
 */
void init_row_group_fragments(cudf::detail::hostdevice_2dvector<gpu::PageFragment>& frag,
                              device_span<gpu::parquet_column_device_view const> col_desc,
                              host_span<partition_info const> partitions,
                              device_span<int const> part_frag_offset,
                              uint32_t fragment_size,
                              rmm::cuda_stream_view stream)
{
  auto d_partitions = cudf::detail::make_device_uvector_async(
    partitions, _stream, rmm::mr::get_current_device_resource());
  gpu::InitRowGroupFragments(
    frag, col_desc, d_partitions, part_frag_offset, fragment_size, _stream);
  frag.device_to_host(_stream, true);
}

/**
 * @brief Recalculate page fragments
 *
 * This calculates fragments to be used to determine page boundaries within
 * column chunks.
 *
 * @param frag Destination page fragments
 * @param frag_sizes Array of fragment sizes for each column
 */
void calculate_page_fragments(device_span<gpu::PageFragment> frag,
                              host_span<size_type const> frag_sizes,
                              rmm::cuda_stream_view stream)
{
  auto d_frag_sz = cudf::detail::make_device_uvector_async(
    frag_sizes, _stream, rmm::mr::get_current_device_resource());
  gpu::CalculatePageFragments(frag, d_frag_sz, _stream);
}

/**
 * @brief Gather per-fragment statistics
 *
 * @param frag_stats output statistics
 * @param frags Input page fragments
 */
void gather_fragment_statistics(device_span<statistics_chunk> frag_stats,
                                device_span<gpu::PageFragment const> frags,
                                bool int96_timestamps,
                                rmm::cuda_stream_view stream)
{
  rmm::device_uvector<statistics_group> frag_stats_group(frag_stats.size(), _stream);

  gpu::InitFragmentStatistics(frag_stats_group, frags, _stream);
  detail::calculate_group_statistics<detail::io_file_format::PARQUET>(
    frag_stats.data(), frag_stats_group.data(), frag_stats.size(), _stream, _int96_timestamps);
  _stream.synchronize();
}

auto to_nvcomp_compression_type(Compression codec)
{
  if (codec == Compression::SNAPPY) return nvcomp::compression_type::SNAPPY;
  if (codec == Compression::ZSTD) return nvcomp::compression_type::ZSTD;
  CUDF_FAIL("Unsupported compression type");
}

auto page_alignment(Compression codec)
{
  if (codec == Compression::UNCOMPRESSED or
      nvcomp::is_compression_disabled(to_nvcomp_compression_type(codec))) {
    return 1u;
  }

  return 1u << nvcomp::compress_input_alignment_bits(to_nvcomp_compression_type(codec));
}

size_t max_compression_output_size(Compression codec, uint32_t compression_blocksize)
{
  if (codec == Compression::UNCOMPRESSED) return 0;

  return compress_max_output_chunk_size(to_nvcomp_compression_type(codec), compression_blocksize);
}

auto init_page_sizes(hostdevice_2dvector<gpu::EncColumnChunk>& chunks,
                     device_span<gpu::parquet_column_device_view const> col_desc,
                     uint32_t num_columns,
                     size_t max_page_size_bytes,
                     size_type max_page_size_rows,
                     Compression compression_codec,
                     rmm::cuda_stream_view stream)
{
  if (chunks.is_empty()) { return hostdevice_vector<size_type>{}; }

  chunks.host_to_device(stream);
  // Calculate number of pages and store in respective chunks
  gpu::InitEncoderPages(chunks,
                        {},
                        {},
                        {},
                        col_desc,
                        num_columns,
                        max_page_size_bytes,
                        max_page_size_rows,
                        page_alignment(compression_codec),
                        nullptr,
                        nullptr,
                        stream);
  chunks.device_to_host(stream, true);

  int num_pages = 0;
  for (auto& chunk : chunks.host_view().flat_view()) {
    chunk.first_page = num_pages;
    num_pages += chunk.num_pages;
  }
  chunks.host_to_device(stream);

  // Now that we know the number of pages, allocate an array to hold per page size and get it
  // populated
  hostdevice_vector<size_type> page_sizes(num_pages, stream);
  gpu::InitEncoderPages(chunks,
                        {},
                        page_sizes,
                        {},
                        col_desc,
                        num_columns,
                        max_page_size_bytes,
                        max_page_size_rows,
                        page_alignment(compression_codec),
                        nullptr,
                        nullptr,
                        stream);
  page_sizes.device_to_host(stream, true);

  // Get per-page max compressed size
  hostdevice_vector<size_type> comp_page_sizes(num_pages, stream);
  std::transform(page_sizes.begin(),
                 page_sizes.end(),
                 comp_page_sizes.begin(),
                 [compression_codec](auto page_size) {
                   return max_compression_output_size(compression_codec, page_size);
                 });
  comp_page_sizes.host_to_device(stream);

  // Use per-page max compressed size to calculate chunk.compressed_size
  gpu::InitEncoderPages(chunks,
                        {},
                        {},
                        comp_page_sizes,
                        col_desc,
                        num_columns,
                        max_page_size_bytes,
                        max_page_size_rows,
                        page_alignment(compression_codec),
                        nullptr,
                        nullptr,
                        stream);
  chunks.device_to_host(stream, true);
  return comp_page_sizes;
}

size_t max_page_bytes(Compression compression, size_t max_page_size_bytes)
{
  if (compression == parquet::Compression::UNCOMPRESSED) { return max_page_size_bytes; }

  auto const ncomp_type   = to_nvcomp_compression_type(compression);
  auto const nvcomp_limit = nvcomp::is_compression_disabled(ncomp_type)
                              ? std::nullopt
                              : nvcomp::compress_max_allowed_chunk_size(ncomp_type);

  auto max_size = std::min(nvcomp_limit.value_or(max_page_size_bytes), max_page_size_bytes);
  // page size must fit in a 32-bit signed integer
  return std::min<size_t>(max_size, std::numeric_limits<int32_t>::max());
}

std::pair<std::vector<rmm::device_uvector<size_type>>, std::vector<rmm::device_uvector<size_type>>>
build_chunk_dictionaries(hostdevice_2dvector<gpu::EncColumnChunk>& chunks,
                         host_span<gpu::parquet_column_device_view const> col_desc,
                         device_2dspan<gpu::PageFragment const> frags,
                         Compression compression,
                         dictionary_policy dict_policy,
                         size_t max_dict_size,
                         rmm::cuda_stream_view stream)
{
  // At this point, we know all chunks and their sizes. We want to allocate dictionaries for each
  // chunk that can have dictionary

  auto h_chunks = chunks.host_view().flat_view();

  std::vector<rmm::device_uvector<size_type>> dict_data;
  std::vector<rmm::device_uvector<size_type>> dict_index;

  if (h_chunks.size() == 0) { return std::pair(std::move(dict_data), std::move(dict_index)); }

  if (dict_policy == dictionary_policy::NEVER) {
    thrust::for_each(
      h_chunks.begin(), h_chunks.end(), [](auto& chunk) { chunk.use_dictionary = false; });
    chunks.host_to_device(stream);
    return std::pair(std::move(dict_data), std::move(dict_index));
  }

  // Allocate slots for each chunk
  std::vector<rmm::device_uvector<gpu::slot_type>> hash_maps_storage;
  hash_maps_storage.reserve(h_chunks.size());
  for (auto& chunk : h_chunks) {
    if (col_desc[chunk.col_desc_id].physical_type == Type::BOOLEAN ||
        (col_desc[chunk.col_desc_id].output_as_byte_array &&
         col_desc[chunk.col_desc_id].physical_type == Type::BYTE_ARRAY)) {
      chunk.use_dictionary = false;
    } else {
      chunk.use_dictionary = true;
      // cuCollections suggests using a hash map of size N * (1/0.7) = num_values * 1.43
      // https://github.com/NVIDIA/cuCollections/blob/3a49fc71/include/cuco/static_map.cuh#L190-L193
      auto& inserted_map   = hash_maps_storage.emplace_back(chunk.num_values * 1.43, stream);
      chunk.dict_map_slots = inserted_map.data();
      chunk.dict_map_size  = inserted_map.size();
    }
  }

  chunks.host_to_device(stream);

  gpu::initialize_chunk_hash_maps(chunks.device_view().flat_view(), stream);
  gpu::populate_chunk_hash_maps(frags, stream);

  chunks.device_to_host(stream, true);

  // Make decision about which chunks have dictionary
  for (auto& ck : h_chunks) {
    if (not ck.use_dictionary) { continue; }
    std::tie(ck.use_dictionary, ck.dict_rle_bits) = [&]() -> std::pair<bool, uint8_t> {
      // calculate size of chunk if dictionary is used

      // If we have N unique values then the idx for the last value is N - 1 and nbits is the number
      // of bits required to encode indices into the dictionary
      auto max_dict_index = (ck.num_dict_entries > 0) ? ck.num_dict_entries - 1 : 0;
      auto nbits          = std::max(CompactProtocolReader::NumRequiredBits(max_dict_index), 1);

      // We don't use dictionary if the indices are > MAX_DICT_BITS bits because that's the maximum
      // bitpacking bitsize we efficiently support
      if (nbits > MAX_DICT_BITS) { return {false, 0}; }

      auto rle_byte_size = util::div_rounding_up_safe(ck.num_values * nbits, 8);
      auto dict_enc_size = ck.uniq_data_size + rle_byte_size;
      if (ck.plain_data_size <= dict_enc_size) { return {false, 0}; }

      // don't use dictionary if it gets too large for the given compression codec
      if (dict_policy == dictionary_policy::ADAPTIVE) {
        auto const unique_size = static_cast<size_t>(ck.uniq_data_size);
        if (unique_size > max_page_bytes(compression, max_dict_size)) { return {false, 0}; }
      }

      return {true, nbits};
    }();
  }

  // TODO: (enh) Deallocate hash map storage for chunks that don't use dict and clear pointers.

  dict_data.reserve(h_chunks.size());
  dict_index.reserve(h_chunks.size());
  for (auto& chunk : h_chunks) {
    if (not chunk.use_dictionary) { continue; }

    size_t dict_data_size     = std::min(MAX_DICT_SIZE, chunk.dict_map_size);
    auto& inserted_dict_data  = dict_data.emplace_back(dict_data_size, stream);
    auto& inserted_dict_index = dict_index.emplace_back(chunk.num_values, stream);
    chunk.dict_data           = inserted_dict_data.data();
    chunk.dict_index          = inserted_dict_index.data();
  }
  chunks.host_to_device(stream);
  gpu::collect_map_entries(chunks.device_view().flat_view(), stream);
  gpu::get_dictionary_indices(frags, stream);

  return std::pair(std::move(dict_data), std::move(dict_index));
}

/**
 * @brief Initialize encoder pages
 *
 * @param chunks column chunk array
 * @param col_desc column description array
 * @param pages encoder pages array
 * @param page_stats page statistics array
 * @param frag_stats fragment statistics array
 * @param max_page_comp_data_size max compressed
 * @param num_columns Total number of columns
 * @param num_pages Total number of pages
 * @param num_stats_bfr Number of statistics buffers
 */
void init_encoder_pages(hostdevice_2dvector<gpu::EncColumnChunk>& chunks,
                        device_span<gpu::parquet_column_device_view const> col_desc,
                        device_span<gpu::EncPage> pages,
                        hostdevice_vector<size_type>& comp_page_sizes,
                        statistics_chunk* page_stats,
                        statistics_chunk* frag_stats,
                        uint32_t num_columns,
                        uint32_t num_pages,
                        uint32_t num_stats_bfr,
                        Compression compression,
                        size_t max_page_size_bytes,
                        size_type max_page_size_rows,
                        rmm::cuda_stream_view stream)
{
  rmm::device_uvector<statistics_merge_group> page_stats_mrg(num_stats_bfr, _stream);
  chunks.host_to_device(_stream);
  InitEncoderPages(chunks,
                   pages,
                   {},
                   comp_page_sizes,
                   col_desc,
                   num_columns,
<<<<<<< HEAD
                   max_page_size_bytes,
                   max_page_size_rows,
                   page_alignment(compression),
=======
                   _max_page_size_bytes,
                   _max_page_size_rows,
                   page_alignment(_compression),
>>>>>>> e6cb2d0c
                   (num_stats_bfr) ? page_stats_mrg.data() : nullptr,
                   (num_stats_bfr > num_pages) ? page_stats_mrg.data() + num_pages : nullptr,
                   _stream);
  if (num_stats_bfr > 0) {
    detail::merge_group_statistics<detail::io_file_format::PARQUET>(
      page_stats, frag_stats, page_stats_mrg.data(), num_pages, _stream);
    if (num_stats_bfr > num_pages) {
      detail::merge_group_statistics<detail::io_file_format::PARQUET>(
        page_stats + num_pages,
        page_stats,
        page_stats_mrg.data() + num_pages,
        num_stats_bfr - num_pages,
        _stream);
    }
  }
  _stream.synchronize();
}

/**
 * @brief Encode a batch of pages
 *
 * @throws rmm::bad_alloc if there is insufficient space for temporary buffers
 *
 * @param chunks column chunk array
 * @param pages encoder pages array
 * @param max_page_uncomp_data_size maximum uncompressed size of any page's data
 * @param pages_in_batch number of pages in this batch
 * @param first_page_in_batch first page in batch
 * @param rowgroups_in_batch number of rowgroups in this batch
 * @param first_rowgroup first rowgroup in batch
 * @param page_stats optional page-level statistics (nullptr if none)
 * @param chunk_stats optional chunk-level statistics (nullptr if none)
 * @param column_stats optional page-level statistics for column index (nullptr if none)
 */
void encode_pages(hostdevice_2dvector<gpu::EncColumnChunk>& chunks,
                  device_span<gpu::EncPage> pages,
                  size_t max_page_uncomp_data_size,
                  uint32_t pages_in_batch,
                  uint32_t first_page_in_batch,
                  uint32_t rowgroups_in_batch,
                  uint32_t first_rowgroup,
                  const statistics_chunk* page_stats,
                  const statistics_chunk* chunk_stats,
                  const statistics_chunk* column_stats,
                  Compression compression,
                  int32_t column_index_truncate_length,
                  rmm::cuda_stream_view stream)
{
  auto batch_pages = pages.subspan(first_page_in_batch, pages_in_batch);

  auto batch_pages_stats =
    (page_stats != nullptr)
      ? device_span<statistics_chunk const>(page_stats + first_page_in_batch, pages_in_batch)
      : device_span<statistics_chunk const>();

  uint32_t max_comp_pages =
<<<<<<< HEAD
    (compression != parquet::Compression::UNCOMPRESSED) ? pages_in_batch : 0;
=======
    (_compression != parquet::Compression::UNCOMPRESSED) ? pages_in_batch : 0;
>>>>>>> e6cb2d0c

  rmm::device_uvector<device_span<uint8_t const>> comp_in(max_comp_pages, _stream);
  rmm::device_uvector<device_span<uint8_t>> comp_out(max_comp_pages, _stream);
  rmm::device_uvector<compression_result> comp_res(max_comp_pages, _stream);
  thrust::fill(rmm::exec_policy(_stream),
               comp_res.begin(),
               comp_res.end(),
               compression_result{0, compression_status::FAILURE});

<<<<<<< HEAD
  gpu::EncodePages(batch_pages, comp_in, comp_out, comp_res, stream);
  switch (compression) {
=======
  gpu::EncodePages(batch_pages, comp_in, comp_out, comp_res, _stream);
  switch (_compression) {
>>>>>>> e6cb2d0c
    case parquet::Compression::SNAPPY:
      if (nvcomp::is_compression_disabled(nvcomp::compression_type::SNAPPY)) {
        gpu_snap(comp_in, comp_out, comp_res, _stream);
      } else {
        nvcomp::batched_compress(
          nvcomp::compression_type::SNAPPY, comp_in, comp_out, comp_res, _stream);
      }
      break;
    case parquet::Compression::ZSTD: {
      if (auto const reason = nvcomp::is_compression_disabled(nvcomp::compression_type::ZSTD);
          reason) {
        CUDF_FAIL("Compression error: " + reason.value());
      }
      nvcomp::batched_compress(
        nvcomp::compression_type::ZSTD, comp_in, comp_out, comp_res, _stream);

      break;
    }
    case parquet::Compression::UNCOMPRESSED: break;
    default: CUDF_FAIL("invalid compression type");
  }

  // TBD: Not clear if the official spec actually allows dynamically turning off compression at the
  // chunk-level
  auto d_chunks_in_batch = chunks.device_view().subspan(first_rowgroup, rowgroups_in_batch);
  DecideCompression(d_chunks_in_batch.flat_view(), _stream);
  EncodePageHeaders(batch_pages, comp_res, batch_pages_stats, chunk_stats, _stream);
  GatherPages(d_chunks_in_batch.flat_view(), pages, _stream);

  if (column_stats != nullptr) {
    EncodeColumnIndexes(d_chunks_in_batch.flat_view(),
                        {column_stats, pages.size()},
                        _column_index_truncate_length,
                        _stream);
  }

  auto h_chunks_in_batch = chunks.host_view().subspan(first_rowgroup, rowgroups_in_batch);
  CUDF_CUDA_TRY(cudaMemcpyAsync(h_chunks_in_batch.data(),
                                d_chunks_in_batch.data(),
                                d_chunks_in_batch.flat_view().size_bytes(),
                                cudaMemcpyDefault,
                                _stream.value()));
  _stream.synchronize();
}

/**
 * @brief Function to calculate the memory needed to encode the column index of the given
 * column chunk
 *
 * @param chunk pointer to column chunk
 */
size_t column_index_buffer_size(gpu::EncColumnChunk* ck, int32_t column_index_truncate_length)
{
  // encoding the column index for a given chunk requires:
  //   each list (4 of them) requires 6 bytes of overhead
  //     (1 byte field header, 1 byte type, 4 bytes length)
  //   1 byte overhead for boundary_order
  //   1 byte overhead for termination
  //   sizeof(char) for boundary_order
  //   sizeof(bool) * num_pages for null_pages
  //   (ck_max_stats_len + 4) * num_pages * 2 for min/max values
  //     (each binary requires 4 bytes length + ck_max_stats_len)
  //   sizeof(int64_t) * num_pages for null_counts
  //
  // so 26 bytes overhead + sizeof(char) +
  //    (sizeof(bool) + sizeof(int64_t) + 2 * (4 + ck_max_stats_len)) * num_pages
  //
  // we already have ck->ck_stat_size = 48 + 2 * ck_max_stats_len
  // all of the overhead and non-stats data can fit in under 48 bytes
  //
  // so we can simply use ck_stat_size * num_pages
  //
  // add on some extra padding at the end (plus extra 7 bytes of alignment padding)
  // for scratch space to do stats truncation.
  //
  // calculating this per-chunk because the sizes can be wildly different.
  constexpr size_t padding = 7;
  return ck->ck_stat_size * ck->num_pages + _column_index_truncate_length + padding;
}

}  // namespace

writer::impl::impl(std::vector<std::unique_ptr<data_sink>> sinks,
                   parquet_writer_options const& options,
                   SingleWriteMode mode,
                   rmm::cuda_stream_view stream)
  : _stream(stream),
    _compression(to_parquet_compression(options.get_compression())),
    _max_row_group_size{options.get_row_group_size_bytes()},
    _max_row_group_rows{options.get_row_group_size_rows()},
    _max_page_size_bytes(max_page_bytes(_compression, options.get_max_page_size_bytes())),
    _max_page_size_rows(options.get_max_page_size_rows()),
    _stats_granularity(options.get_stats_level()),
    _dict_policy(options.get_dictionary_policy()),
    _max_dictionary_size(options.get_max_dictionary_size()),
    _max_page_fragment_size(options.get_max_page_fragment_size()),
    _int96_timestamps(options.is_enabled_int96_timestamps()),
    _column_index_truncate_length(options.get_column_index_truncate_length()),
    _kv_meta(options.get_key_value_metadata()),
    _single_write_mode(mode == SingleWriteMode::YES),
    _out_sink(std::move(sinks))
{
  if (options.get_metadata()) {
    _table_meta = std::make_unique<table_input_metadata>(*options.get_metadata());
  }
  init_state();
}

writer::impl::impl(std::vector<std::unique_ptr<data_sink>> sinks,
                   chunked_parquet_writer_options const& options,
                   SingleWriteMode mode,
                   rmm::cuda_stream_view stream)
  : _stream(stream),
    _compression(to_parquet_compression(options.get_compression())),
    _max_row_group_size{options.get_row_group_size_bytes()},
    _max_row_group_rows{options.get_row_group_size_rows()},
    _max_page_size_bytes(max_page_bytes(_compression, options.get_max_page_size_bytes())),
    _max_page_size_rows(options.get_max_page_size_rows()),
    _stats_granularity(options.get_stats_level()),
    _dict_policy(options.get_dictionary_policy()),
    _max_dictionary_size(options.get_max_dictionary_size()),
    _max_page_fragment_size(options.get_max_page_fragment_size()),
    _int96_timestamps(options.is_enabled_int96_timestamps()),
    _column_index_truncate_length(options.get_column_index_truncate_length()),
    _kv_meta(options.get_key_value_metadata()),
    _single_write_mode(mode == SingleWriteMode::YES),
    _out_sink(std::move(sinks))
{
  if (options.get_metadata()) {
    _table_meta = std::make_unique<table_input_metadata>(*options.get_metadata());
  }
  init_state();
}

writer::impl::~impl() { close(); }

void writer::impl::init_state()
{
  _current_chunk_offset.resize(_out_sink.size());
  // Write file header
  file_header_s fhdr;
  fhdr.magic = parquet_magic;
  for (auto& sink : _out_sink) {
    sink->host_write(&fhdr, sizeof(fhdr));
  }
  std::fill_n(_current_chunk_offset.begin(), _current_chunk_offset.size(), sizeof(file_header_s));
}

void writer::impl::write(table_view const& table, std::vector<partition_info> const& partitions)
{
  _last_write_successful = false;
  CUDF_EXPECTS(not _closed, "Data has already been flushed to out and closed");

  if (not _table_meta) { _table_meta = std::make_unique<table_input_metadata>(table); }

  // Fill unnamed columns' names in table_meta
  std::function<void(column_in_metadata&, std::string)> add_default_name =
    [&](column_in_metadata& col_meta, std::string default_name) {
      if (col_meta.get_name().empty()) col_meta.set_name(default_name);
      for (size_type i = 0; i < col_meta.num_children(); ++i) {
        add_default_name(col_meta.child(i), col_meta.get_name() + "_" + std::to_string(i));
      }
    };
  for (size_t i = 0; i < _table_meta->column_metadata.size(); ++i) {
    add_default_name(_table_meta->column_metadata[i], "_col" + std::to_string(i));
  }

  auto vec = table_to_linked_columns(table);
  auto schema_tree =
    construct_schema_tree(vec, *_table_meta, _single_write_mode, _int96_timestamps);
  // Construct parquet_column_views from the schema tree leaf nodes.
  std::vector<parquet_column_view> parquet_columns;

  for (schema_tree_node const& schema_node : schema_tree) {
    if (schema_node.leaf_column) {
      parquet_columns.emplace_back(schema_node, schema_tree, _stream);
    }
  }

  // Mass allocation of column_device_views for each parquet_column_view
  std::vector<column_view> cudf_cols;
  cudf_cols.reserve(parquet_columns.size());
  for (auto const& parq_col : parquet_columns) {
    cudf_cols.push_back(parq_col.cudf_column_view());
  }
  table_view single_streams_table(cudf_cols);
  size_type num_columns = single_streams_table.num_columns();

  std::vector<SchemaElement> this_table_schema(schema_tree.begin(), schema_tree.end());

  if (!_agg_meta) {
    _agg_meta = std::make_unique<aggregate_writer_metadata>(
      partitions, num_columns, std::move(this_table_schema), _stats_granularity, _kv_meta);
  } else {
    // verify the user isn't passing mismatched tables
    CUDF_EXPECTS(_agg_meta->schema_matches(this_table_schema),
                 "Mismatch in schema between multiple calls to write_chunk");

    _agg_meta->update_files(partitions);
  }
  // Create table_device_view so that corresponding column_device_view data
  // can be written into col_desc members
  auto parent_column_table_device_view = table_device_view::create(single_streams_table, _stream);
  rmm::device_uvector<column_device_view> leaf_column_views(0, _stream);

  // Initialize column description
  hostdevice_vector<gpu::parquet_column_device_view> col_desc(parquet_columns.size(), _stream);
  std::transform(
    parquet_columns.begin(), parquet_columns.end(), col_desc.host_ptr(), [&](auto const& pcol) {
      return pcol.get_device_view(_stream);
    });

  // Init page fragments
  // 5000 is good enough for up to ~200-character strings. Longer strings and deeply nested columns
  // will start producing fragments larger than the desired page size, so calculate fragment sizes
  // for each leaf column.  Skip if the fragment size is not the default.
  auto max_page_fragment_size = _max_page_fragment_size.value_or(default_max_page_fragment_size);

  std::vector<size_type> column_frag_size(num_columns, max_page_fragment_size);

  if (table.num_rows() > 0 && not _max_page_fragment_size.has_value()) {
    std::vector<size_t> column_sizes;
    std::transform(single_streams_table.begin(),
                   single_streams_table.end(),
                   std::back_inserter(column_sizes),
                   [this](auto const& column) { return column_size(column, _stream); });

    // adjust global fragment size if a single fragment will overrun a rowgroup
    auto const table_size  = std::reduce(column_sizes.begin(), column_sizes.end());
    auto const avg_row_len = util::div_rounding_up_safe<size_t>(table_size, table.num_rows());
    if (avg_row_len > 0) {
      auto const rg_frag_size = util::div_rounding_up_safe(_max_row_group_size, avg_row_len);
      max_page_fragment_size  = std::min<size_type>(rg_frag_size, max_page_fragment_size);
    }

    // dividing page size by average row length will tend to overshoot the desired
    // page size when there's high variability in the row lengths. instead, shoot
    // for multiple fragments per page to smooth things out. using 2 was too
    // unbalanced in final page sizes, so using 4 which seems to be a good
    // compromise at smoothing things out without getting fragment sizes too small.
    auto frag_size_fn = [&](auto const& col, size_type col_size) {
      const int target_frags_per_page = is_col_fixed_width(col) ? 1 : 4;
      auto const avg_len =
        target_frags_per_page * util::div_rounding_up_safe<size_type>(col_size, table.num_rows());
      if (avg_len > 0) {
        auto const frag_size = util::div_rounding_up_safe<size_type>(_max_page_size_bytes, avg_len);
        return std::min<size_type>(max_page_fragment_size, frag_size);
      } else {
        return max_page_fragment_size;
      }
    };

    std::transform(single_streams_table.begin(),
                   single_streams_table.end(),
                   column_sizes.begin(),
                   column_frag_size.begin(),
                   frag_size_fn);
  }

  // Fragments are calculated in two passes. In the first pass, a uniform number of fragments
  // per column is used. This is done to satisfy the requirement that each column chunk within
  // a row group has the same number of rows. After the row group (and thus column chunk)
  // boundaries are known, a second pass is done to calculate fragments to be used in determining
  // page boundaries within each column chunk.
  std::vector<int> num_frag_in_part;
  std::transform(partitions.begin(),
                 partitions.end(),
                 std::back_inserter(num_frag_in_part),
                 [this, max_page_fragment_size](auto const& part) {
                   return util::div_rounding_up_unsafe(part.num_rows, max_page_fragment_size);
                 });

  size_type num_fragments = std::reduce(num_frag_in_part.begin(), num_frag_in_part.end());

  std::vector<int> part_frag_offset;  // Store the idx of the first fragment in each partition
  std::exclusive_scan(
    num_frag_in_part.begin(), num_frag_in_part.end(), std::back_inserter(part_frag_offset), 0);
  part_frag_offset.push_back(part_frag_offset.back() + num_frag_in_part.back());

  auto d_part_frag_offset = cudf::detail::make_device_uvector_async(
    part_frag_offset, _stream, rmm::mr::get_current_device_resource());
  cudf::detail::hostdevice_2dvector<gpu::PageFragment> row_group_fragments(
    num_columns, num_fragments, _stream);

  if (num_fragments != 0) {
    // Move column info to device
    col_desc.host_to_device(_stream);
    leaf_column_views = create_leaf_column_device_views<gpu::parquet_column_device_view>(
      col_desc, *parent_column_table_device_view, _stream);

    init_row_group_fragments(row_group_fragments,
                             col_desc,
                             partitions,
                             d_part_frag_offset,
                             max_page_fragment_size,
                             stream);
  }

  std::vector<size_t> const global_rowgroup_base = _agg_meta->num_row_groups_per_file();

  // Decide row group boundaries based on uncompressed data size
  int num_rowgroups = 0;

  std::vector<int> num_rg_in_part(partitions.size());
  for (size_t p = 0; p < partitions.size(); ++p) {
    size_type curr_rg_num_rows = 0;
    size_t curr_rg_data_size   = 0;
    int first_frag_in_rg       = part_frag_offset[p];
    int last_frag_in_part      = part_frag_offset[p + 1] - 1;
    for (auto f = first_frag_in_rg; f <= last_frag_in_part; ++f) {
      size_t fragment_data_size = 0;
      for (auto c = 0; c < num_columns; c++) {
        fragment_data_size += row_group_fragments[c][f].fragment_data_size;
      }
      size_type fragment_num_rows = row_group_fragments[0][f].num_rows;

      // If the fragment size gets larger than rg limit then break off a rg
      if (f > first_frag_in_rg &&  // There has to be at least one fragment in row group
          (curr_rg_data_size + fragment_data_size > _max_row_group_size ||
           curr_rg_num_rows + fragment_num_rows > _max_row_group_rows)) {
        auto& rg    = _agg_meta->file(p).row_groups.emplace_back();
        rg.num_rows = curr_rg_num_rows;
        num_rowgroups++;
        num_rg_in_part[p]++;
        curr_rg_num_rows  = 0;
        curr_rg_data_size = 0;
        first_frag_in_rg  = f;
      }
      curr_rg_num_rows += fragment_num_rows;
      curr_rg_data_size += fragment_data_size;

      // TODO: (wishful) refactor to consolidate with above if block
      if (f == last_frag_in_part) {
        auto& rg    = _agg_meta->file(p).row_groups.emplace_back();
        rg.num_rows = curr_rg_num_rows;
        num_rowgroups++;
        num_rg_in_part[p]++;
      }
    }
  }

  std::vector<int> first_rg_in_part;
  std::exclusive_scan(
    num_rg_in_part.begin(), num_rg_in_part.end(), std::back_inserter(first_rg_in_part), 0);

  // Initialize row groups and column chunks
  auto const num_chunks = num_rowgroups * num_columns;
  hostdevice_2dvector<gpu::EncColumnChunk> chunks(num_rowgroups, num_columns, _stream);

  // total fragments per column (in case they are non-uniform)
  std::vector<size_type> frags_per_column(num_columns, 0);

  for (size_t p = 0; p < partitions.size(); ++p) {
    int f               = part_frag_offset[p];
    size_type start_row = partitions[p].start_row;
    for (int r = 0; r < num_rg_in_part[p]; r++) {
      size_t global_r = global_rowgroup_base[p] + r;  // Number of rowgroups already in file/part
      auto& row_group = _agg_meta->file(p).row_groups[global_r];
      uint32_t fragments_in_chunk =
        util::div_rounding_up_unsafe(row_group.num_rows, max_page_fragment_size);
      row_group.total_byte_size = 0;
      row_group.columns.resize(num_columns);
      for (int c = 0; c < num_columns; c++) {
        gpu::EncColumnChunk& ck = chunks[r + first_rg_in_part[p]][c];

        ck                   = {};
        ck.col_desc          = col_desc.device_ptr() + c;
        ck.col_desc_id       = c;
        ck.fragments         = &row_group_fragments.device_view()[c][f];
        ck.stats             = nullptr;
        ck.start_row         = start_row;
        ck.num_rows          = (uint32_t)row_group.num_rows;
        ck.first_fragment    = c * num_fragments + f;
        auto chunk_fragments = row_group_fragments[c].subspan(f, fragments_in_chunk);
        // In fragment struct, add a pointer to the chunk it belongs to
        // In each fragment in chunk_fragments, update the chunk pointer here.
        for (auto& frag : chunk_fragments) {
          frag.chunk = &chunks.device_view()[r + first_rg_in_part[p]][c];
        }
        ck.num_values = std::accumulate(
          chunk_fragments.begin(), chunk_fragments.end(), 0, [](uint32_t l, auto r) {
            return l + r.num_values;
          });
        ck.plain_data_size = std::accumulate(
          chunk_fragments.begin(), chunk_fragments.end(), 0, [](int sum, gpu::PageFragment frag) {
            return sum + frag.fragment_data_size;
          });
        auto& column_chunk_meta          = row_group.columns[c].meta_data;
        column_chunk_meta.type           = parquet_columns[c].physical_type();
        column_chunk_meta.encodings      = {Encoding::PLAIN, Encoding::RLE};
        column_chunk_meta.path_in_schema = parquet_columns[c].get_path_in_schema();
        column_chunk_meta.codec          = UNCOMPRESSED;
        column_chunk_meta.num_values     = ck.num_values;

        frags_per_column[c] += util::div_rounding_up_unsafe(
          row_group.num_rows, std::min(column_frag_size[c], max_page_fragment_size));
      }
      f += fragments_in_chunk;
      start_row += (uint32_t)row_group.num_rows;
    }
  }

  row_group_fragments.host_to_device(_stream);
  auto dict_info_owner = build_chunk_dictionaries(chunks,
                                                  col_desc,
                                                  row_group_fragments,
                                                  _compression,
                                                  _dict_policy,
                                                  _max_dictionary_size,
                                                  _stream);
  for (size_t p = 0; p < partitions.size(); p++) {
    for (int rg = 0; rg < num_rg_in_part[p]; rg++) {
      size_t global_rg = global_rowgroup_base[p] + rg;
      for (int col = 0; col < num_columns; col++) {
        if (chunks.host_view()[rg][col].use_dictionary) {
          _agg_meta->file(p).row_groups[global_rg].columns[col].meta_data.encodings.push_back(
            Encoding::PLAIN_DICTIONARY);
        }
      }
    }
  }

  // The code preceding this used a uniform fragment size for all columns. Now recompute
  // fragments with a (potentially) varying number of fragments per column.

  // first figure out the total number of fragments and calculate the start offset for each column
  std::vector<size_type> frag_offsets;
  size_type const total_frags = [&]() {
    if (frags_per_column.size() > 0) {
      std::exclusive_scan(frags_per_column.data(),
                          frags_per_column.data() + num_columns + 1,
                          std::back_inserter(frag_offsets),
                          0);
      return frag_offsets[num_columns];
    } else {
      return 0;
    }
  }();

  rmm::device_uvector<statistics_chunk> frag_stats(0, _stream);
  hostdevice_vector<gpu::PageFragment> page_fragments(total_frags, _stream);

  // update fragments and/or prepare for fragment statistics calculation if necessary
  if (total_frags != 0) {
    if (_stats_granularity != statistics_freq::STATISTICS_NONE) {
      frag_stats.resize(total_frags, _stream);
    }

    for (int c = 0; c < num_columns; c++) {
      auto frag_offset     = frag_offsets[c];
      auto const frag_size = column_frag_size[c];

      for (size_t p = 0; p < partitions.size(); ++p) {
        for (int r = 0; r < num_rg_in_part[p]; r++) {
          auto const global_r   = global_rowgroup_base[p] + r;
          auto const& row_group = _agg_meta->file(p).row_groups[global_r];
          uint32_t const fragments_in_chunk =
            util::div_rounding_up_unsafe(row_group.num_rows, frag_size);
          gpu::EncColumnChunk& ck = chunks[r + first_rg_in_part[p]][c];
          ck.fragments            = page_fragments.device_ptr(frag_offset);
          ck.first_fragment       = frag_offset;

          // update the chunk pointer here for each fragment in chunk.fragments
          for (uint32_t i = 0; i < fragments_in_chunk; i++) {
            page_fragments[frag_offset + i].chunk =
              &chunks.device_view()[r + first_rg_in_part[p]][c];
          }

          if (not frag_stats.is_empty()) { ck.stats = frag_stats.data() + frag_offset; }
          frag_offset += fragments_in_chunk;
        }
      }
    }

    chunks.host_to_device(_stream);

    // re-initialize page fragments
<<<<<<< HEAD
    page_fragments.host_to_device(stream);
    calculate_page_fragments(page_fragments, column_frag_size, stream);
=======
    page_fragments.host_to_device(_stream);
    calculate_page_fragments(page_fragments, column_frag_size);
>>>>>>> e6cb2d0c

    // and gather fragment statistics
    if (not frag_stats.is_empty()) {
      gather_fragment_statistics(frag_stats,
                                 {page_fragments.device_ptr(), static_cast<size_t>(total_frags)},
                                 int96_timestamps,
                                 stream);
    }
  }

  // Build chunk dictionaries and count pages. Sends chunks to device.
  hostdevice_vector<size_type> comp_page_sizes = init_page_sizes(chunks,
                                                                 col_desc,
                                                                 num_columns,
                                                                 _max_page_size_bytes,
                                                                 _max_page_size_rows,
                                                                 _compression,
                                                                 _stream);

  // Get the maximum page size across all chunks
  size_type max_page_uncomp_data_size =
    std::accumulate(chunks.host_view().flat_view().begin(),
                    chunks.host_view().flat_view().end(),
                    0,
                    [](uint32_t max_page_size, gpu::EncColumnChunk const& chunk) {
                      return std::max(max_page_size, chunk.max_page_data_size);
                    });

  // Find which partition a rg belongs to
  std::vector<int> rg_to_part;
  for (size_t p = 0; p < num_rg_in_part.size(); ++p) {
    std::fill_n(std::back_inserter(rg_to_part), num_rg_in_part[p], p);
  }

  // Initialize batches of rowgroups to encode (mainly to limit peak memory usage)
  std::vector<size_type> batch_list;
  size_type num_pages          = 0;
  size_t max_bytes_in_batch    = 1024 * 1024 * 1024;  // 1GB - TODO: Tune this
  size_t max_uncomp_bfr_size   = 0;
  size_t max_comp_bfr_size     = 0;
  size_t max_chunk_bfr_size    = 0;
  size_type max_pages_in_batch = 0;
  size_t bytes_in_batch        = 0;
  size_t comp_bytes_in_batch   = 0;
  size_t column_index_bfr_size = 0;
  for (size_type r = 0, groups_in_batch = 0, pages_in_batch = 0; r <= num_rowgroups; r++) {
    size_t rowgroup_size      = 0;
    size_t comp_rowgroup_size = 0;
    if (r < num_rowgroups) {
      for (int i = 0; i < num_columns; i++) {
        gpu::EncColumnChunk* ck = &chunks[r][i];
        ck->first_page          = num_pages;
        num_pages += ck->num_pages;
        pages_in_batch += ck->num_pages;
        rowgroup_size += ck->bfr_size;
        comp_rowgroup_size += ck->compressed_size;
        max_chunk_bfr_size =
          std::max(max_chunk_bfr_size, (size_t)std::max(ck->bfr_size, ck->compressed_size));
<<<<<<< HEAD
        if (stats_granularity_ == statistics_freq::STATISTICS_COLUMN) {
          column_index_bfr_size += column_index_buffer_size(ck, column_index_truncate_length);
=======
        if (_stats_granularity == statistics_freq::STATISTICS_COLUMN) {
          column_index_bfr_size += column_index_buffer_size(ck);
>>>>>>> e6cb2d0c
        }
      }
    }
    // TBD: We may want to also shorten the batch if we have enough pages (not just based on size)
    if ((r == num_rowgroups) ||
        (groups_in_batch != 0 && bytes_in_batch + rowgroup_size > max_bytes_in_batch)) {
      max_uncomp_bfr_size = std::max(max_uncomp_bfr_size, bytes_in_batch);
      max_comp_bfr_size   = std::max(max_comp_bfr_size, comp_bytes_in_batch);
      max_pages_in_batch  = std::max(max_pages_in_batch, pages_in_batch);
      if (groups_in_batch != 0) {
        batch_list.push_back(groups_in_batch);
        groups_in_batch = 0;
      }
      bytes_in_batch      = 0;
      comp_bytes_in_batch = 0;
      pages_in_batch      = 0;
    }
    bytes_in_batch += rowgroup_size;
    comp_bytes_in_batch += comp_rowgroup_size;
    groups_in_batch++;
  }

  // Clear compressed buffer size if compression has been turned off
  if (_compression == parquet::Compression::UNCOMPRESSED) { max_comp_bfr_size = 0; }

  // Initialize data pointers in batch
  uint32_t num_stats_bfr =
    (_stats_granularity != statistics_freq::STATISTICS_NONE) ? num_pages + num_chunks : 0;
  rmm::device_buffer uncomp_bfr(max_uncomp_bfr_size, _stream);
  rmm::device_buffer comp_bfr(max_comp_bfr_size, _stream);
  rmm::device_buffer col_idx_bfr(column_index_bfr_size, _stream);
  rmm::device_uvector<gpu::EncPage> pages(num_pages, _stream);

  // This contains stats for both the pages and the rowgroups. TODO: make them separate.
  rmm::device_uvector<statistics_chunk> page_stats(num_stats_bfr, _stream);
  auto bfr_i = static_cast<uint8_t*>(col_idx_bfr.data());
  for (auto b = 0, r = 0; b < static_cast<size_type>(batch_list.size()); b++) {
    auto bfr   = static_cast<uint8_t*>(uncomp_bfr.data());
    auto bfr_c = static_cast<uint8_t*>(comp_bfr.data());
    for (auto j = 0; j < batch_list[b]; j++, r++) {
      for (auto i = 0; i < num_columns; i++) {
        gpu::EncColumnChunk& ck = chunks[r][i];
        ck.uncompressed_bfr     = bfr;
        ck.compressed_bfr       = bfr_c;
        ck.column_index_blob    = bfr_i;
        bfr += ck.bfr_size;
        bfr_c += ck.compressed_size;
<<<<<<< HEAD
        if (stats_granularity_ == statistics_freq::STATISTICS_COLUMN) {
          ck.column_index_size = column_index_buffer_size(&ck, column_index_truncate_length);
=======
        if (_stats_granularity == statistics_freq::STATISTICS_COLUMN) {
          ck.column_index_size = column_index_buffer_size(&ck);
>>>>>>> e6cb2d0c
          bfr_i += ck.column_index_size;
        }
      }
    }
  }

  if (num_pages != 0) {
    init_encoder_pages(chunks,
                       col_desc,
                       {pages.data(), pages.size()},
                       comp_page_sizes,
                       (num_stats_bfr) ? page_stats.data() : nullptr,
                       (num_stats_bfr) ? frag_stats.data() : nullptr,
                       num_columns,
                       num_pages,
                       num_stats_bfr,
                       compression_,
                       max_page_size_bytes,
                       max_page_size_rows,
                       stream);
  }

  pinned_buffer<uint8_t> host_bfr{nullptr, cudaFreeHost};

  // Encode row groups in batches
  for (auto b = 0, r = 0; b < static_cast<size_type>(batch_list.size()); b++) {
    // Count pages in this batch
    auto const rnext               = r + batch_list[b];
    auto const first_page_in_batch = chunks[r][0].first_page;
    auto const first_page_in_next_batch =
      (rnext < num_rowgroups) ? chunks[rnext][0].first_page : num_pages;
    auto const pages_in_batch = first_page_in_next_batch - first_page_in_batch;
    encode_pages(
      chunks,
      {pages.data(), pages.size()},
      max_page_uncomp_data_size,
      pages_in_batch,
      first_page_in_batch,
      batch_list[b],
      r,
      (_stats_granularity == statistics_freq::STATISTICS_PAGE) ? page_stats.data() : nullptr,
      (_stats_granularity != statistics_freq::STATISTICS_NONE) ? page_stats.data() + num_pages
                                                               : nullptr,
<<<<<<< HEAD
      (stats_granularity_ == statistics_freq::STATISTICS_COLUMN) ? page_stats.data() : nullptr,
      compression_,
      column_index_truncate_length,
      stream);
=======
      (_stats_granularity == statistics_freq::STATISTICS_COLUMN) ? page_stats.data() : nullptr);
>>>>>>> e6cb2d0c

    std::vector<std::future<void>> write_tasks;
    for (; r < rnext; r++) {
      int p           = rg_to_part[r];
      int global_r    = global_rowgroup_base[p] + r - first_rg_in_part[p];
      auto& row_group = _agg_meta->file(p).row_groups[global_r];
      for (auto i = 0; i < num_columns; i++) {
        gpu::EncColumnChunk& ck = chunks[r][i];
        auto& column_chunk_meta = row_group.columns[i].meta_data;
        uint8_t* dev_bfr;
        if (ck.is_compressed) {
          column_chunk_meta.codec = _compression;
          dev_bfr                 = ck.compressed_bfr;
        } else {
          dev_bfr = ck.uncompressed_bfr;
        }

        if (_out_sink[p]->is_device_write_preferred(ck.compressed_size)) {
          // let the writer do what it wants to retrieve the data from the gpu.
          write_tasks.push_back(_out_sink[p]->device_write_async(
            dev_bfr + ck.ck_stat_size, ck.compressed_size, _stream));
          // we still need to do a (much smaller) memcpy for the statistics.
          if (ck.ck_stat_size != 0) {
            column_chunk_meta.statistics_blob.resize(ck.ck_stat_size);
            CUDF_CUDA_TRY(cudaMemcpyAsync(column_chunk_meta.statistics_blob.data(),
                                          dev_bfr,
                                          ck.ck_stat_size,
                                          cudaMemcpyDefault,
                                          _stream.value()));
            _stream.synchronize();
          }
        } else {
          if (!host_bfr) {
            host_bfr = pinned_buffer<uint8_t>{[](size_t size) {
                                                uint8_t* ptr = nullptr;
                                                CUDF_CUDA_TRY(cudaMallocHost(&ptr, size));
                                                return ptr;
                                              }(max_chunk_bfr_size),
                                              cudaFreeHost};
          }
          // copy the full data
          CUDF_CUDA_TRY(cudaMemcpyAsync(host_bfr.get(),
                                        dev_bfr,
                                        ck.ck_stat_size + ck.compressed_size,
                                        cudaMemcpyDefault,
                                        _stream.value()));
          _stream.synchronize();
          _out_sink[p]->host_write(host_bfr.get() + ck.ck_stat_size, ck.compressed_size);
          if (ck.ck_stat_size != 0) {
            column_chunk_meta.statistics_blob.resize(ck.ck_stat_size);
            memcpy(column_chunk_meta.statistics_blob.data(), host_bfr.get(), ck.ck_stat_size);
          }
        }
        row_group.total_byte_size += ck.compressed_size;
        column_chunk_meta.data_page_offset =
          _current_chunk_offset[p] + ((ck.use_dictionary) ? ck.dictionary_size : 0);
        column_chunk_meta.dictionary_page_offset =
          (ck.use_dictionary) ? _current_chunk_offset[p] : 0;
        column_chunk_meta.total_uncompressed_size = ck.bfr_size;
        column_chunk_meta.total_compressed_size   = ck.compressed_size;
        _current_chunk_offset[p] += ck.compressed_size;
      }
    }
    for (auto const& task : write_tasks) {
      task.wait();
    }
  }

  if (_stats_granularity == statistics_freq::STATISTICS_COLUMN) {
    // need pages on host to create offset_indexes
    thrust::host_vector<gpu::EncPage> h_pages =
      cudf::detail::make_host_vector_async(pages, _stream);
    _stream.synchronize();

    // add column and offset indexes to metadata
    for (auto b = 0, r = 0; b < static_cast<size_type>(batch_list.size()); b++) {
      auto const rnext   = r + batch_list[b];
      auto curr_page_idx = chunks[r][0].first_page;
      for (; r < rnext; r++) {
        int p                 = rg_to_part[r];
        int global_r          = global_rowgroup_base[p] + r - first_rg_in_part[p];
        auto const& row_group = _agg_meta->file(p).row_groups[global_r];
        for (auto i = 0; i < num_columns; i++) {
          gpu::EncColumnChunk const& ck = chunks[r][i];
          auto const& column_chunk_meta = row_group.columns[i].meta_data;

          // start transfer of the column index
          std::vector<uint8_t> column_idx;
          column_idx.resize(ck.column_index_size);
          CUDF_CUDA_TRY(cudaMemcpyAsync(column_idx.data(),
                                        ck.column_index_blob,
                                        ck.column_index_size,
                                        cudaMemcpyDefault,
                                        _stream.value()));

          // calculate offsets while the column index is transferring
          int64_t curr_pg_offset = column_chunk_meta.data_page_offset;

          OffsetIndex offset_idx;
          for (uint32_t pg = 0; pg < ck.num_pages; pg++) {
            auto const& enc_page = h_pages[curr_page_idx++];

            // skip dict pages
            if (enc_page.page_type != PageType::DATA_PAGE) { continue; }

            int32_t this_page_size = enc_page.hdr_size + enc_page.max_data_size;
            // first_row_idx is relative to start of row group
            PageLocation loc{curr_pg_offset, this_page_size, enc_page.start_row - ck.start_row};
            offset_idx.page_locations.push_back(loc);
            curr_pg_offset += this_page_size;
          }

          _stream.synchronize();
          _agg_meta->file(p).offset_indexes.push_back(offset_idx);
          _agg_meta->file(p).column_indexes.push_back(column_idx);
        }
      }
    }
  }

  _last_write_successful = true;
}

std::unique_ptr<std::vector<uint8_t>> writer::impl::close(
  std::vector<std::string> const& column_chunks_file_path)
{
  if (_closed) { return nullptr; }
  _closed = true;
  if (not _last_write_successful) { return nullptr; }
  for (size_t p = 0; p < _out_sink.size(); p++) {
    std::vector<uint8_t> buffer;
    CompactProtocolWriter cpw(&buffer);
    file_ender_s fendr;

    if (_stats_granularity == statistics_freq::STATISTICS_COLUMN) {
      auto& fmd = _agg_meta->file(p);

      // write column indices, updating column metadata along the way
      int chunkidx = 0;
      for (auto& r : fmd.row_groups) {
        for (auto& c : r.columns) {
          auto const& index     = fmd.column_indexes[chunkidx++];
          c.column_index_offset = _out_sink[p]->bytes_written();
          c.column_index_length = index.size();
          _out_sink[p]->host_write(index.data(), index.size());
        }
      }

      // write offset indices, updating column metadata along the way
      chunkidx = 0;
      for (auto& r : fmd.row_groups) {
        for (auto& c : r.columns) {
          auto const& offsets = fmd.offset_indexes[chunkidx++];
          buffer.resize(0);
          int32_t len           = cpw.write(offsets);
          c.offset_index_offset = _out_sink[p]->bytes_written();
          c.offset_index_length = len;
          _out_sink[p]->host_write(buffer.data(), buffer.size());
        }
      }
    }

    buffer.resize(0);
    fendr.footer_len = static_cast<uint32_t>(cpw.write(_agg_meta->get_metadata(p)));
    fendr.magic      = parquet_magic;
    _out_sink[p]->host_write(buffer.data(), buffer.size());
    _out_sink[p]->host_write(&fendr, sizeof(fendr));
    _out_sink[p]->flush();
  }

  // Optionally output raw file metadata with the specified column chunk file path
  if (column_chunks_file_path.size() > 0) {
    CUDF_EXPECTS(column_chunks_file_path.size() == _agg_meta->num_files(),
                 "Expected one column chunk path per output file");
    _agg_meta->set_file_paths(column_chunks_file_path);
    file_header_s fhdr = {parquet_magic};
    std::vector<uint8_t> buffer;
    CompactProtocolWriter cpw(&buffer);
    buffer.insert(buffer.end(),
                  reinterpret_cast<const uint8_t*>(&fhdr),
                  reinterpret_cast<const uint8_t*>(&fhdr) + sizeof(fhdr));
    file_ender_s fendr;
    fendr.magic      = parquet_magic;
    fendr.footer_len = static_cast<uint32_t>(cpw.write(_agg_meta->get_merged_metadata()));
    buffer.insert(buffer.end(),
                  reinterpret_cast<const uint8_t*>(&fendr),
                  reinterpret_cast<const uint8_t*>(&fendr) + sizeof(fendr));
    return std::make_unique<std::vector<uint8_t>>(std::move(buffer));
  } else {
    return {nullptr};
  }
  return nullptr;
}

// Forward to implementation
writer::writer(std::vector<std::unique_ptr<data_sink>> sinks,
               parquet_writer_options const& options,
               SingleWriteMode mode,
               rmm::cuda_stream_view stream)
  : _impl(std::make_unique<impl>(std::move(sinks), options, mode, stream))
{
}

writer::writer(std::vector<std::unique_ptr<data_sink>> sinks,
               chunked_parquet_writer_options const& options,
               SingleWriteMode mode,
               rmm::cuda_stream_view stream)
  : _impl(std::make_unique<impl>(std::move(sinks), options, mode, stream))
{
}

// Destructor within this translation unit
writer::~writer() = default;

// Forward to implementation
void writer::write(table_view const& table, std::vector<partition_info> const& partitions)
{
  _impl->write(
    table, partitions.empty() ? std::vector<partition_info>{{0, table.num_rows()}} : partitions);
}

// Forward to implementation
std::unique_ptr<std::vector<uint8_t>> writer::close(
  std::vector<std::string> const& column_chunks_file_path)
{
  return _impl->close(column_chunks_file_path);
}

std::unique_ptr<std::vector<uint8_t>> writer::merge_row_group_metadata(
  std::vector<std::unique_ptr<std::vector<uint8_t>>> const& metadata_list)
{
  std::vector<uint8_t> output;
  CompactProtocolWriter cpw(&output);
  FileMetaData md;

  md.row_groups.reserve(metadata_list.size());
  for (const auto& blob : metadata_list) {
    CompactProtocolReader cpreader(
      blob.get()->data(),
      std::max<size_t>(blob.get()->size(), sizeof(file_ender_s)) - sizeof(file_ender_s));
    cpreader.skip_bytes(sizeof(file_header_s));  // Skip over file header
    if (md.num_rows == 0) {
      cpreader.read(&md);
    } else {
      FileMetaData tmp;
      cpreader.read(&tmp);
      md.row_groups.insert(md.row_groups.end(),
                           std::make_move_iterator(tmp.row_groups.begin()),
                           std::make_move_iterator(tmp.row_groups.end()));
      md.num_rows += tmp.num_rows;
    }
  }
  // Reader doesn't currently populate column_order, so infer it here
  if (md.row_groups.size() != 0) {
    uint32_t num_columns = static_cast<uint32_t>(md.row_groups[0].columns.size());
    md.column_order_listsize =
      (num_columns > 0 && md.row_groups[0].columns[0].meta_data.statistics_blob.size())
        ? num_columns
        : 0;
  }
  // Thrift-encode the resulting output
  file_header_s fhdr;
  file_ender_s fendr;
  fhdr.magic = parquet_magic;
  output.insert(output.end(),
                reinterpret_cast<const uint8_t*>(&fhdr),
                reinterpret_cast<const uint8_t*>(&fhdr) + sizeof(fhdr));
  fendr.footer_len = static_cast<uint32_t>(cpw.write(md));
  fendr.magic      = parquet_magic;
  output.insert(output.end(),
                reinterpret_cast<const uint8_t*>(&fendr),
                reinterpret_cast<const uint8_t*>(&fendr) + sizeof(fendr));
  return std::make_unique<std::vector<uint8_t>>(std::move(output));
}

}  // namespace parquet
}  // namespace detail
}  // namespace io
}  // namespace cudf<|MERGE_RESOLUTION|>--- conflicted
+++ resolved
@@ -942,10 +942,9 @@
                               rmm::cuda_stream_view stream)
 {
   auto d_partitions = cudf::detail::make_device_uvector_async(
-    partitions, _stream, rmm::mr::get_current_device_resource());
-  gpu::InitRowGroupFragments(
-    frag, col_desc, d_partitions, part_frag_offset, fragment_size, _stream);
-  frag.device_to_host(_stream, true);
+    partitions, stream, rmm::mr::get_current_device_resource());
+  gpu::InitRowGroupFragments(frag, col_desc, d_partitions, part_frag_offset, fragment_size, stream);
+  frag.device_to_host(stream, true);
 }
 
 /**
@@ -962,8 +961,8 @@
                               rmm::cuda_stream_view stream)
 {
   auto d_frag_sz = cudf::detail::make_device_uvector_async(
-    frag_sizes, _stream, rmm::mr::get_current_device_resource());
-  gpu::CalculatePageFragments(frag, d_frag_sz, _stream);
+    frag_sizes, stream, rmm::mr::get_current_device_resource());
+  gpu::CalculatePageFragments(frag, d_frag_sz, stream);
 }
 
 /**
@@ -977,12 +976,12 @@
                                 bool int96_timestamps,
                                 rmm::cuda_stream_view stream)
 {
-  rmm::device_uvector<statistics_group> frag_stats_group(frag_stats.size(), _stream);
-
-  gpu::InitFragmentStatistics(frag_stats_group, frags, _stream);
+  rmm::device_uvector<statistics_group> frag_stats_group(frag_stats.size(), stream);
+
+  gpu::InitFragmentStatistics(frag_stats_group, frags, stream);
   detail::calculate_group_statistics<detail::io_file_format::PARQUET>(
-    frag_stats.data(), frag_stats_group.data(), frag_stats.size(), _stream, _int96_timestamps);
-  _stream.synchronize();
+    frag_stats.data(), frag_stats_group.data(), frag_stats.size(), stream, int96_timestamps);
+  stream.synchronize();
 }
 
 auto to_nvcomp_compression_type(Compression codec)
@@ -1227,39 +1226,33 @@
                         size_type max_page_size_rows,
                         rmm::cuda_stream_view stream)
 {
-  rmm::device_uvector<statistics_merge_group> page_stats_mrg(num_stats_bfr, _stream);
-  chunks.host_to_device(_stream);
+  rmm::device_uvector<statistics_merge_group> page_stats_mrg(num_stats_bfr, stream);
+  chunks.host_to_device(stream);
   InitEncoderPages(chunks,
                    pages,
                    {},
                    comp_page_sizes,
                    col_desc,
                    num_columns,
-<<<<<<< HEAD
                    max_page_size_bytes,
                    max_page_size_rows,
                    page_alignment(compression),
-=======
-                   _max_page_size_bytes,
-                   _max_page_size_rows,
-                   page_alignment(_compression),
->>>>>>> e6cb2d0c
                    (num_stats_bfr) ? page_stats_mrg.data() : nullptr,
                    (num_stats_bfr > num_pages) ? page_stats_mrg.data() + num_pages : nullptr,
-                   _stream);
+                   stream);
   if (num_stats_bfr > 0) {
     detail::merge_group_statistics<detail::io_file_format::PARQUET>(
-      page_stats, frag_stats, page_stats_mrg.data(), num_pages, _stream);
+      page_stats, frag_stats, page_stats_mrg.data(), num_pages, stream);
     if (num_stats_bfr > num_pages) {
       detail::merge_group_statistics<detail::io_file_format::PARQUET>(
         page_stats + num_pages,
         page_stats,
         page_stats_mrg.data() + num_pages,
         num_stats_bfr - num_pages,
-        _stream);
-    }
-  }
-  _stream.synchronize();
+        stream);
+    }
+  }
+  stream.synchronize();
 }
 
 /**
@@ -1300,33 +1293,24 @@
       : device_span<statistics_chunk const>();
 
   uint32_t max_comp_pages =
-<<<<<<< HEAD
     (compression != parquet::Compression::UNCOMPRESSED) ? pages_in_batch : 0;
-=======
-    (_compression != parquet::Compression::UNCOMPRESSED) ? pages_in_batch : 0;
->>>>>>> e6cb2d0c
-
-  rmm::device_uvector<device_span<uint8_t const>> comp_in(max_comp_pages, _stream);
-  rmm::device_uvector<device_span<uint8_t>> comp_out(max_comp_pages, _stream);
-  rmm::device_uvector<compression_result> comp_res(max_comp_pages, _stream);
-  thrust::fill(rmm::exec_policy(_stream),
+
+  rmm::device_uvector<device_span<uint8_t const>> comp_in(max_comp_pages, stream);
+  rmm::device_uvector<device_span<uint8_t>> comp_out(max_comp_pages, stream);
+  rmm::device_uvector<compression_result> comp_res(max_comp_pages, stream);
+  thrust::fill(rmm::exec_policy(stream),
                comp_res.begin(),
                comp_res.end(),
                compression_result{0, compression_status::FAILURE});
 
-<<<<<<< HEAD
   gpu::EncodePages(batch_pages, comp_in, comp_out, comp_res, stream);
   switch (compression) {
-=======
-  gpu::EncodePages(batch_pages, comp_in, comp_out, comp_res, _stream);
-  switch (_compression) {
->>>>>>> e6cb2d0c
     case parquet::Compression::SNAPPY:
       if (nvcomp::is_compression_disabled(nvcomp::compression_type::SNAPPY)) {
-        gpu_snap(comp_in, comp_out, comp_res, _stream);
+        gpu_snap(comp_in, comp_out, comp_res, stream);
       } else {
         nvcomp::batched_compress(
-          nvcomp::compression_type::SNAPPY, comp_in, comp_out, comp_res, _stream);
+          nvcomp::compression_type::SNAPPY, comp_in, comp_out, comp_res, stream);
       }
       break;
     case parquet::Compression::ZSTD: {
@@ -1334,8 +1318,7 @@
           reason) {
         CUDF_FAIL("Compression error: " + reason.value());
       }
-      nvcomp::batched_compress(
-        nvcomp::compression_type::ZSTD, comp_in, comp_out, comp_res, _stream);
+      nvcomp::batched_compress(nvcomp::compression_type::ZSTD, comp_in, comp_out, comp_res, stream);
 
       break;
     }
@@ -1346,15 +1329,15 @@
   // TBD: Not clear if the official spec actually allows dynamically turning off compression at the
   // chunk-level
   auto d_chunks_in_batch = chunks.device_view().subspan(first_rowgroup, rowgroups_in_batch);
-  DecideCompression(d_chunks_in_batch.flat_view(), _stream);
-  EncodePageHeaders(batch_pages, comp_res, batch_pages_stats, chunk_stats, _stream);
-  GatherPages(d_chunks_in_batch.flat_view(), pages, _stream);
+  DecideCompression(d_chunks_in_batch.flat_view(), stream);
+  EncodePageHeaders(batch_pages, comp_res, batch_pages_stats, chunk_stats, stream);
+  GatherPages(d_chunks_in_batch.flat_view(), pages, stream);
 
   if (column_stats != nullptr) {
     EncodeColumnIndexes(d_chunks_in_batch.flat_view(),
                         {column_stats, pages.size()},
-                        _column_index_truncate_length,
-                        _stream);
+                        column_index_truncate_length,
+                        stream);
   }
 
   auto h_chunks_in_batch = chunks.host_view().subspan(first_rowgroup, rowgroups_in_batch);
@@ -1362,8 +1345,8 @@
                                 d_chunks_in_batch.data(),
                                 d_chunks_in_batch.flat_view().size_bytes(),
                                 cudaMemcpyDefault,
-                                _stream.value()));
-  _stream.synchronize();
+                                stream.value()));
+  stream.synchronize();
 }
 
 /**
@@ -1398,7 +1381,7 @@
   //
   // calculating this per-chunk because the sizes can be wildly different.
   constexpr size_t padding = 7;
-  return ck->ck_stat_size * ck->num_pages + _column_index_truncate_length + padding;
+  return ck->ck_stat_size * ck->num_pages + column_index_truncate_length + padding;
 }
 
 }  // namespace
@@ -1616,7 +1599,7 @@
                              partitions,
                              d_part_frag_offset,
                              max_page_fragment_size,
-                             stream);
+                             _stream);
   }
 
   std::vector<size_t> const global_rowgroup_base = _agg_meta->num_row_groups_per_file();
@@ -1798,20 +1781,15 @@
     chunks.host_to_device(_stream);
 
     // re-initialize page fragments
-<<<<<<< HEAD
-    page_fragments.host_to_device(stream);
-    calculate_page_fragments(page_fragments, column_frag_size, stream);
-=======
     page_fragments.host_to_device(_stream);
-    calculate_page_fragments(page_fragments, column_frag_size);
->>>>>>> e6cb2d0c
+    calculate_page_fragments(page_fragments, column_frag_size, _stream);
 
     // and gather fragment statistics
     if (not frag_stats.is_empty()) {
       gather_fragment_statistics(frag_stats,
                                  {page_fragments.device_ptr(), static_cast<size_t>(total_frags)},
-                                 int96_timestamps,
-                                 stream);
+                                 _int96_timestamps,
+                                 _stream);
     }
   }
 
@@ -1863,13 +1841,8 @@
         comp_rowgroup_size += ck->compressed_size;
         max_chunk_bfr_size =
           std::max(max_chunk_bfr_size, (size_t)std::max(ck->bfr_size, ck->compressed_size));
-<<<<<<< HEAD
-        if (stats_granularity_ == statistics_freq::STATISTICS_COLUMN) {
-          column_index_bfr_size += column_index_buffer_size(ck, column_index_truncate_length);
-=======
         if (_stats_granularity == statistics_freq::STATISTICS_COLUMN) {
-          column_index_bfr_size += column_index_buffer_size(ck);
->>>>>>> e6cb2d0c
+          column_index_bfr_size += column_index_buffer_size(ck, _column_index_truncate_length);
         }
       }
     }
@@ -1917,13 +1890,8 @@
         ck.column_index_blob    = bfr_i;
         bfr += ck.bfr_size;
         bfr_c += ck.compressed_size;
-<<<<<<< HEAD
-        if (stats_granularity_ == statistics_freq::STATISTICS_COLUMN) {
-          ck.column_index_size = column_index_buffer_size(&ck, column_index_truncate_length);
-=======
         if (_stats_granularity == statistics_freq::STATISTICS_COLUMN) {
-          ck.column_index_size = column_index_buffer_size(&ck);
->>>>>>> e6cb2d0c
+          ck.column_index_size = column_index_buffer_size(&ck, _column_index_truncate_length);
           bfr_i += ck.column_index_size;
         }
       }
@@ -1940,10 +1908,10 @@
                        num_columns,
                        num_pages,
                        num_stats_bfr,
-                       compression_,
-                       max_page_size_bytes,
-                       max_page_size_rows,
-                       stream);
+                       _compression,
+                       _max_page_size_bytes,
+                       _max_page_size_rows,
+                       _stream);
   }
 
   pinned_buffer<uint8_t> host_bfr{nullptr, cudaFreeHost};
@@ -1967,14 +1935,10 @@
       (_stats_granularity == statistics_freq::STATISTICS_PAGE) ? page_stats.data() : nullptr,
       (_stats_granularity != statistics_freq::STATISTICS_NONE) ? page_stats.data() + num_pages
                                                                : nullptr,
-<<<<<<< HEAD
-      (stats_granularity_ == statistics_freq::STATISTICS_COLUMN) ? page_stats.data() : nullptr,
-      compression_,
-      column_index_truncate_length,
-      stream);
-=======
-      (_stats_granularity == statistics_freq::STATISTICS_COLUMN) ? page_stats.data() : nullptr);
->>>>>>> e6cb2d0c
+      (_stats_granularity == statistics_freq::STATISTICS_COLUMN) ? page_stats.data() : nullptr,
+      _compression,
+      _column_index_truncate_length,
+      _stream);
 
     std::vector<std::future<void>> write_tasks;
     for (; r < rnext; r++) {
