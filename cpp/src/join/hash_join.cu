--- conflicted
+++ resolved
@@ -52,19 +52,11 @@
  * @param build_table The right hand table
  * @param probe_table The left hand table
  * @param preprocessed_build shared_ptr to cudf::experimental::row::equality::preprocessed_table for
-<<<<<<< HEAD
- * build_table
- * @param preprocessed_probe shared_ptr to cudf::experimental::row::equality::preprocessed_table for
- * probe_table
- * @param hash_table A hash table built on the build table that maps the index
- * of every row to the hash value of that row
-=======
  *                           build_table
  * @param preprocessed_probe shared_ptr to cudf::experimental::row::equality::preprocessed_table for
  *                           probe_table
  * @param hash_table A hash table built on the build table that maps the index
  *                   of every row to the hash value of that row
->>>>>>> d5aad2f4
  * @param join The type of join to be performed
  * @param has_nulls Flag to denote if build or probe tables have nested nulls
  * @param nulls_equal Flag to denote nulls are equal or not
@@ -111,10 +103,6 @@
 
   auto const row_comparator =
     cudf::experimental::row::equality::two_table_comparator{preprocessed_probe, preprocessed_build};
-<<<<<<< HEAD
-
-=======
->>>>>>> d5aad2f4
   auto const comparator_helper = [&](auto device_comparator) {
     pair_equality equality{device_comparator};
 
@@ -143,15 +131,9 @@
  * @param build_table Table of build side columns to join
  * @param probe_table Table of probe side columns to join
  * @param preprocessed_build shared_ptr to cudf::experimental::row::equality::preprocessed_table for
-<<<<<<< HEAD
- * build_table
- * @param preprocessed_probe shared_ptr to cudf::experimental::row::equality::preprocessed_table for
- * probe_table
-=======
  *                           build_table
  * @param preprocessed_probe shared_ptr to cudf::experimental::row::equality::preprocessed_table for
  *                           probe_table
->>>>>>> d5aad2f4
  * @param hash_table Hash table built from `build_table`
  * @param join The type of join to be performed
  * @param has_nulls Flag to denote if build or probe tables have nested nulls
@@ -231,11 +213,7 @@
                                        stream.value());
 
       if (join == cudf::detail::join_kind::FULL_JOIN) {
-<<<<<<< HEAD
-        auto const actual_size = out1_zip_end - out1_zip_begin;
-=======
         auto const actual_size = thrust::distance(out1_zip_begin, out1_zip_end);
->>>>>>> d5aad2f4
         left_indices->resize(actual_size, stream);
         right_indices->resize(actual_size, stream);
       }
@@ -269,15 +247,9 @@
  * @param build_table Table of build side columns to join
  * @param probe_table Table of probe side columns to join
  * @param preprocessed_build shared_ptr to cudf::experimental::row::equality::preprocessed_table for
-<<<<<<< HEAD
- * build_table
- * @param preprocessed_probe shared_ptr to cudf::experimental::row::equality::preprocessed_table for
- * probe_table
-=======
  *                           build_table
  * @param preprocessed_probe shared_ptr to cudf::experimental::row::equality::preprocessed_table for
  *                           probe_table
->>>>>>> d5aad2f4
  * @param hash_table Hash table built from `build_table`
  * @param has_nulls Flag to denote if build or probe tables have nested nulls
  * @param compare_nulls Controls whether null join-key values should match or not
@@ -332,10 +304,6 @@
     cudf::experimental::row::equality::two_table_comparator{preprocessed_probe, preprocessed_build};
   auto const comparator_helper = [&](auto device_comparator) {
     pair_equality equality{device_comparator};
-<<<<<<< HEAD
-
-=======
->>>>>>> d5aad2f4
     hash_table.pair_retrieve_outer(
       iter, iter + probe_table_num_rows, out1_zip_begin, out2_zip_begin, equality, stream.value());
   };
