/*
 * Copyright (c) 2020-2023, NVIDIA CORPORATION.
 *
 * Licensed under the Apache License, Version 2.0 (the "License");
 * you may not use this file except in compliance with the License.
 * You may obtain a copy of the License at
 *
 *     http://www.apache.org/licenses/LICENSE-2.0
 *
 * Unless required by applicable law or agreed to in writing, software
 * distributed under the License is distributed on an "AS IS" BASIS,
 * WITHOUT WARRANTIES OR CONDITIONS OF ANY KIND, either express or implied.
 * See the License for the specific language governing permissions and
 * limitations under the License.
 */

#include <cudf/column/column_factories.hpp>
#include <cudf/detail/copy.hpp>
#include <cudf/detail/null_mask.hpp>
#include <cudf/detail/structs/utilities.hpp>
#include <cudf/detail/unary.hpp>
#include <cudf/structs/structs_column_view.hpp>
#include <cudf/table/table.hpp>
#include <cudf/table/table_view.hpp>
#include <cudf/types.hpp>
#include <cudf/utilities/error.hpp>
#include <cudf/utilities/span.hpp>
#include <cudf/utilities/traits.hpp>

#include <thrust/iterator/counting_iterator.h>
#include <thrust/iterator/transform_iterator.h>

namespace cudf::structs::detail {

/**
 * @copydoc cudf::structs::detail::extract_ordered_struct_children
 */
std::vector<std::vector<column_view>> extract_ordered_struct_children(
  host_span<column_view const> struct_cols)
{
  auto const num_children = struct_cols[0].num_children();
  auto const num_cols     = static_cast<size_type>(struct_cols.size());

  std::vector<std::vector<column_view>> result;
  result.reserve(num_children);

  for (size_type child_index = 0; child_index < num_children; child_index++) {
    std::vector<column_view> children;
    children.reserve(num_cols);
    for (size_type col_index = 0; col_index < num_cols; col_index++) {
      structs_column_view scv(struct_cols[col_index]);

      // all inputs must have the same # of children and they must all be of the
      // same type.
      CUDF_EXPECTS(struct_cols[0].num_children() == scv.num_children(),
                   "Mismatch in number of children during struct concatenate");
      CUDF_EXPECTS(struct_cols[0].child(child_index).type() == scv.child(child_index).type(),
                   "Mismatch in child types during struct concatenate");
      children.push_back(scv.get_sliced_child(child_index));
    }

    result.push_back(std::move(children));
  }

  return result;
}

namespace {

/**
 * @brief Check whether the specified column is of type `STRUCT`.
 */
bool is_struct(cudf::column_view const& col) { return col.type().id() == type_id::STRUCT; }

}  // namespace

bool is_or_has_nested_lists(cudf::column_view const& col)
{
  auto is_list = [](cudf::column_view const& col) { return col.type().id() == type_id::LIST; };

  return is_list(col) || std::any_of(col.child_begin(), col.child_end(), is_or_has_nested_lists);
}

/**
 * @brief Flattens struct columns to constituent non-struct columns in the input table.
 *
 */
struct table_flattener {
  table_view input;
  std::vector<order> const& column_order;
  std::vector<null_order> const& null_precedence;
  column_nullability nullability;
  rmm::cuda_stream_view stream;
  rmm::mr::device_memory_resource* mr;

  temporary_nullable_data nullable_data;
  std::vector<std::unique_ptr<column>> validity_as_column;
  std::vector<column_view> flat_columns;
  std::vector<order> flat_column_order;
  std::vector<null_order> flat_null_precedence;

  table_flattener(table_view const& input,
                  std::vector<order> const& column_order,
                  std::vector<null_order> const& null_precedence,
                  column_nullability nullability,
                  rmm::cuda_stream_view stream,
                  rmm::mr::device_memory_resource* mr)
    : column_order{column_order},
      null_precedence{null_precedence},
      nullability{nullability},
      stream{stream},
      mr{mr}
  {
    superimpose_nulls(input);
  }

  /**
   * @brief Pushes down nulls from struct columns to children, saves the resulting
   * column to `input`, and generated null masks to `superimposed_nullmasks`.
   */
  void superimpose_nulls(table_view const& input_table)
  {
    auto [table, tmp_nullable_data] = push_down_nulls(input_table, stream, mr);
    this->input                     = std::move(table);
    this->nullable_data             = std::move(tmp_nullable_data);
  }

  // Convert null_mask to BOOL8 columns and flatten the struct children in order.
  void flatten_struct_column(structs_column_view const& col,
                             order col_order,
                             null_order col_null_order)
  {
    // Even if it is not required to extract the bitmask to a separate column,
    // we should always do that if the structs column has any null element.
    //
    // In addition, we should check for null by calling to `has_nulls()`, not `nullable()`.
    // This is because when comparing structs columns, if one column has bitmask while the other
    // does not (and both columns do not have any null element) then flattening them using
    // `nullable()` will result in tables with different number of columns.
    //
    // Notice that, for comparing structs columns when one column has null while the other
    // doesn't, `nullability` must be passed in with value `column_nullability::FORCE` to make
    // sure the flattening results are tables having the same number of columns.

    if (nullability == column_nullability::FORCE || col.has_nulls()) {
      validity_as_column.push_back(cudf::detail::is_valid(col, stream, mr));
      if (col.has_nulls()) {
        // copy bitmask is needed only if the column has null
        validity_as_column.back()->set_null_mask(cudf::detail::copy_bitmask(col, stream, mr));
      }
      flat_columns.push_back(validity_as_column.back()->view());
      if (not column_order.empty()) { flat_column_order.push_back(col_order); }  // doesn't matter.
      if (not null_precedence.empty()) { flat_null_precedence.push_back(col_null_order); }
    }
    for (decltype(col.num_children()) i = 0; i < col.num_children(); ++i) {
      auto const& child = col.get_sliced_child(i);
      if (child.type().id() == type_id::STRUCT) {
        flatten_struct_column(structs_column_view{child}, col_order, col_null_order);
      } else {
        flat_columns.push_back(child);
        if (not column_order.empty()) flat_column_order.push_back(col_order);
        if (not null_precedence.empty()) flat_null_precedence.push_back(col_null_order);
      }
    }
  }
  // Note: possibly expand for flattening list columns too.

  /**
   * @copydoc flattened_table
   *
   * @return tuple with flattened table, flattened column order, flattened null precedence,
   * vector of boolean columns (struct validity).
   */
  auto operator()()
  {
    for (auto i = 0; i < input.num_columns(); ++i) {
      auto const& col = input.column(i);
      if (col.type().id() == type_id::STRUCT) {
        flatten_struct_column(structs_column_view{col},
                              (column_order.empty() ? order() : column_order[i]),
                              (null_precedence.empty() ? null_order() : null_precedence[i]));
      } else {
        flat_columns.push_back(col);
        if (not column_order.empty()) flat_column_order.push_back(column_order[i]);
        if (not null_precedence.empty()) flat_null_precedence.push_back(null_precedence[i]);
      }
    }

    return std::make_unique<flattened_table>(table_view{flat_columns},
                                             std::move(flat_column_order),
                                             std::move(flat_null_precedence),
                                             std::move(validity_as_column),
                                             std::move(nullable_data));
  }
};

std::unique_ptr<flattened_table> flatten_nested_columns(
  table_view const& input,
  std::vector<order> const& column_order,
  std::vector<null_order> const& null_precedence,
<<<<<<< HEAD
  column_nullability nullability)
=======
  column_nullability nullability,
  rmm::cuda_stream_view stream,
  rmm::mr::device_memory_resource* mr)
>>>>>>> 30487911
{
  auto const has_struct = std::any_of(input.begin(), input.end(), is_struct);
  if (not has_struct) {
    return std::make_unique<flattened_table>(input,
                                             column_order,
                                             null_precedence,
                                             std::vector<std::unique_ptr<column>>{},
                                             temporary_nullable_data{});
  }

  return table_flattener{input, column_order, null_precedence, nullability, stream, mr}();
}

namespace {

/**
 * @brief Superimpose the given null mask into the input column without any sanitization for
 * non-empty nulls.
 *
 * @copydoc cudf::structs::detail::superimpose_nulls
 */
std::unique_ptr<column> superimpose_nulls_no_sanitize(bitmask_type const* null_mask,
                                                      size_type null_count,
                                                      std::unique_ptr<column>&& input,
                                                      rmm::cuda_stream_view stream,
                                                      rmm::mr::device_memory_resource* mr)
{
  if (input->type().id() == cudf::type_id::EMPTY) {
    // EMPTY columns should not have a null mask,
    // so don't superimpose null mask on empty columns.
    return std::move(input);
  }

  auto const num_rows = input->size();

  if (!input->nullable()) {
    input->set_null_mask(cudf::detail::copy_bitmask(null_mask, 0, num_rows, stream, mr));
    input->set_null_count(null_count);
  } else {
    auto current_mask = input->mutable_view().null_mask();
    std::vector<bitmask_type const*> masks{reinterpret_cast<bitmask_type const*>(null_mask),
                                           reinterpret_cast<bitmask_type const*>(current_mask)};
    std::vector<size_type> begin_bits{0, 0};
    auto const valid_count = cudf::detail::inplace_bitmask_and(
      device_span<bitmask_type>(current_mask, num_bitmask_words(num_rows)),
      masks,
      begin_bits,
      num_rows,
      stream);
    auto const new_null_count = num_rows - valid_count;
    input->set_null_count(new_null_count);
  }

  // If the input is also a struct, repeat for all its children. Otherwise just return.
  if (input->type().id() != cudf::type_id::STRUCT) { return std::move(input); }

  auto const current_mask   = input->view().null_mask();
  auto const new_null_count = input->null_count();  // this was just computed in the step above
  auto content              = input->release();

  // Build new children columns.
  std::for_each(
    content.children.begin(), content.children.end(), [current_mask, stream, mr](auto& child) {
      child = superimpose_nulls_no_sanitize(
        current_mask, cudf::UNKNOWN_NULL_COUNT, std::move(child), stream, mr);
    });

  // Replace the children columns.
  return cudf::make_structs_column(num_rows,
                                   std::move(content.children),
                                   new_null_count,
                                   std::move(*content.null_mask),
                                   stream,
                                   mr);
}

/**
 * @brief Push down nulls from the given input column into its children columns without any
 * sanitization for non-empty nulls.
 *
 * @copydoc cudf::structs::detail::push_down_nulls
 */
std::pair<column_view, temporary_nullable_data> push_down_nulls_no_sanitize(
  column_view const& input, rmm::cuda_stream_view stream, rmm::mr::device_memory_resource* mr)
{
  auto ret_nullable_data = temporary_nullable_data{};
  if (input.type().id() != type_id::STRUCT) {
    // NOOP for non-STRUCT columns.
    return {input, std::move(ret_nullable_data)};
  }

  auto const structs_view = structs_column_view{input};

  // Function to rewrite child null mask.
  auto const child_with_new_mask = [&](auto const& child_idx) {
    auto child = structs_view.get_sliced_child(child_idx);

    // If struct is not nullable, child null mask is retained. NOOP.
    if (not structs_view.nullable()) { return child; }

    auto parent_child_null_masks =
      std::vector<cudf::bitmask_type const*>{structs_view.null_mask(), child.null_mask()};

    auto [new_child_mask, null_count] = [&] {
      if (not child.nullable()) {
        // Adopt parent STRUCT's null mask.
        return std::pair{structs_view.null_mask(), 0};
      }

      // Both STRUCT and child are nullable. AND() for the child's new null mask.
      //
      // Note: ANDing only [offset(), offset()+size()) would not work. The null-mask produced thus
      // would start at offset=0. The column-view attempts to apply its offset() to both the _data
      // and the _null_mask(). It would be better to AND the bits from the beginning, and apply
      // offset() uniformly.
      // Alternatively, one could construct a big enough buffer, and use inplace_bitwise_and.
      auto [new_mask, null_count] = cudf::detail::bitmask_and(parent_child_null_masks,
                                                              std::vector<size_type>{0, 0},
                                                              child.offset() + child.size(),
                                                              stream,
                                                              mr);
      ret_nullable_data.new_null_masks.push_back(std::move(new_mask));
      return std::pair{
        reinterpret_cast<bitmask_type const*>(ret_nullable_data.new_null_masks.back().data()),
        null_count};
    }();

    return column_view(child.type(),
                       child.size(),
                       child.head(),
                       new_child_mask,
                       null_count,
                       child.offset(),
                       std::vector<column_view>{child.child_begin(), child.child_end()});
  };

  auto const child_begin =
    thrust::make_transform_iterator(thrust::make_counting_iterator(0), child_with_new_mask);
  auto const child_end = child_begin + structs_view.num_children();
  auto ret_children    = std::vector<column_view>{};

  std::for_each(child_begin, child_end, [&](auto const& child) {
    auto [processed_child, child_nullable_data] = push_down_nulls_no_sanitize(child, stream, mr);
    ret_children.emplace_back(std::move(processed_child));
    ret_nullable_data.emplace_back(std::move(child_nullable_data));
  });

  // Make column view out of newly constructed column_views, and all the validity buffers.

  return std::pair{column_view(input.type(),
                               input.size(),
                               nullptr,
                               input.null_mask(),
                               input.null_count(),  // Alternatively, postpone.
                               input.offset(),
                               ret_children),
                   std::move(ret_nullable_data)};
}

}  // namespace

void temporary_nullable_data::emplace_back(temporary_nullable_data&& other)
{
  auto const move_append = [](auto& dst, auto& src) {
    dst.insert(dst.end(), std::make_move_iterator(src.begin()), std::make_move_iterator(src.end()));
  };
  move_append(new_null_masks, other.new_null_masks);
  move_append(new_columns, other.new_columns);
}

std::unique_ptr<column> superimpose_nulls(bitmask_type const* null_mask,
                                          size_type null_count,
                                          std::unique_ptr<column>&& input,
                                          rmm::cuda_stream_view stream,
                                          rmm::mr::device_memory_resource* mr)
{
  input = superimpose_nulls_no_sanitize(null_mask, null_count, std::move(input), stream, mr);

  if (auto const input_view = input->view(); has_nonempty_nulls(input_view, stream)) {
    // We can't call `purge_nonempty_nulls` for individual child column(s) that need to be
    // sanitized. Instead, we have to call it from the top level column.
    // This is to make sure all the columns (top level + all children) have consistent offsets.
    // Otherwise, the sanitized children may have offsets that are different from the others and
    // also different from the parent column, causing data corruption.
    return cudf::detail::purge_nonempty_nulls(input_view, stream, mr);
  }

  return std::move(input);
}

std::pair<column_view, temporary_nullable_data> push_down_nulls(column_view const& input,
                                                                rmm::cuda_stream_view stream,
                                                                rmm::mr::device_memory_resource* mr)
{
  auto output = push_down_nulls_no_sanitize(input, stream, mr);

  if (auto const output_view = output.first; has_nonempty_nulls(output_view, stream)) {
    output.second.new_columns.emplace_back(
      cudf::detail::purge_nonempty_nulls(output_view, stream, mr));
    output.first = output.second.new_columns.back()->view();

    // Don't need the temp null mask anymore, as we will create a new column.
    // However, these null masks are still needed for `purge_nonempty_nulls` thus removing them
    // must be done after calling it.
    output.second.new_null_masks.clear();
  }

  return output;
}

std::pair<table_view, temporary_nullable_data> push_down_nulls(table_view const& table,
                                                               rmm::cuda_stream_view stream,
                                                               rmm::mr::device_memory_resource* mr)
{
  auto processed_columns = std::vector<column_view>{};
  auto nullable_data     = temporary_nullable_data{};
  for (auto const& col : table) {
    auto [processed_col, col_nullable_data] = push_down_nulls(col, stream, mr);
    processed_columns.emplace_back(std::move(processed_col));
    nullable_data.emplace_back(std::move(col_nullable_data));
  }
  return {table_view{processed_columns}, std::move(nullable_data)};
}

bool contains_null_structs(column_view const& col)
{
  return (is_struct(col) && col.has_nulls()) ||
         std::any_of(col.child_begin(), col.child_end(), contains_null_structs);
}

}  // namespace cudf::structs::detail<|MERGE_RESOLUTION|>--- conflicted
+++ resolved
@@ -198,13 +198,9 @@
   table_view const& input,
   std::vector<order> const& column_order,
   std::vector<null_order> const& null_precedence,
-<<<<<<< HEAD
-  column_nullability nullability)
-=======
   column_nullability nullability,
   rmm::cuda_stream_view stream,
   rmm::mr::device_memory_resource* mr)
->>>>>>> 30487911
 {
   auto const has_struct = std::any_of(input.begin(), input.end(), is_struct);
   if (not has_struct) {
