--- conflicted
+++ resolved
@@ -384,7 +384,6 @@
 
   if (lhs.type().id() == type_id::LIST) {
     // Should not use sliced child because we reuse the input's offset value and offsets child.
-<<<<<<< HEAD
     auto const child_lhs = lhs.child(lists_column_view::child_column_index);
     auto const child_rhs =
       rhs ? std::optional<column_view>{rhs.value().child(lists_column_view::child_column_index)}
@@ -394,8 +393,6 @@
       if (rhs) {
         auto child_lhs_rhs = cudf::detail::concatenate(
           std::vector<column_view>{child_lhs, child_rhs.value()}, stream, default_mr);
-        // Dense ranks should be used because we are ranking two separate columns concatenating
-        // together.
         auto const ranks        = cudf::detail::rank(child_lhs_rhs->view(),
                                               rank_method::DENSE,
                                               order::ASCENDING,
@@ -415,13 +412,13 @@
         return {
           transformed_lhs, transformed_rhs, std::move(child_lhs_ranks), std::move(child_rhs_ranks)};
       } else {
-        // Dense ranks can accurately reflect the order of structs: structs compared equal will have
-        // the same rank values.
-        // However, first ranks are computed faster and are good enough for ordering them within one
-        // column. Structs compared equal always have consecutive rank values (in stable order) thus
-        // they are still sorted correctly by their ranks.
+        // Dense ranks should be used instead of first rank.
+        // Consider this example: input = [ [{0, "a"}, {3, "c"}], [{0, "a"}, {2, "b"}] ].
+        // If first rank is used, transformed_input = [ [0, 3], [1, 2] ]. Comparing them will lead
+        // to the result row(0) < row(1) which is incorrect. With dense rank, transformed_input = [
+        // [0, 2], [0, 1] ], producing correct comparison.
         auto child_lhs_ranks = cudf::detail::rank(child_lhs,
-                                                  rank_method::FIRST,
+                                                  rank_method::DENSE,
                                                   order::ASCENDING,
                                                   null_policy::EXCLUDE,
                                                   null_order::BEFORE,
@@ -444,40 +441,11 @@
       }
     }
   } else if (lhs.type().id() == type_id::STRUCT) {
-    CUDF_UNREACHABLE("Structs columns should be flattened before calling this function.");
-=======
-    auto const child = input.child(lists_column_view::child_column_index);
-
-    if (child.type().id() == type_id::STRUCT) {
-      // Dense ranks should be used instead of first rank.
-      // Consider this example: input = [ [{0, "a"}, {3, "c"}], [{0, "a"}, {2, "b"}] ].
-      // If first rank is used, transformed_input = [ [0, 3], [1, 2] ]. Comparing them will lead to
-      // the result row(0) < row(1) which is incorrect.
-      // With dense rank, transformed_input = [ [0, 2], [0, 1] ], producing correct comparison.
-      auto ranks             = cudf::detail::rank(child,
-                                      rank_method::DENSE,
-                                      order::ASCENDING,
-                                      null_policy::EXCLUDE,
-                                      null_order::BEFORE,
-                                      false,
-                                      stream,
-                                      rmm::mr::get_current_device_resource());
-      auto transformed_input = make_transformed_input(ranks->view());
-      return {std::move(transformed_input), std::move(ranks)};
-    } else if (child.type().id() == type_id::LIST) {
-      auto [new_child, ranks_cols] = transform_lists_of_structs(child, stream);
-      if (ranks_cols) {
-        auto transformed_input = make_transformed_input(new_child);
-        return {transformed_input, std::move(ranks_cols)};
-      }
-    }
-  } else if (input.type().id() == type_id::STRUCT) {
-    CUDF_EXPECTS(
       std::all_of(input.child_begin(),
                   input.child_end(),
-                  [](auto const& child) { return child.type().id() != type_id::LIST; }),
+                  [](auto const& child) {
+      return child.type().id() != type_id::LIST; }),
       "Structs columns containing lists should be flattened before reaching this function.");
->>>>>>> 032f271c
   }
 
   return {lhs, rhs, nullptr, nullptr};
@@ -581,24 +549,13 @@
 std::shared_ptr<preprocessed_table> preprocessed_table::create_preprocessed_table(
   table_view const& input,
   std::unique_ptr<structs::detail::flattened_table>&& flattened_input_aux_data,
-  std::vector<std::unique_ptr<column>>&& transformed_aux_data,
+  std::vector<std::unique_ptr<column>>&& structs_ranked_columns,
   host_span<order const> column_order,
   host_span<null_order const> null_precedence,
   bool safe_for_two_table_comparator,
   rmm::cuda_stream_view stream)
 {
-<<<<<<< HEAD
   check_lex_compatibility(input);
-=======
-  // Firstly, flatten the input table if it contains any structs-of-lists column.
-  auto [flattened_t, flattened_t_aux_data] =
-    flatten_nested_structs_of_lists(t, column_order, null_precedence, stream);
-
-  // Next, transform any (nested) lists-of-structs column into lists-of-integers column.
-  auto [transformed_t, structs_ranked_columns] = transform_lists_of_structs(flattened_t, stream);
-
-  check_lex_compatibility(transformed_t);
->>>>>>> 032f271c
 
   auto [verticalized_lhs, new_column_order, new_null_precedence, verticalized_col_depths] =
     flattened_input_aux_data
@@ -620,28 +577,18 @@
                              std::move(d_depths),
                              std::move(dremel_data),
                              std::move(d_dremel_device_view),
-<<<<<<< HEAD
                              std::move(flattened_input_aux_data),
-                             std::move(transformed_aux_data),
+                             std::move(structs_ranked_columns),
                              safe_for_two_table_comparator));
-=======
-                             std::move(flattened_t_aux_data),
-                             std::move(structs_ranked_columns)));
->>>>>>> 032f271c
   } else {
     return std::shared_ptr<preprocessed_table>(
       new preprocessed_table(std::move(d_t),
                              std::move(d_column_order),
                              std::move(d_null_precedence),
                              std::move(d_depths),
-<<<<<<< HEAD
                              std::move(flattened_input_aux_data),
-                             std::move(transformed_aux_data),
+                             std::move(structs_ranked_columns),
                              safe_for_two_table_comparator));
-=======
-                             std::move(flattened_t_aux_data),
-                             std::move(structs_ranked_columns)));
->>>>>>> 032f271c
   }
 }
 
@@ -656,16 +603,16 @@
     flatten_nested_structs_of_lists(t, column_order, null_precedence, stream);
 
   // Next, transform any (nested) lists-of-structs column into lists-of-integers column.
-  [[maybe_unused]] auto [transformed_t, unused_0, transformed_aux_data, unused_1] =
+  [[maybe_unused]] auto [transformed_t, unused_0, structs_ranked_columns, unused_1] =
     transform_lists_of_structs(flattened_t, std::nullopt, stream);
 
   // Since the preprocessed_table is created alone, it is safe for two-table comparator
   // only if not any transformation for lists-of-structs was performed.
-  bool const safe_for_two_table_comparator = transformed_aux_data.size() == 0;
+  bool const safe_for_two_table_comparator = structs_ranked_columns.size() == 0;
 
   return create_preprocessed_table(transformed_t,
                                    std::move(flattened_t_aux_data),
-                                   std::move(transformed_aux_data),
+                                   std::move(structs_ranked_columns),
                                    column_order,
                                    null_precedence,
                                    safe_for_two_table_comparator,
@@ -686,20 +633,22 @@
     flatten_nested_structs_of_lists(rhs, column_order, null_precedence, stream);
 
   // Next, transform any (nested) lists-of-structs column into lists-of-integers column.
-  auto [transformed_lhs, transformed_rhs_opt, transformed_aux_lhs, transformed_aux_rhs] =
+  auto [transformed_lhs,
+        transformed_rhs_opt,
+        structs_ranked_columns_lhs,
+        structs_ranked_columns_rhs] =
     transform_lists_of_structs(flattened_lhs, flattened_rhs, stream);
 
   return {create_preprocessed_table(transformed_lhs,
                                     std::move(flattened_lhs_aux_data),
-                                    std::move(transformed_aux_lhs),
+                                    std::move(structs_ranked_columns_lhs),
                                     column_order,
                                     null_precedence,
-                                    true /*safe_for_two_table_comparator*/
-                                    ,
+                                    true /*safe_for_two_table_comparator*/,
                                     stream),
           create_preprocessed_table(transformed_rhs_opt.value(),
                                     std::move(flattened_rhs_aux_data),
-                                    std::move(transformed_aux_rhs),
+                                    std::move(structs_ranked_columns_rhs),
                                     column_order,
                                     null_precedence,
                                     true /*safe_for_two_table_comparator*/,
@@ -714,12 +663,8 @@
   std::vector<detail::dremel_data>&& dremel_data,
   rmm::device_uvector<detail::dremel_device_view>&& dremel_device_views,
   std::unique_ptr<structs::detail::flattened_table>&& flattened_input_aux_data,
-<<<<<<< HEAD
-  std::vector<std::unique_ptr<column>>&& transformed_structs_columns,
+  std::vector<std::unique_ptr<column>>&& structs_ranked_columns,
   bool safe_for_two_table_comparator)
-=======
-  std::vector<std::unique_ptr<column>>&& structs_ranked_columns)
->>>>>>> 032f271c
   : _t(std::move(table)),
     _column_order(std::move(column_order)),
     _null_precedence(std::move(null_precedence)),
@@ -727,12 +672,8 @@
     _dremel_data(std::move(dremel_data)),
     _dremel_device_views(std::move(dremel_device_views)),
     _flattened_input_aux_data(std::move(flattened_input_aux_data)),
-<<<<<<< HEAD
-    _transformed_structs_aux_data(std::move(transformed_structs_columns)),
+    _structs_ranked_columns(std::move(structs_ranked_columns)),
     _safe_for_two_table_comparator(safe_for_two_table_comparator)
-=======
-    _structs_ranked_columns(std::move(structs_ranked_columns))
->>>>>>> 032f271c
 {
 }
 
@@ -742,12 +683,8 @@
   rmm::device_uvector<null_order>&& null_precedence,
   rmm::device_uvector<size_type>&& depths,
   std::unique_ptr<structs::detail::flattened_table>&& flattened_input_aux_data,
-<<<<<<< HEAD
-  std::vector<std::unique_ptr<column>>&& transformed_structs_columns,
+  std::vector<std::unique_ptr<column>>&& structs_ranked_columns,
   bool safe_for_two_table_comparator)
-=======
-  std::vector<std::unique_ptr<column>>&& structs_ranked_columns)
->>>>>>> 032f271c
   : _t(std::move(table)),
     _column_order(std::move(column_order)),
     _null_precedence(std::move(null_precedence)),
@@ -755,12 +692,8 @@
     _dremel_data{},
     _dremel_device_views{},
     _flattened_input_aux_data(std::move(flattened_input_aux_data)),
-<<<<<<< HEAD
-    _transformed_structs_aux_data(std::move(transformed_structs_columns)),
+    _structs_ranked_columns(std::move(structs_ranked_columns)),
     _safe_for_two_table_comparator(safe_for_two_table_comparator)
-=======
-    _structs_ranked_columns(std::move(structs_ranked_columns))
->>>>>>> 032f271c
 {
 }
 
