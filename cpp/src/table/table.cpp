--- conflicted
+++ resolved
@@ -33,12 +33,8 @@
 // Move the contents of a vector `unique_ptr<column>`
 table::table(std::vector<std::unique_ptr<column>>&& columns)
     : _columns{std::move(columns)} {
-<<<<<<< HEAD
-  if(_columns.size() != 0) {
-=======
   if(num_columns() > 0) {
     _num_rows = _columns[0]->size();
->>>>>>> c1f2c78b
     for (auto const& c : _columns) {
       CUDF_EXPECTS(c, "Unexpected null column");
       CUDF_EXPECTS(c->size() == num_rows(), "Column size mismatch.");
