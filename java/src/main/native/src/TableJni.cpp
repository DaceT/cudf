/*
<<<<<<< HEAD
 *
=======
>>>>>>> c1d8fde9
 * Copyright (c) 2019-2023, NVIDIA CORPORATION.
 *
 * Licensed under the Apache License, Version 2.0 (the "License");
 * you may not use this file except in compliance with the License.
 * You may obtain a copy of the License at
 *
 *     http://www.apache.org/licenses/LICENSE-2.0
 *
 * Unless required by applicable law or agreed to in writing, software
 * distributed under the License is distributed on an "AS IS" BASIS,
 * WITHOUT WARRANTIES OR CONDITIONS OF ANY KIND, either express or implied.
 * See the License for the specific language governing permissions and
 * limitations under the License.
 */
#include <algorithm>

#include <arrow/io/api.h>
#include <arrow/ipc/api.h>
#include <cudf/aggregation.hpp>
#include <cudf/column/column.hpp>
#include <cudf/concatenate.hpp>
#include <cudf/copying.hpp>
#include <cudf/filling.hpp>
#include <cudf/groupby.hpp>
#include <cudf/hashing.hpp>
#include <cudf/interop.hpp>
#include <cudf/io/avro.hpp>
#include <cudf/io/csv.hpp>
#include <cudf/io/data_sink.hpp>
#include <cudf/io/json.hpp>
#include <cudf/io/orc.hpp>
#include <cudf/io/parquet.hpp>
#include <cudf/join.hpp>
#include <cudf/lists/explode.hpp>
#include <cudf/merge.hpp>
#include <cudf/partitioning.hpp>
#include <cudf/replace.hpp>
#include <cudf/reshape.hpp>
#include <cudf/rolling.hpp>
#include <cudf/search.hpp>
#include <cudf/sorting.hpp>
#include <cudf/stream_compaction.hpp>
#include <cudf/types.hpp>
#include <cudf/utilities/span.hpp>
#include <rmm/cuda_stream_view.hpp>
#include <thrust/iterator/counting_iterator.h>

#include "csv_chunked_writer.hpp"
#include "cudf_jni_apis.hpp"
#include "dtype_utils.hpp"
#include "jni_compiled_expr.hpp"
#include "jni_utils.hpp"
#include "jni_writer_data_sink.hpp"
#include "row_conversion.hpp"

namespace cudf {
namespace jni {

<<<<<<< HEAD
=======
constexpr long MINIMUM_WRITE_BUFFER_SIZE = 10 * 1024 * 1024; // 10 MB

class jni_writer_data_sink final : public cudf::io::data_sink {
public:
  explicit jni_writer_data_sink(JNIEnv *env, jobject callback) {
    if (env->GetJavaVM(&jvm) < 0) {
      throw std::runtime_error("GetJavaVM failed");
    }

    jclass cls = env->GetObjectClass(callback);
    if (cls == nullptr) {
      throw cudf::jni::jni_exception("class not found");
    }

    handle_buffer_method =
        env->GetMethodID(cls, "handleBuffer", "(Lai/rapids/cudf/HostMemoryBuffer;J)V");
    if (handle_buffer_method == nullptr) {
      throw cudf::jni::jni_exception("handleBuffer method");
    }

    this->callback = env->NewGlobalRef(callback);
    if (this->callback == nullptr) {
      throw cudf::jni::jni_exception("global ref");
    }
  }

  virtual ~jni_writer_data_sink() {
    // This should normally be called by a JVM thread. If the JVM environment is missing then this
    // is likely being triggered by the C++ runtime during shutdown. In that case the JVM may
    // already be destroyed and this thread should not try to attach to get an environment.
    JNIEnv *env = nullptr;
    if (jvm->GetEnv(reinterpret_cast<void **>(&env), cudf::jni::MINIMUM_JNI_VERSION) == JNI_OK) {
      env->DeleteGlobalRef(callback);
      if (current_buffer != nullptr) {
        env->DeleteGlobalRef(current_buffer);
      }
    }
    callback = nullptr;
    current_buffer = nullptr;
  }

  void host_write(void const *data, size_t size) override {
    JNIEnv *env = cudf::jni::get_jni_env(jvm);
    long left_to_copy = static_cast<long>(size);
    const char *copy_from = static_cast<const char *>(data);
    while (left_to_copy > 0) {
      long buffer_amount_available = current_buffer_len - current_buffer_written;
      if (buffer_amount_available <= 0) {
        // should never be < 0, but just to be safe
        rotate_buffer(env);
        buffer_amount_available = current_buffer_len - current_buffer_written;
      }
      long amount_to_copy =
          left_to_copy < buffer_amount_available ? left_to_copy : buffer_amount_available;
      char *copy_to = current_buffer_data + current_buffer_written;

      std::memcpy(copy_to, copy_from, amount_to_copy);
      copy_from = copy_from + amount_to_copy;
      current_buffer_written += amount_to_copy;
      total_written += amount_to_copy;
      left_to_copy -= amount_to_copy;
    }
  }

  bool supports_device_write() const override { return true; }

  void device_write(void const *gpu_data, size_t size, rmm::cuda_stream_view stream) override {
    JNIEnv *env = cudf::jni::get_jni_env(jvm);
    long left_to_copy = static_cast<long>(size);
    const char *copy_from = static_cast<const char *>(gpu_data);
    while (left_to_copy > 0) {
      long buffer_amount_available = current_buffer_len - current_buffer_written;
      if (buffer_amount_available <= 0) {
        // should never be < 0, but just to be safe
        stream.synchronize();
        rotate_buffer(env);
        buffer_amount_available = current_buffer_len - current_buffer_written;
      }
      long amount_to_copy =
          left_to_copy < buffer_amount_available ? left_to_copy : buffer_amount_available;
      char *copy_to = current_buffer_data + current_buffer_written;

      CUDF_CUDA_TRY(
          cudaMemcpyAsync(copy_to, copy_from, amount_to_copy, cudaMemcpyDefault, stream.value()));

      copy_from = copy_from + amount_to_copy;
      current_buffer_written += amount_to_copy;
      total_written += amount_to_copy;
      left_to_copy -= amount_to_copy;
    }
    stream.synchronize();
  }

  std::future<void> device_write_async(void const *gpu_data, size_t size,
                                       rmm::cuda_stream_view stream) override {
    // Call the sync version until figuring out how to write asynchronously.
    device_write(gpu_data, size, stream);
    return std::async(std::launch::deferred, [] {});
  }

  void flush() override {
    if (current_buffer_written > 0) {
      JNIEnv *env = cudf::jni::get_jni_env(jvm);
      handle_buffer(env, current_buffer, current_buffer_written);
      if (current_buffer != nullptr) {
        env->DeleteGlobalRef(current_buffer);
      }
      current_buffer = nullptr;
      current_buffer_len = 0;
      current_buffer_data = nullptr;
      current_buffer_written = 0;
    }
  }

  size_t bytes_written() override { return total_written; }

  void set_alloc_size(long size) { this->alloc_size = size; }

private:
  void rotate_buffer(JNIEnv *env) {
    if (current_buffer != nullptr) {
      handle_buffer(env, current_buffer, current_buffer_written);
      env->DeleteGlobalRef(current_buffer);
      current_buffer = nullptr;
    }
    jobject tmp_buffer = allocate_host_buffer(env, alloc_size, true);
    current_buffer = env->NewGlobalRef(tmp_buffer);
    current_buffer_len = get_host_buffer_length(env, current_buffer);
    current_buffer_data = reinterpret_cast<char *>(get_host_buffer_address(env, current_buffer));
    current_buffer_written = 0;
  }

  void handle_buffer(JNIEnv *env, jobject buffer, jlong len) {
    env->CallVoidMethod(callback, handle_buffer_method, buffer, len);
    if (env->ExceptionCheck()) {
      throw std::runtime_error("handleBuffer threw an exception");
    }
  }

  JavaVM *jvm;
  jobject callback;
  jmethodID handle_buffer_method;
  jobject current_buffer = nullptr;
  char *current_buffer_data = nullptr;
  long current_buffer_len = 0;
  long current_buffer_written = 0;
  size_t total_written = 0;
  long alloc_size = MINIMUM_WRITE_BUFFER_SIZE;
};

>>>>>>> c1d8fde9
template <typename WRITER> class jni_table_writer_handle final {
public:
  explicit jni_table_writer_handle(std::unique_ptr<WRITER> writer)
      : writer(std::move(writer)), sink() {}
  jni_table_writer_handle(std::unique_ptr<WRITER> writer,
                          std::unique_ptr<jni_writer_data_sink> sink)
      : writer(std::move(writer)), sink(std::move(sink)) {}

  std::unique_ptr<WRITER> writer;
  std::unique_ptr<jni_writer_data_sink> sink;
};

typedef jni_table_writer_handle<cudf::io::parquet_chunked_writer> native_parquet_writer_handle;
typedef jni_table_writer_handle<cudf::io::orc_chunked_writer> native_orc_writer_handle;

class native_arrow_ipc_writer_handle final {
public:
  explicit native_arrow_ipc_writer_handle(const std::vector<std::string> &col_names,
                                          const std::string &file_name)
      : initialized(false), column_names(col_names), file_name(file_name) {}

  explicit native_arrow_ipc_writer_handle(const std::vector<std::string> &col_names,
                                          const std::shared_ptr<arrow::io::OutputStream> &sink)
      : initialized(false), column_names(col_names), file_name(""), sink(sink) {}

private:
  bool initialized;
  std::vector<std::string> column_names;
  std::vector<cudf::column_metadata> columns_meta;
  std::string file_name;
  std::shared_ptr<arrow::io::OutputStream> sink;
  std::shared_ptr<arrow::ipc::RecordBatchWriter> writer;

public:
  void write(std::shared_ptr<arrow::Table> &arrow_tab, int64_t max_chunk) {
    if (!initialized) {
      if (!sink) {
        auto tmp_sink = arrow::io::FileOutputStream::Open(file_name);
        if (!tmp_sink.ok()) {
          throw std::runtime_error(tmp_sink.status().message());
        }
        sink = *tmp_sink;
      }

      // There is an option to have a file writer too, with metadata
      auto tmp_writer = arrow::ipc::MakeStreamWriter(sink, arrow_tab->schema());
      if (!tmp_writer.ok()) {
        throw std::runtime_error(tmp_writer.status().message());
      }
      writer = *tmp_writer;
      initialized = true;
    }
    if (arrow_tab->num_rows() == 0) {
      // Arrow C++ IPC writer will not write an empty batch in the case of an
      // empty table, so need to write an empty batch explicitly.
      // For more please see https://issues.apache.org/jira/browse/ARROW-17912.
      auto empty_batch = arrow::RecordBatch::MakeEmpty(arrow_tab->schema());
      auto status = writer->WriteRecordBatch(*(*empty_batch));
      if (!status.ok()) {
        throw std::runtime_error("writer failed to write batch with the following error: " +
                                 status.ToString());
      }
    } else {
      auto status = writer->WriteTable(*arrow_tab, max_chunk);
      if (!status.ok()) {
        throw std::runtime_error("writer failed to write table with the following error: " +
                                 status.ToString());
      };
    }
  }

  void close() {
    if (initialized) {
      {
        auto status = writer->Close();
        if (!status.ok()) {
          throw std::runtime_error("Closing writer failed with the following error: " +
                                   status.ToString());
        }
      }
      {
        auto status = sink->Close();
        if (!status.ok()) {
          throw std::runtime_error("Closing sink failed with the following error: " +
                                   status.ToString());
        }
      }
    }
    initialized = false;
  }

  std::vector<cudf::column_metadata> get_column_metadata(const cudf::table_view &tview) {
    if (!column_names.empty() && columns_meta.empty()) {
      // Rebuild the structure of column meta according to table schema.
      // All the tables written by this writer should share the same schema,
      // so build column metadata only once.
      columns_meta.reserve(tview.num_columns());
      size_t idx = 0;
      for (auto itr = tview.begin(); itr < tview.end(); ++itr) {
        // It should consume the column names only when a column is
        //   - type of struct, or
        //   - not a child.
        columns_meta.push_back(build_one_column_meta(*itr, idx));
      }
      if (idx < column_names.size()) {
        throw cudf::jni::jni_exception("Too many column names are provided.");
      }
    }
    return columns_meta;
  }

private:
  cudf::column_metadata build_one_column_meta(const cudf::column_view &cview, size_t &idx,
                                              const bool consume_name = true) {
    auto col_meta = cudf::column_metadata{};
    if (consume_name) {
      col_meta.name = get_column_name(idx++);
    }
    // Process children
    if (cview.type().id() == cudf::type_id::LIST) {
      // list type:
      //   - requires a stub metadata for offset column(index: 0).
      //   - does not require a name for the child column(index 1).
      col_meta.children_meta = {{}, build_one_column_meta(cview.child(1), idx, false)};
    } else if (cview.type().id() == cudf::type_id::STRUCT) {
      // struct type always consumes the column names.
      col_meta.children_meta.reserve(cview.num_children());
      for (auto itr = cview.child_begin(); itr < cview.child_end(); ++itr) {
        col_meta.children_meta.push_back(build_one_column_meta(*itr, idx));
      }
    } else if (cview.type().id() == cudf::type_id::DICTIONARY32) {
      // not supported yet in JNI, nested type?
      throw cudf::jni::jni_exception("Unsupported type 'DICTIONARY32'");
    }
    return col_meta;
  }

  std::string &get_column_name(const size_t idx) {
    if (idx < 0 || idx >= column_names.size()) {
      throw cudf::jni::jni_exception("Missing names for columns or nested struct columns");
    }
    return column_names[idx];
  }
};

class jni_arrow_output_stream final : public arrow::io::OutputStream {
public:
  explicit jni_arrow_output_stream(JNIEnv *env, jobject callback) {
    if (env->GetJavaVM(&jvm) < 0) {
      throw std::runtime_error("GetJavaVM failed");
    }

    jclass cls = env->GetObjectClass(callback);
    if (cls == nullptr) {
      throw cudf::jni::jni_exception("class not found");
    }

    handle_buffer_method =
        env->GetMethodID(cls, "handleBuffer", "(Lai/rapids/cudf/HostMemoryBuffer;J)V");
    if (handle_buffer_method == nullptr) {
      throw cudf::jni::jni_exception("handleBuffer method");
    }

    this->callback = env->NewGlobalRef(callback);
    if (this->callback == nullptr) {
      throw cudf::jni::jni_exception("global ref");
    }
  }

  virtual ~jni_arrow_output_stream() {
    // This should normally be called by a JVM thread. If the JVM environment is missing then this
    // is likely being triggered by the C++ runtime during shutdown. In that case the JVM may
    // already be destroyed and this thread should not try to attach to get an environment.
    JNIEnv *env = nullptr;
    if (jvm->GetEnv(reinterpret_cast<void **>(&env), cudf::jni::MINIMUM_JNI_VERSION) == JNI_OK) {
      env->DeleteGlobalRef(callback);
      if (current_buffer != nullptr) {
        env->DeleteGlobalRef(current_buffer);
      }
    }
    callback = nullptr;
    current_buffer = nullptr;
  }

  arrow::Status Write(const std::shared_ptr<arrow::Buffer> &data) override {
    return Write(data->data(), data->size());
  }

  arrow::Status Write(const void *data, int64_t nbytes) override {
    JNIEnv *env = cudf::jni::get_jni_env(jvm);
    int64_t left_to_copy = nbytes;
    const char *copy_from = static_cast<const char *>(data);
    while (left_to_copy > 0) {
      long buffer_amount_available = current_buffer_len - current_buffer_written;
      if (buffer_amount_available <= 0) {
        // should never be < 0, but just to be safe
        rotate_buffer(env);
        buffer_amount_available = current_buffer_len - current_buffer_written;
      }
      long amount_to_copy =
          left_to_copy < buffer_amount_available ? left_to_copy : buffer_amount_available;
      char *copy_to = current_buffer_data + current_buffer_written;

      std::memcpy(copy_to, copy_from, amount_to_copy);
      copy_from = copy_from + amount_to_copy;
      current_buffer_written += amount_to_copy;
      total_written += amount_to_copy;
      left_to_copy -= amount_to_copy;
    }
    return arrow::Status::OK();
  }

  arrow::Status Flush() override {
    if (current_buffer_written > 0) {
      JNIEnv *env = cudf::jni::get_jni_env(jvm);
      handle_buffer(env, current_buffer, current_buffer_written);
      if (current_buffer != nullptr) {
        env->DeleteGlobalRef(current_buffer);
      }
      current_buffer = nullptr;
      current_buffer_len = 0;
      current_buffer_data = nullptr;
      current_buffer_written = 0;
    }
    return arrow::Status::OK();
  }

  arrow::Status Close() override {
    auto ret = Flush();
    is_closed = true;
    return ret;
  }

  arrow::Status Abort() override {
    is_closed = true;
    return arrow::Status::OK();
  }

  arrow::Result<int64_t> Tell() const override { return total_written; }

  bool closed() const override { return is_closed; }

private:
  void rotate_buffer(JNIEnv *env) {
    if (current_buffer != nullptr) {
      handle_buffer(env, current_buffer, current_buffer_written);
      env->DeleteGlobalRef(current_buffer);
      current_buffer = nullptr;
    }
    jobject tmp_buffer = allocate_host_buffer(env, alloc_size, true);
    current_buffer = env->NewGlobalRef(tmp_buffer);
    current_buffer_len = get_host_buffer_length(env, current_buffer);
    current_buffer_data = reinterpret_cast<char *>(get_host_buffer_address(env, current_buffer));
    current_buffer_written = 0;
  }

  void handle_buffer(JNIEnv *env, jobject buffer, jlong len) {
    env->CallVoidMethod(callback, handle_buffer_method, buffer, len);
    if (env->ExceptionCheck()) {
      throw std::runtime_error("handleBuffer threw an exception");
    }
  }

  JavaVM *jvm;
  jobject callback;
  jmethodID handle_buffer_method;
  jobject current_buffer = nullptr;
  char *current_buffer_data = nullptr;
  long current_buffer_len = 0;
  long current_buffer_written = 0;
  int64_t total_written = 0;
  long alloc_size = MINIMUM_WRITE_BUFFER_SIZE;
  bool is_closed = false;
};

class jni_arrow_input_stream final : public arrow::io::InputStream {
public:
  explicit jni_arrow_input_stream(JNIEnv *env, jobject callback)
      : mm(arrow::default_cpu_memory_manager()) {
    if (env->GetJavaVM(&jvm) < 0) {
      throw std::runtime_error("GetJavaVM failed");
    }

    jclass cls = env->GetObjectClass(callback);
    if (cls == nullptr) {
      throw cudf::jni::jni_exception("class not found");
    }

    read_into_method = env->GetMethodID(cls, "readInto", "(JJ)J");
    if (read_into_method == nullptr) {
      throw cudf::jni::jni_exception("readInto method");
    }

    this->callback = env->NewGlobalRef(callback);
    if (this->callback == nullptr) {
      throw cudf::jni::jni_exception("global ref");
    }
  }

  virtual ~jni_arrow_input_stream() {
    // This should normally be called by a JVM thread. If the JVM environment is missing then this
    // is likely being triggered by the C++ runtime during shutdown. In that case the JVM may
    // already be destroyed and this thread should not try to attach to get an environment.
    JNIEnv *env = nullptr;
    if (jvm->GetEnv(reinterpret_cast<void **>(&env), cudf::jni::MINIMUM_JNI_VERSION) == JNI_OK) {
      env->DeleteGlobalRef(callback);
    }
    callback = nullptr;
  }

  arrow::Result<int64_t> Read(int64_t nbytes, void *out) override {
    JNIEnv *env = cudf::jni::get_jni_env(jvm);
    jlong ret = read_into(env, ptr_as_jlong(out), nbytes);
    total_read += ret;
    return ret;
  }

  arrow::Result<std::shared_ptr<arrow::Buffer>> Read(int64_t nbytes) override {
    JNIEnv *env = cudf::jni::get_jni_env(jvm);
    arrow::Result<std::shared_ptr<arrow::ResizableBuffer>> tmp_buffer =
        arrow::AllocateResizableBuffer(nbytes);
    if (!tmp_buffer.ok()) {
      return tmp_buffer;
    }
    jlong amount_read = read_into(env, ptr_as_jlong((*tmp_buffer)->data()), nbytes);
    arrow::Status stat = (*tmp_buffer)->Resize(amount_read);
    if (!stat.ok()) {
      return stat;
    }
    return tmp_buffer;
  }

  arrow::Status Close() override {
    is_closed = true;
    return arrow::Status::OK();
  }

  arrow::Status Abort() override {
    is_closed = true;
    return arrow::Status::OK();
  }

  arrow::Result<int64_t> Tell() const override { return total_read; }

  bool closed() const override { return is_closed; }

private:
  jlong read_into(JNIEnv *env, jlong addr, jlong len) {
    jlong ret = env->CallLongMethod(callback, read_into_method, addr, len);
    if (env->ExceptionCheck()) {
      throw std::runtime_error("readInto threw an exception");
    }
    return ret;
  }

  JavaVM *jvm;
  jobject callback;
  jmethodID read_into_method;
  int64_t total_read = 0;
  bool is_closed = false;
  std::vector<uint8_t> tmp_buffer;
  std::shared_ptr<arrow::MemoryManager> mm;
};

class native_arrow_ipc_reader_handle final {
public:
  explicit native_arrow_ipc_reader_handle(const std::string &file_name) {
    auto tmp_source = arrow::io::ReadableFile::Open(file_name);
    if (!tmp_source.ok()) {
      throw std::runtime_error(tmp_source.status().message());
    }
    source = *tmp_source;
    auto tmp_reader = arrow::ipc::RecordBatchStreamReader::Open(source);
    if (!tmp_reader.ok()) {
      throw std::runtime_error(tmp_reader.status().message());
    }
    reader = *tmp_reader;
  }

  explicit native_arrow_ipc_reader_handle(std::shared_ptr<arrow::io::InputStream> source)
      : source(source) {
    auto tmp_reader = arrow::ipc::RecordBatchStreamReader::Open(source);
    if (!tmp_reader.ok()) {
      throw std::runtime_error(tmp_reader.status().message());
    }
    reader = *tmp_reader;
  }

  std::shared_ptr<arrow::Table> next(int32_t row_target) {
    int64_t total_rows = 0;
    bool done = false;
    std::vector<std::shared_ptr<arrow::RecordBatch>> batches;
    while (!done) {
      arrow::Result<std::shared_ptr<arrow::RecordBatch>> batch = reader->Next();
      if (!batch.ok()) {
        throw std::runtime_error(batch.status().message());
      }
      if (!*batch) {
        done = true;
      } else {
        batches.push_back(*batch);
        total_rows += (*batch)->num_rows();
        done = (total_rows >= row_target);
      }
    }
    if (batches.empty()) {
      // EOF
      return std::unique_ptr<arrow::Table>();
    }
    arrow::Result<std::shared_ptr<arrow::Table>> tmp =
        arrow::Table::FromRecordBatches(reader->schema(), batches);
    if (!tmp.ok()) {
      throw std::runtime_error(tmp.status().message());
    }
    return *tmp;
  }

  std::shared_ptr<arrow::io::InputStream> source;
  std::shared_ptr<arrow::ipc::RecordBatchReader> reader;

  void close() {
    auto status = source->Close();
    if (!status.ok()) {
      throw std::runtime_error("Closing source failed with the following error: " +
                               status.ToString());
    }
  }
};

jlongArray convert_table_for_return(JNIEnv *env, std::unique_ptr<cudf::table> &&table_result,
                                    std::vector<std::unique_ptr<cudf::column>> &&extra_columns) {
  std::vector<std::unique_ptr<cudf::column>> ret = table_result->release();
  int table_cols = ret.size();
  int num_columns = table_cols + extra_columns.size();
  cudf::jni::native_jlongArray outcol_handles(env, num_columns);
  std::transform(ret.begin(), ret.end(), outcol_handles.begin(),
                 [](auto &col) { return release_as_jlong(col); });
  std::transform(extra_columns.begin(), extra_columns.end(), outcol_handles.begin() + table_cols,
                 [](auto &col) { return release_as_jlong(col); });
  return outcol_handles.get_jArray();
}

jlongArray convert_table_for_return(JNIEnv *env, std::unique_ptr<cudf::table> &table_result,
                                    std::vector<std::unique_ptr<cudf::column>> &&extra_columns) {
  return convert_table_for_return(env, std::move(table_result), std::move(extra_columns));
}

jlongArray convert_table_for_return(JNIEnv *env, std::unique_ptr<cudf::table> &first_table,
                                    std::unique_ptr<cudf::table> &second_table) {
  return convert_table_for_return(env, first_table, second_table->release());
}

// Convert the JNI boolean array of key column sort order to a vector of cudf::order
// for groupby.
std::vector<cudf::order> resolve_column_order(JNIEnv *env, jbooleanArray jkeys_sort_desc,
                                              int key_size) {
  cudf::jni::native_jbooleanArray keys_sort_desc(env, jkeys_sort_desc);
  auto keys_sort_num = keys_sort_desc.size();
  // The number of column order should be 0 or equal to the number of key.
  if (keys_sort_num != 0 && keys_sort_num != key_size) {
    throw cudf::jni::jni_exception("key-column and key-sort-order size mismatch.");
  }

  std::vector<cudf::order> column_order(keys_sort_num);
  if (keys_sort_num > 0) {
    std::transform(keys_sort_desc.data(), keys_sort_desc.data() + keys_sort_num,
                   column_order.begin(), [](jboolean is_desc) {
                     return is_desc ? cudf::order::DESCENDING : cudf::order::ASCENDING;
                   });
  }
  return column_order;
}

// Convert the JNI boolean array of key column null order to a vector of cudf::null_order
// for groupby.
std::vector<cudf::null_order> resolve_null_precedence(JNIEnv *env, jbooleanArray jkeys_null_first,
                                                      int key_size) {
  cudf::jni::native_jbooleanArray keys_null_first(env, jkeys_null_first);
  auto null_order_num = keys_null_first.size();
  // The number of null order should be 0 or equal to the number of key.
  if (null_order_num != 0 && null_order_num != key_size) {
    throw cudf::jni::jni_exception("key-column and key-null-order size mismatch.");
  }

  std::vector<cudf::null_order> null_precedence(null_order_num);
  if (null_order_num > 0) {
    std::transform(keys_null_first.data(), keys_null_first.data() + null_order_num,
                   null_precedence.begin(), [](jboolean null_before) {
                     return null_before ? cudf::null_order::BEFORE : cudf::null_order::AFTER;
                   });
  }
  return null_precedence;
}

namespace {

int set_column_metadata(
    cudf::io::column_in_metadata &column_metadata, std::vector<std::string> &col_names,
    cudf::jni::native_jbooleanArray &nullability, cudf::jni::native_jbooleanArray &is_int96,
    cudf::jni::native_jintArray &precisions, cudf::jni::native_jbooleanArray &is_map,
    cudf::jni::native_jbooleanArray &hasParquetFieldIds,
    cudf::jni::native_jintArray &parquetFieldIds, cudf::jni::native_jintArray &children,
    int num_children, int read_index, cudf::jni::native_jbooleanArray &is_binary) {
  int write_index = 0;
  for (int i = 0; i < num_children; i++, write_index++) {
    cudf::io::column_in_metadata child;
    child.set_name(col_names[read_index]).set_nullability(nullability[read_index]);
    if (precisions[read_index] > -1) {
      child.set_decimal_precision(precisions[read_index]);
    }
    if (!is_int96.is_null()) {
      child.set_int96_timestamps(is_int96[read_index]);
    }
    if (!is_binary.is_null()) {
      child.set_output_as_binary(is_binary[read_index]);
    }
    if (is_map[read_index]) {
      child.set_list_column_as_map();
    }
    if (!parquetFieldIds.is_null() && hasParquetFieldIds[read_index]) {
      child.set_parquet_field_id(parquetFieldIds[read_index]);
    }
    column_metadata.add_child(child);
    int childs_children = children[read_index++];
    if (childs_children > 0) {
      read_index = set_column_metadata(
          column_metadata.child(write_index), col_names, nullability, is_int96, precisions, is_map,
          hasParquetFieldIds, parquetFieldIds, children, childs_children, read_index, is_binary);
    }
  }
  return read_index;
}

void createTableMetaData(JNIEnv *env, jint num_children, jobjectArray &j_col_names,
                         jintArray &j_children, jbooleanArray &j_col_nullability,
                         jbooleanArray &j_is_int96, jintArray &j_precisions,
                         jbooleanArray &j_is_map, cudf::io::table_input_metadata &metadata,
                         jbooleanArray &j_hasParquetFieldIds, jintArray &j_parquetFieldIds,
                         jbooleanArray &j_is_binary) {
  cudf::jni::auto_set_device(env);
  cudf::jni::native_jstringArray col_names(env, j_col_names);
  cudf::jni::native_jbooleanArray col_nullability(env, j_col_nullability);
  cudf::jni::native_jbooleanArray is_int96(env, j_is_int96);
  cudf::jni::native_jintArray precisions(env, j_precisions);
  cudf::jni::native_jbooleanArray hasParquetFieldIds(env, j_hasParquetFieldIds);
  cudf::jni::native_jintArray parquetFieldIds(env, j_parquetFieldIds);
  cudf::jni::native_jintArray children(env, j_children);
  cudf::jni::native_jbooleanArray is_map(env, j_is_map);
  cudf::jni::native_jbooleanArray is_binary(env, j_is_binary);

  auto cpp_names = col_names.as_cpp_vector();

  int top_level_children = num_children;

  metadata.column_metadata.resize(top_level_children);
  int read_index = 0; // the read_index, which will be used to read the arrays
  for (int i = read_index, write_index = 0; i < top_level_children; i++, write_index++) {
    metadata.column_metadata[write_index]
        .set_name(cpp_names[read_index])
        .set_nullability(col_nullability[read_index]);
    if (precisions[read_index] > -1) {
      metadata.column_metadata[write_index].set_decimal_precision(precisions[read_index]);
    }
    if (!is_int96.is_null()) {
      metadata.column_metadata[write_index].set_int96_timestamps(is_int96[read_index]);
    }
    if (!is_binary.is_null()) {
      metadata.column_metadata[write_index].set_output_as_binary(is_binary[read_index]);
    }
    if (is_map[read_index]) {
      metadata.column_metadata[write_index].set_list_column_as_map();
    }
    if (!parquetFieldIds.is_null() && hasParquetFieldIds[read_index]) {
      metadata.column_metadata[write_index].set_parquet_field_id(parquetFieldIds[read_index]);
    }
    int childs_children = children[read_index++];
    if (childs_children > 0) {
      read_index =
          set_column_metadata(metadata.column_metadata[write_index], cpp_names, col_nullability,
                              is_int96, precisions, is_map, hasParquetFieldIds, parquetFieldIds,
                              children, childs_children, read_index, is_binary);
    }
  }
}

// Check that window parameters are valid.
bool valid_window_parameters(native_jintArray const &values,
                             native_jpointerArray<cudf::aggregation> const &ops,
                             native_jintArray const &min_periods, native_jintArray const &preceding,
                             native_jintArray const &following) {
  return values.size() == ops.size() && values.size() == min_periods.size() &&
         values.size() == preceding.size() && values.size() == following.size();
}

// Check that window parameters are valid.
bool valid_window_parameters(native_jintArray const &values,
                             native_jpointerArray<cudf::aggregation> const &ops,
                             native_jintArray const &min_periods,
                             native_jpointerArray<cudf::scalar> const &preceding,
                             native_jpointerArray<cudf::scalar> const &following) {
  return values.size() == ops.size() && values.size() == min_periods.size() &&
         values.size() == preceding.size() && values.size() == following.size();
}

// Convert a cudf gather map pair into the form that Java expects
// The resulting Java long array contains the following at each index:
//   0: Size of each gather map in bytes
//   1: Device address of the gather map for the left table
//   2: Host address of the rmm::device_buffer instance that owns the left gather map data
//   3: Device address of the gather map for the right table
//   4: Host address of the rmm::device_buffer instance that owns the right gather map data
jlongArray gather_maps_to_java(JNIEnv *env,
                               std::pair<std::unique_ptr<rmm::device_uvector<cudf::size_type>>,
                                         std::unique_ptr<rmm::device_uvector<cudf::size_type>>>
                                   maps) {
  // release the underlying device buffer to Java
  auto left_map_buffer = std::make_unique<rmm::device_buffer>(maps.first->release());
  auto right_map_buffer = std::make_unique<rmm::device_buffer>(maps.second->release());
  cudf::jni::native_jlongArray result(env, 5);
  result[0] = static_cast<jlong>(left_map_buffer->size());
  result[1] = ptr_as_jlong(left_map_buffer->data());
  result[2] = release_as_jlong(left_map_buffer);
  result[3] = ptr_as_jlong(right_map_buffer->data());
  result[4] = release_as_jlong(right_map_buffer);
  return result.get_jArray();
}

// Convert a cudf gather map into the form that Java expects
// The resulting Java long array contains the following at each index:
//   0: Size of the gather map in bytes
//   1: Device address of the gather map
//   2: Host address of the rmm::device_buffer instance that owns the gather map data
jlongArray gather_map_to_java(JNIEnv *env,
                              std::unique_ptr<rmm::device_uvector<cudf::size_type>> map) {
  // release the underlying device buffer to Java
  auto gather_map_buffer = std::make_unique<rmm::device_buffer>(map->release());
  cudf::jni::native_jlongArray result(env, 3);
  result[0] = static_cast<jlong>(gather_map_buffer->size());
  result[1] = ptr_as_jlong(gather_map_buffer->data());
  result[2] = release_as_jlong(gather_map_buffer);
  return result.get_jArray();
}

// Generate gather maps needed to manifest the result of an equi-join between two tables.
template <typename T>
jlongArray join_gather_maps(JNIEnv *env, jlong j_left_keys, jlong j_right_keys,
                            jboolean compare_nulls_equal, T join_func) {
  JNI_NULL_CHECK(env, j_left_keys, "left_table is null", NULL);
  JNI_NULL_CHECK(env, j_right_keys, "right_table is null", NULL);
  try {
    cudf::jni::auto_set_device(env);
    auto left_keys = reinterpret_cast<cudf::table_view const *>(j_left_keys);
    auto right_keys = reinterpret_cast<cudf::table_view const *>(j_right_keys);
    auto nulleq = compare_nulls_equal ? cudf::null_equality::EQUAL : cudf::null_equality::UNEQUAL;
    return gather_maps_to_java(env, join_func(*left_keys, *right_keys, nulleq));
  }
  CATCH_STD(env, NULL);
}

// Generate gather maps needed to manifest the result of an equi-join between a left table and
// a hash table built from the join's right table.
template <typename T>
jlongArray hash_join_gather_maps(JNIEnv *env, jlong j_left_keys, jlong j_right_hash_join,
                                 T join_func) {
  JNI_NULL_CHECK(env, j_left_keys, "left table is null", NULL);
  JNI_NULL_CHECK(env, j_right_hash_join, "hash join is null", NULL);
  try {
    cudf::jni::auto_set_device(env);
    auto left_keys = reinterpret_cast<cudf::table_view const *>(j_left_keys);
    auto hash_join = reinterpret_cast<cudf::hash_join const *>(j_right_hash_join);
    return gather_maps_to_java(env, join_func(*left_keys, *hash_join));
  }
  CATCH_STD(env, NULL);
}

// Generate gather maps needed to manifest the result of a conditional join between two tables.
template <typename T>
jlongArray cond_join_gather_maps(JNIEnv *env, jlong j_left_table, jlong j_right_table,
                                 jlong j_condition, T join_func) {
  JNI_NULL_CHECK(env, j_left_table, "left_table is null", NULL);
  JNI_NULL_CHECK(env, j_right_table, "right_table is null", NULL);
  JNI_NULL_CHECK(env, j_condition, "condition is null", NULL);
  try {
    cudf::jni::auto_set_device(env);
    auto left_table = reinterpret_cast<cudf::table_view const *>(j_left_table);
    auto right_table = reinterpret_cast<cudf::table_view const *>(j_right_table);
    auto condition = reinterpret_cast<cudf::jni::ast::compiled_expr const *>(j_condition);
    return gather_maps_to_java(
        env, join_func(*left_table, *right_table, condition->get_top_expression()));
  }
  CATCH_STD(env, NULL);
}

// Generate a gather map needed to manifest the result of a semi/anti join between two tables.
template <typename T>
jlongArray join_gather_single_map(JNIEnv *env, jlong j_left_keys, jlong j_right_keys,
                                  jboolean compare_nulls_equal, T join_func) {
  JNI_NULL_CHECK(env, j_left_keys, "left_table is null", NULL);
  JNI_NULL_CHECK(env, j_right_keys, "right_table is null", NULL);
  try {
    cudf::jni::auto_set_device(env);
    auto left_keys = reinterpret_cast<cudf::table_view const *>(j_left_keys);
    auto right_keys = reinterpret_cast<cudf::table_view const *>(j_right_keys);
    auto nulleq = compare_nulls_equal ? cudf::null_equality::EQUAL : cudf::null_equality::UNEQUAL;
    return gather_map_to_java(env, join_func(*left_keys, *right_keys, nulleq));
  }
  CATCH_STD(env, NULL);
}

// Generate a gather map needed to manifest the result of a conditional semi/anti join
// between two tables.
template <typename T>
jlongArray cond_join_gather_single_map(JNIEnv *env, jlong j_left_table, jlong j_right_table,
                                       jlong j_condition, T join_func) {
  JNI_NULL_CHECK(env, j_left_table, "left_table is null", NULL);
  JNI_NULL_CHECK(env, j_right_table, "right_table is null", NULL);
  JNI_NULL_CHECK(env, j_condition, "condition is null", NULL);
  try {
    cudf::jni::auto_set_device(env);
    auto left_table = reinterpret_cast<cudf::table_view const *>(j_left_table);
    auto right_table = reinterpret_cast<cudf::table_view const *>(j_right_table);
    auto condition = reinterpret_cast<cudf::jni::ast::compiled_expr *>(j_condition);
    return gather_map_to_java(
        env, join_func(*left_table, *right_table, condition->get_top_expression()));
  }
  CATCH_STD(env, NULL);
}

template <typename T>
jlongArray mixed_join_size(JNIEnv *env, jlong j_left_keys, jlong j_right_keys,
                           jlong j_left_condition, jlong j_right_condition, jlong j_condition,
                           jboolean j_nulls_equal, T join_size_func) {
  JNI_NULL_CHECK(env, j_left_keys, "left keys table is null", 0);
  JNI_NULL_CHECK(env, j_right_keys, "right keys table is null", 0);
  JNI_NULL_CHECK(env, j_left_condition, "left condition table is null", 0);
  JNI_NULL_CHECK(env, j_right_condition, "right condition table is null", 0);
  JNI_NULL_CHECK(env, j_condition, "condition is null", 0);
  try {
    cudf::jni::auto_set_device(env);
    auto const left_keys = reinterpret_cast<cudf::table_view const *>(j_left_keys);
    auto const right_keys = reinterpret_cast<cudf::table_view const *>(j_right_keys);
    auto const left_condition = reinterpret_cast<cudf::table_view const *>(j_left_condition);
    auto const right_condition = reinterpret_cast<cudf::table_view const *>(j_right_condition);
    auto const condition = reinterpret_cast<cudf::jni::ast::compiled_expr const *>(j_condition);
    auto const nulls_equal =
        j_nulls_equal ? cudf::null_equality::EQUAL : cudf::null_equality::UNEQUAL;
    auto [join_size, matches_per_row] =
        join_size_func(*left_keys, *right_keys, *left_condition, *right_condition,
                       condition->get_top_expression(), nulls_equal);
    if (matches_per_row->size() > std::numeric_limits<cudf::size_type>::max()) {
      throw std::runtime_error("Too many values in device buffer to convert into a column");
    }
    auto col_size = static_cast<size_type>(matches_per_row->size());
    auto col_data = matches_per_row->release();
    cudf::jni::native_jlongArray result(env, 2);
    result[0] = static_cast<jlong>(join_size);
    result[1] = ptr_as_jlong(new cudf::column{cudf::data_type{cudf::type_id::INT32}, col_size,
                                              std::move(col_data), rmm::device_buffer{}, 0});
    return result.get_jArray();
  }
  CATCH_STD(env, NULL);
}

template <typename T>
jlongArray mixed_join_gather_maps(JNIEnv *env, jlong j_left_keys, jlong j_right_keys,
                                  jlong j_left_condition, jlong j_right_condition,
                                  jlong j_condition, jboolean j_nulls_equal, T join_func) {
  JNI_NULL_CHECK(env, j_left_keys, "left keys table is null", 0);
  JNI_NULL_CHECK(env, j_right_keys, "right keys table is null", 0);
  JNI_NULL_CHECK(env, j_left_condition, "left condition table is null", 0);
  JNI_NULL_CHECK(env, j_right_condition, "right condition table is null", 0);
  JNI_NULL_CHECK(env, j_condition, "condition is null", 0);
  try {
    cudf::jni::auto_set_device(env);
    auto const left_keys = reinterpret_cast<cudf::table_view const *>(j_left_keys);
    auto const right_keys = reinterpret_cast<cudf::table_view const *>(j_right_keys);
    auto const left_condition = reinterpret_cast<cudf::table_view const *>(j_left_condition);
    auto const right_condition = reinterpret_cast<cudf::table_view const *>(j_right_condition);
    auto const condition = reinterpret_cast<cudf::jni::ast::compiled_expr const *>(j_condition);
    auto const nulls_equal =
        j_nulls_equal ? cudf::null_equality::EQUAL : cudf::null_equality::UNEQUAL;
    return gather_maps_to_java(env,
                               join_func(*left_keys, *right_keys, *left_condition, *right_condition,
                                         condition->get_top_expression(), nulls_equal));
  }
  CATCH_STD(env, NULL);
}

template <typename T>
jlongArray mixed_join_gather_single_map(JNIEnv *env, jlong j_left_keys, jlong j_right_keys,
                                        jlong j_left_condition, jlong j_right_condition,
                                        jlong j_condition, jboolean j_nulls_equal, T join_func) {
  JNI_NULL_CHECK(env, j_left_keys, "left keys table is null", 0);
  JNI_NULL_CHECK(env, j_right_keys, "right keys table is null", 0);
  JNI_NULL_CHECK(env, j_left_condition, "left condition table is null", 0);
  JNI_NULL_CHECK(env, j_right_condition, "right condition table is null", 0);
  JNI_NULL_CHECK(env, j_condition, "condition is null", 0);
  try {
    cudf::jni::auto_set_device(env);
    auto const left_keys = reinterpret_cast<cudf::table_view const *>(j_left_keys);
    auto const right_keys = reinterpret_cast<cudf::table_view const *>(j_right_keys);
    auto const left_condition = reinterpret_cast<cudf::table_view const *>(j_left_condition);
    auto const right_condition = reinterpret_cast<cudf::table_view const *>(j_right_condition);
    auto const condition = reinterpret_cast<cudf::jni::ast::compiled_expr const *>(j_condition);
    auto const nulls_equal =
        j_nulls_equal ? cudf::null_equality::EQUAL : cudf::null_equality::UNEQUAL;
    return gather_map_to_java(env,
                              join_func(*left_keys, *right_keys, *left_condition, *right_condition,
                                        condition->get_top_expression(), nulls_equal));
  }
  CATCH_STD(env, NULL);
}

std::pair<std::size_t, cudf::device_span<cudf::size_type const>>
get_mixed_size_info(JNIEnv *env, jlong j_output_row_count, jlong j_matches_view) {
  auto const row_count = static_cast<std::size_t>(j_output_row_count);
  auto const matches = reinterpret_cast<cudf::column_view const *>(j_matches_view);
  return std::make_pair(row_count, cudf::device_span<cudf::size_type const>(
                                       matches->template data<cudf::size_type>(), matches->size()));
}

cudf::column_view remove_validity_from_col(cudf::column_view column_view) {
  if (!cudf::is_compound(column_view.type())) {
    if (column_view.nullable() && column_view.null_count() == 0) {
      // null_mask is allocated but no nulls present therefore we create a new column_view without
      // the null_mask to avoid things blowing up in reading the parquet file
      return cudf::column_view(column_view.type(), column_view.size(), column_view.head(), nullptr,
                               0, column_view.offset());
    } else {
      return cudf::column_view(column_view);
    }
  } else {
    std::vector<cudf::column_view> children;
    children.reserve(column_view.num_children());
    for (auto it = column_view.child_begin(); it != column_view.child_end(); it++) {
      children.push_back(remove_validity_from_col(*it));
    }
    if (!column_view.nullable() || column_view.null_count() != 0) {
      return cudf::column_view(column_view.type(), column_view.size(), nullptr,
                               column_view.null_mask(), column_view.null_count(),
                               column_view.offset(), children);
    } else {
      return cudf::column_view(column_view.type(), column_view.size(), nullptr, nullptr, 0,
                               column_view.offset(), children);
    }
  }
}

cudf::table_view remove_validity_if_needed(cudf::table_view *input_table_view) {
  std::vector<cudf::column_view> views;
  views.reserve(input_table_view->num_columns());
  for (auto it = input_table_view->begin(); it != input_table_view->end(); it++) {
    views.push_back(remove_validity_from_col(*it));
  }

  return cudf::table_view(views);
}

} // namespace

} // namespace jni
} // namespace cudf

using cudf::jni::convert_table_for_return;
using cudf::jni::ptr_as_jlong;
using cudf::jni::release_as_jlong;

extern "C" {

// This is a method purely added for testing remove_validity_if_needed method
JNIEXPORT jlongArray JNICALL Java_ai_rapids_cudf_Table_removeNullMasksIfNeeded(JNIEnv *env, jclass,
                                                                               jlong j_table_view) {
  JNI_NULL_CHECK(env, j_table_view, "table view handle is null", 0);
  try {
    cudf::table_view *tview = reinterpret_cast<cudf::table_view *>(j_table_view);
    cudf::table_view result = cudf::jni::remove_validity_if_needed(tview);
    cudf::table m_tbl(result);
    std::vector<std::unique_ptr<cudf::column>> cols = m_tbl.release();
    auto results = cudf::jni::native_jlongArray(env, cols.size());
    std::transform(cols.begin(), cols.end(), results.begin(),
                   [](auto &col) { return release_as_jlong(col); });
    return results.get_jArray();
  }
  CATCH_STD(env, 0);
}

JNIEXPORT jlong JNICALL Java_ai_rapids_cudf_Table_createCudfTableView(JNIEnv *env, jclass,
                                                                      jlongArray j_cudf_columns) {
  JNI_NULL_CHECK(env, j_cudf_columns, "columns are null", 0);

  try {
    cudf::jni::auto_set_device(env);
    cudf::jni::native_jpointerArray<cudf::column_view> n_cudf_columns(env, j_cudf_columns);

    std::vector<cudf::column_view> column_views = n_cudf_columns.get_dereferenced();
    return ptr_as_jlong(new cudf::table_view(column_views));
  }
  CATCH_STD(env, 0);
}

JNIEXPORT void JNICALL Java_ai_rapids_cudf_Table_deleteCudfTable(JNIEnv *env, jclass,
                                                                 jlong j_cudf_table_view) {
  JNI_NULL_CHECK(env, j_cudf_table_view, "table view handle is null", );
  try {
    cudf::jni::auto_set_device(env);
    delete reinterpret_cast<cudf::table_view *>(j_cudf_table_view);
  }
  CATCH_STD(env, );
}

JNIEXPORT jlongArray JNICALL Java_ai_rapids_cudf_Table_columnViewsFromPacked(JNIEnv *env, jclass,
                                                                             jobject buffer_obj,
                                                                             jlong j_data_address) {
  // The GPU data address can be null when the table is empty, so it is not null-checked here.
  JNI_NULL_CHECK(env, buffer_obj, "metadata is null", nullptr);
  try {
    cudf::jni::auto_set_device(env);
    void const *metadata_address = env->GetDirectBufferAddress(buffer_obj);
    JNI_NULL_CHECK(env, metadata_address, "metadata buffer address is null", nullptr);
    cudf::table_view table = cudf::unpack(static_cast<uint8_t const *>(metadata_address),
                                          reinterpret_cast<uint8_t const *>(j_data_address));
    cudf::jni::native_jlongArray views(env, table.num_columns());
    for (int i = 0; i < table.num_columns(); i++) {
      // TODO Exception handling is not ideal, if no exceptions are thrown ownership of the new cv
      // is passed to Java. If an exception is thrown we need to free it, but this needs to be
      // coordinated with the Java side because one column may have changed ownership while
      // another may not have. We don't want to double free the view so for now we just let it
      // leak because it should be a small amount of host memory.
      //
      // In the ideal case we would keep the view where it is at, and pass in a pointer to it
      // That pointer would then be copied when Java takes ownership of it, but that adds an
      // extra JNI call that I would like to avoid for performance reasons.
      views[i] = ptr_as_jlong(new cudf::column_view(table.column(i)));
    }
    views.commit();

    return views.get_jArray();
  }
  CATCH_STD(env, nullptr);
}

JNIEXPORT jlong JNICALL Java_ai_rapids_cudf_Table_sortOrder(JNIEnv *env, jclass,
                                                            jlong j_input_table,
                                                            jlongArray j_sort_keys_columns,
                                                            jbooleanArray j_is_descending,
                                                            jbooleanArray j_are_nulls_smallest) {

  // input validations & verifications
  JNI_NULL_CHECK(env, j_input_table, "input table is null", 0);
  JNI_NULL_CHECK(env, j_sort_keys_columns, "sort keys columns is null", 0);
  JNI_NULL_CHECK(env, j_is_descending, "sort order array is null", 0);
  JNI_NULL_CHECK(env, j_are_nulls_smallest, "null order array is null", 0);

  try {
    cudf::jni::auto_set_device(env);
    cudf::jni::native_jpointerArray<cudf::column_view> n_sort_keys_columns(env,
                                                                           j_sort_keys_columns);
    jsize num_columns = n_sort_keys_columns.size();
    const cudf::jni::native_jbooleanArray n_is_descending(env, j_is_descending);
    jsize num_columns_is_desc = n_is_descending.size();

    JNI_ARG_CHECK(env, num_columns_is_desc == num_columns,
                  "columns and is_descending lengths don't match", 0);

    const cudf::jni::native_jbooleanArray n_are_nulls_smallest(env, j_are_nulls_smallest);
    jsize num_columns_null_smallest = n_are_nulls_smallest.size();

    JNI_ARG_CHECK(env, num_columns_null_smallest == num_columns,
                  "columns and is_descending lengths don't match", 0);

    std::vector<cudf::order> order =
        n_is_descending.transform_if_else(cudf::order::DESCENDING, cudf::order::ASCENDING);
    std::vector<cudf::null_order> null_order =
        n_are_nulls_smallest.transform_if_else(cudf::null_order::BEFORE, cudf::null_order::AFTER);

    std::vector<cudf::column_view> sort_keys = n_sort_keys_columns.get_dereferenced();
    return release_as_jlong(cudf::sorted_order(cudf::table_view{sort_keys}, order, null_order));
  }
  CATCH_STD(env, 0);
}

JNIEXPORT jlongArray JNICALL Java_ai_rapids_cudf_Table_orderBy(JNIEnv *env, jclass,
                                                               jlong j_input_table,
                                                               jlongArray j_sort_keys_columns,
                                                               jbooleanArray j_is_descending,
                                                               jbooleanArray j_are_nulls_smallest) {

  // input validations & verifications
  JNI_NULL_CHECK(env, j_input_table, "input table is null", NULL);
  JNI_NULL_CHECK(env, j_sort_keys_columns, "sort keys columns is null", NULL);
  JNI_NULL_CHECK(env, j_is_descending, "sort order array is null", NULL);
  JNI_NULL_CHECK(env, j_are_nulls_smallest, "null order array is null", NULL);

  try {
    cudf::jni::auto_set_device(env);
    cudf::jni::native_jpointerArray<cudf::column_view> n_sort_keys_columns(env,
                                                                           j_sort_keys_columns);
    jsize num_columns = n_sort_keys_columns.size();
    const cudf::jni::native_jbooleanArray n_is_descending(env, j_is_descending);
    jsize num_columns_is_desc = n_is_descending.size();

    JNI_ARG_CHECK(env, num_columns_is_desc == num_columns,
                  "columns and is_descending lengths don't match", 0);

    const cudf::jni::native_jbooleanArray n_are_nulls_smallest(env, j_are_nulls_smallest);
    jsize num_columns_null_smallest = n_are_nulls_smallest.size();

    JNI_ARG_CHECK(env, num_columns_null_smallest == num_columns,
                  "columns and areNullsSmallest lengths don't match", 0);

    std::vector<cudf::order> order =
        n_is_descending.transform_if_else(cudf::order::DESCENDING, cudf::order::ASCENDING);

    std::vector<cudf::null_order> null_order =
        n_are_nulls_smallest.transform_if_else(cudf::null_order::BEFORE, cudf::null_order::AFTER);

    std::vector<cudf::column_view> sort_keys = n_sort_keys_columns.get_dereferenced();
    auto sorted_col = cudf::sorted_order(cudf::table_view{sort_keys}, order, null_order);

    auto const input_table = reinterpret_cast<cudf::table_view const *>(j_input_table);
    return convert_table_for_return(env, cudf::gather(*input_table, sorted_col->view()));
  }
  CATCH_STD(env, NULL);
}

JNIEXPORT jlongArray JNICALL Java_ai_rapids_cudf_Table_merge(JNIEnv *env, jclass,
                                                             jlongArray j_table_handles,
                                                             jintArray j_sort_key_indexes,
                                                             jbooleanArray j_is_descending,
                                                             jbooleanArray j_are_nulls_smallest) {

  // input validations & verifications
  JNI_NULL_CHECK(env, j_table_handles, "input tables are null", NULL);
  JNI_NULL_CHECK(env, j_sort_key_indexes, "key indexes is null", NULL);
  JNI_NULL_CHECK(env, j_is_descending, "sort order array is null", NULL);
  JNI_NULL_CHECK(env, j_are_nulls_smallest, "null order array is null", NULL);

  try {
    cudf::jni::auto_set_device(env);
    cudf::jni::native_jpointerArray<cudf::table_view> n_table_handles(env, j_table_handles);

    const cudf::jni::native_jintArray n_sort_key_indexes(env, j_sort_key_indexes);
    jsize num_columns = n_sort_key_indexes.size();
    const cudf::jni::native_jbooleanArray n_is_descending(env, j_is_descending);
    jsize num_columns_is_desc = n_is_descending.size();

    JNI_ARG_CHECK(env, num_columns_is_desc == num_columns,
                  "columns and is_descending lengths don't match", NULL);

    const cudf::jni::native_jbooleanArray n_are_nulls_smallest(env, j_are_nulls_smallest);
    jsize num_columns_null_smallest = n_are_nulls_smallest.size();

    JNI_ARG_CHECK(env, num_columns_null_smallest == num_columns,
                  "columns and areNullsSmallest lengths don't match", NULL);

    std::vector<int> indexes = n_sort_key_indexes.to_vector<int>();
    std::vector<cudf::order> order =
        n_is_descending.transform_if_else(cudf::order::DESCENDING, cudf::order::ASCENDING);
    std::vector<cudf::null_order> null_order =
        n_are_nulls_smallest.transform_if_else(cudf::null_order::BEFORE, cudf::null_order::AFTER);
    std::vector<cudf::table_view> tables = n_table_handles.get_dereferenced();

    return convert_table_for_return(env, cudf::merge(tables, indexes, order, null_order));
  }
  CATCH_STD(env, NULL);
}

JNIEXPORT jlongArray JNICALL Java_ai_rapids_cudf_Table_readCSV(
    JNIEnv *env, jclass, jobjectArray col_names, jintArray j_types, jintArray j_scales,
    jobjectArray filter_col_names, jstring inputfilepath, jlong buffer, jlong buffer_length,
    jint header_row, jbyte delim, jbyte quote, jbyte comment, jobjectArray null_values,
    jobjectArray true_values, jobjectArray false_values) {
  JNI_NULL_CHECK(env, null_values, "null_values must be supplied, even if it is empty", NULL);

  bool read_buffer = true;
  if (buffer == 0) {
    JNI_NULL_CHECK(env, inputfilepath, "input file or buffer must be supplied", NULL);
    read_buffer = false;
  } else if (inputfilepath != NULL) {
    JNI_THROW_NEW(env, "java/lang/IllegalArgumentException",
                  "cannot pass in both a buffer and an inputfilepath", NULL);
  } else if (buffer_length <= 0) {
    JNI_THROW_NEW(env, "java/lang/IllegalArgumentException", "An empty buffer is not supported",
                  NULL);
  }

  try {
    cudf::jni::auto_set_device(env);
    cudf::jni::native_jstringArray n_col_names(env, col_names);
    cudf::jni::native_jintArray n_types(env, j_types);
    cudf::jni::native_jintArray n_scales(env, j_scales);
    if (n_types.is_null() != n_scales.is_null()) {
      JNI_THROW_NEW(env, "java/lang/IllegalArgumentException", "types and scales must match null",
                    NULL);
    }
    std::vector<cudf::data_type> data_types;
    if (!n_types.is_null()) {
      if (n_types.size() != n_scales.size()) {
        JNI_THROW_NEW(env, "java/lang/IllegalArgumentException", "types and scales must match size",
                      NULL);
      }
      data_types.reserve(n_types.size());
      std::transform(n_types.begin(), n_types.end(), n_scales.begin(),
                     std::back_inserter(data_types), [](auto type, auto scale) {
                       return cudf::data_type{static_cast<cudf::type_id>(type), scale};
                     });
    }

    cudf::jni::native_jstring filename(env, inputfilepath);
    if (!read_buffer && filename.is_empty()) {
      JNI_THROW_NEW(env, "java/lang/IllegalArgumentException", "inputfilepath can't be empty",
                    NULL);
    }

    cudf::jni::native_jstringArray n_null_values(env, null_values);
    cudf::jni::native_jstringArray n_true_values(env, true_values);
    cudf::jni::native_jstringArray n_false_values(env, false_values);
    cudf::jni::native_jstringArray n_filter_col_names(env, filter_col_names);

    auto source = read_buffer ? cudf::io::source_info{reinterpret_cast<char *>(buffer),
                                                      static_cast<std::size_t>(buffer_length)} :
                                cudf::io::source_info{filename.get()};

    cudf::io::csv_reader_options opts = cudf::io::csv_reader_options::builder(source)
                                            .delimiter(delim)
                                            .header(header_row)
                                            .names(n_col_names.as_cpp_vector())
                                            .dtypes(data_types)
                                            .use_cols_names(n_filter_col_names.as_cpp_vector())
                                            .true_values(n_true_values.as_cpp_vector())
                                            .false_values(n_false_values.as_cpp_vector())
                                            .na_values(n_null_values.as_cpp_vector())
                                            .keep_default_na(false)
                                            .na_filter(n_null_values.size() > 0)
                                            .quotechar(quote)
                                            .comment(comment)
                                            .build();

    return convert_table_for_return(env, cudf::io::read_csv(opts).tbl);
  }
  CATCH_STD(env, NULL);
}

JNIEXPORT void JNICALL Java_ai_rapids_cudf_Table_writeCSVToFile(
    JNIEnv *env, jclass, jlong j_table_handle, jobjectArray j_column_names, jboolean include_header,
    jstring j_row_delimiter, jbyte j_field_delimiter, jstring j_null_value, jstring j_true_value,
    jstring j_false_value, jstring j_output_path) {
  JNI_NULL_CHECK(env, j_table_handle, "table handle cannot be null.", );
  JNI_NULL_CHECK(env, j_column_names, "column name array cannot be null", );
  JNI_NULL_CHECK(env, j_row_delimiter, "row delimiter cannot be null", );
  JNI_NULL_CHECK(env, j_field_delimiter, "field delimiter cannot be null", );
  JNI_NULL_CHECK(env, j_null_value, "null representation string cannot be itself null", );
  JNI_NULL_CHECK(env, j_true_value, "representation string for `true` cannot be null", );
  JNI_NULL_CHECK(env, j_false_value, "representation string for `false` cannot be null", );
  JNI_NULL_CHECK(env, j_output_path, "output path cannot be null", );

  try {
    cudf::jni::auto_set_device(env);

    auto const native_output_path = cudf::jni::native_jstring{env, j_output_path};
    auto const output_path = native_output_path.get();

    auto const table = reinterpret_cast<cudf::table_view *>(j_table_handle);
    auto const n_column_names = cudf::jni::native_jstringArray{env, j_column_names};
    auto const column_names = n_column_names.as_cpp_vector();

    auto const line_terminator = cudf::jni::native_jstring{env, j_row_delimiter};
    auto const na_rep = cudf::jni::native_jstring{env, j_null_value};
    auto const true_value = cudf::jni::native_jstring{env, j_true_value};
    auto const false_value = cudf::jni::native_jstring{env, j_false_value};

    auto options = cudf::io::csv_writer_options::builder(cudf::io::sink_info{output_path}, *table)
                       .names(column_names)
                       .include_header(static_cast<bool>(include_header))
                       .line_terminator(line_terminator.get())
                       .inter_column_delimiter(j_field_delimiter)
                       .na_rep(na_rep.get())
                       .true_value(true_value.get())
                       .false_value(false_value.get());

    cudf::io::write_csv(options.build());
  }
  CATCH_STD(env, );
}

JNIEXPORT jlong JNICALL Java_ai_rapids_cudf_Table_startWriteCSVToBuffer(
    JNIEnv *env, jclass, jobjectArray j_column_names, jboolean include_header,
    jstring j_row_delimiter, jbyte j_field_delimiter, jstring j_null_value, jstring j_true_value,
    jstring j_false_value, jobject j_buffer) {
  JNI_NULL_CHECK(env, j_column_names, "column name array cannot be null", 0);
  JNI_NULL_CHECK(env, j_row_delimiter, "row delimiter cannot be null", 0);
  JNI_NULL_CHECK(env, j_field_delimiter, "field delimiter cannot be null", 0);
  JNI_NULL_CHECK(env, j_null_value, "null representation string cannot be itself null", 0);
  JNI_NULL_CHECK(env, j_buffer, "output buffer cannot be null", 0);

  try {
    cudf::jni::auto_set_device(env);

    auto data_sink = std::make_unique<cudf::jni::jni_writer_data_sink>(env, j_buffer);

    auto const n_column_names = cudf::jni::native_jstringArray{env, j_column_names};
    auto const column_names = n_column_names.as_cpp_vector();

    auto const line_terminator = cudf::jni::native_jstring{env, j_row_delimiter};
    auto const na_rep = cudf::jni::native_jstring{env, j_null_value};
    auto const true_value = cudf::jni::native_jstring{env, j_true_value};
    auto const false_value = cudf::jni::native_jstring{env, j_false_value};

    auto options = cudf::io::csv_writer_options::builder(cudf::io::sink_info{data_sink.get()},
                                                         cudf::table_view{})
                       .names(column_names)
                       .include_header(static_cast<bool>(include_header))
                       .line_terminator(line_terminator.get())
                       .inter_column_delimiter(j_field_delimiter)
                       .na_rep(na_rep.get())
                       .true_value(true_value.get())
                       .false_value(false_value.get())
                       .build();

    return ptr_as_jlong(new cudf::jni::io::csv_chunked_writer{options, data_sink});
  }
  CATCH_STD(env, 0);
}

JNIEXPORT void JNICALL Java_ai_rapids_cudf_Table_writeCSVChunkToBuffer(JNIEnv *env, jclass,
                                                                       jlong j_writer_handle,
                                                                       jlong j_table_handle) {
  JNI_NULL_CHECK(env, j_writer_handle, "writer handle cannot be null.", );
  JNI_NULL_CHECK(env, j_table_handle, "table handle cannot be null.", );

  auto const table = reinterpret_cast<cudf::table_view *>(j_table_handle);
  auto writer = reinterpret_cast<cudf::jni::io::csv_chunked_writer *>(j_writer_handle);

  try {
    cudf::jni::auto_set_device(env);
    writer->write(*table);
  }
  CATCH_STD(env, );
}

JNIEXPORT void JNICALL Java_ai_rapids_cudf_Table_endWriteCSVToBuffer(JNIEnv *env, jclass,
                                                                     jlong j_writer_handle) {
  JNI_NULL_CHECK(env, j_writer_handle, "writer handle cannot be null.", );

  using cudf::jni::io::csv_chunked_writer;
  auto writer =
      std::unique_ptr<csv_chunked_writer>{reinterpret_cast<csv_chunked_writer *>(j_writer_handle)};

  try {
    cudf::jni::auto_set_device(env);
    writer->close();
  }
  CATCH_STD(env, );
}

JNIEXPORT jlong JNICALL Java_ai_rapids_cudf_Table_readAndInferJSON(
    JNIEnv *env, jclass, jlong buffer, jlong buffer_length, jboolean day_first, jboolean lines) {

  JNI_NULL_CHECK(env, buffer, "buffer cannot be null", 0);
  if (buffer_length <= 0) {
    JNI_THROW_NEW(env, "java/lang/IllegalArgumentException", "An empty buffer is not supported", 0);
  }

  try {
    cudf::jni::auto_set_device(env);

    auto source = cudf::io::source_info{reinterpret_cast<char *>(buffer),
                                        static_cast<std::size_t>(buffer_length)};

    cudf::io::json_reader_options_builder opts = cudf::io::json_reader_options::builder(source)
                                                     .dayfirst(static_cast<bool>(day_first))
                                                     .lines(static_cast<bool>(lines));

    auto result =
        std::make_unique<cudf::io::table_with_metadata>(cudf::io::read_json(opts.build()));

    return reinterpret_cast<jlong>(result.release());
  }
  CATCH_STD(env, 0);
}

JNIEXPORT void JNICALL Java_ai_rapids_cudf_TableWithMeta_close(JNIEnv *env, jclass, jlong handle) {
  JNI_NULL_CHECK(env, handle, "handle is null", );

  try {
    cudf::jni::auto_set_device(env);
    delete reinterpret_cast<cudf::io::table_with_metadata *>(handle);
  }
  CATCH_STD(env, );
}

JNIEXPORT jobjectArray JNICALL Java_ai_rapids_cudf_TableWithMeta_getColumnNames(JNIEnv *env, jclass,
                                                                                jlong handle) {
  JNI_NULL_CHECK(env, handle, "handle is null", nullptr);

  try {
    cudf::jni::auto_set_device(env);
    auto ptr = reinterpret_cast<cudf::io::table_with_metadata *>(handle);
    auto length = ptr->metadata.schema_info.size();
    auto ret = static_cast<jobjectArray>(
        env->NewObjectArray(length, env->FindClass("java/lang/String"), nullptr));
    for (size_t i = 0; i < length; i++) {
      env->SetObjectArrayElement(ret, i,
                                 env->NewStringUTF(ptr->metadata.schema_info[i].name.c_str()));
    }

    return ret;
  }
  CATCH_STD(env, nullptr);
}

JNIEXPORT jlongArray JNICALL Java_ai_rapids_cudf_TableWithMeta_releaseTable(JNIEnv *env, jclass,
                                                                            jlong handle) {
  JNI_NULL_CHECK(env, handle, "handle is null", nullptr);

  try {
    cudf::jni::auto_set_device(env);
    auto ptr = reinterpret_cast<cudf::io::table_with_metadata *>(handle);
    if (ptr->tbl) {
      return convert_table_for_return(env, ptr->tbl);
    } else {
      return nullptr;
    }
  }
  CATCH_STD(env, nullptr);
}

JNIEXPORT jlongArray JNICALL Java_ai_rapids_cudf_Table_readJSON(
    JNIEnv *env, jclass, jobjectArray col_names, jintArray j_types, jintArray j_scales,
    jstring inputfilepath, jlong buffer, jlong buffer_length, jboolean day_first, jboolean lines) {

  bool read_buffer = true;
  if (buffer == 0) {
    JNI_NULL_CHECK(env, inputfilepath, "input file or buffer must be supplied", NULL);
    read_buffer = false;
  } else if (inputfilepath != NULL) {
    JNI_THROW_NEW(env, "java/lang/IllegalArgumentException",
                  "cannot pass in both a buffer and an inputfilepath", NULL);
  } else if (buffer_length <= 0) {
    JNI_THROW_NEW(env, "java/lang/IllegalArgumentException", "An empty buffer is not supported",
                  NULL);
  }

  try {
    cudf::jni::auto_set_device(env);
    cudf::jni::native_jstringArray n_col_names(env, col_names);
    cudf::jni::native_jintArray n_types(env, j_types);
    cudf::jni::native_jintArray n_scales(env, j_scales);
    if (n_types.is_null() != n_scales.is_null()) {
      JNI_THROW_NEW(env, "java/lang/IllegalArgumentException", "types and scales must match null",
                    NULL);
    }
    std::vector<cudf::data_type> data_types;
    if (!n_types.is_null()) {
      if (n_types.size() != n_scales.size()) {
        JNI_THROW_NEW(env, "java/lang/IllegalArgumentException", "types and scales must match size",
                      NULL);
      }
      data_types.reserve(n_types.size());
      std::transform(n_types.begin(), n_types.end(), n_scales.begin(),
                     std::back_inserter(data_types), [](auto const &type, auto const &scale) {
                       return cudf::data_type{static_cast<cudf::type_id>(type), scale};
                     });
    }

    cudf::jni::native_jstring filename(env, inputfilepath);
    if (!read_buffer && filename.is_empty()) {
      JNI_THROW_NEW(env, "java/lang/IllegalArgumentException", "inputfilepath can't be empty",
                    NULL);
    }

    auto source = read_buffer ? cudf::io::source_info{reinterpret_cast<char *>(buffer),
                                                      static_cast<std::size_t>(buffer_length)} :
                                cudf::io::source_info{filename.get()};

    cudf::io::json_reader_options_builder opts = cudf::io::json_reader_options::builder(source)
                                                     .dayfirst(static_cast<bool>(day_first))
                                                     .lines(static_cast<bool>(lines));

    if (!n_col_names.is_null() && data_types.size() > 0) {
      if (n_col_names.size() != n_types.size()) {
        JNI_THROW_NEW(env, "java/lang/IllegalArgumentException",
                      "types and column names must match size", NULL);
      }

      std::map<std::string, cudf::data_type> map;

      auto col_names_vec = n_col_names.as_cpp_vector();
      std::transform(col_names_vec.begin(), col_names_vec.end(), data_types.begin(),
                     std::inserter(map, map.end()),
                     [](std::string a, cudf::data_type b) { return std::make_pair(a, b); });
      opts.dtypes(map);
    } else if (data_types.size() > 0) {
      opts.dtypes(data_types);
    } else {
      // should infer the types
    }

    cudf::io::table_with_metadata result = cudf::io::read_json(opts.build());

    // there is no need to re-order columns when inferring schema
    if (result.metadata.schema_info.empty() || n_col_names.size() <= 0) {
      return convert_table_for_return(env, result.tbl);
    } else {
      // json reader will not return the correct column order,
      // so we need to re-order the column of table according to table meta.

      // turn name and its index in table into map<name, index>
      std::map<std::string, cudf::size_type> m;
      std::transform(result.metadata.schema_info.cbegin(), result.metadata.schema_info.cend(),
                     thrust::make_counting_iterator(0), std::inserter(m, m.end()),
                     [](auto const &column_info, auto const &index) {
                       return std::make_pair(column_info.name, index);
                     });

      auto col_names_vec = n_col_names.as_cpp_vector();
      std::vector<cudf::size_type> indices;

      bool match = true;
      for (size_t i = 0; i < col_names_vec.size(); i++) {
        if (m.find(col_names_vec[i]) == m.end()) {
          match = false;
          break;
        } else {
          indices.push_back(m.at(col_names_vec[i]));
        }
      }

      if (!match) {
        // can't find some input column names in table meta, return what json reader reads.
        return convert_table_for_return(env, result.tbl);
      } else {
        auto tbv = result.tbl->view().select(std::move(indices));
        auto table = std::make_unique<cudf::table>(tbv);
        return convert_table_for_return(env, table);
      }
    }
  }
  CATCH_STD(env, NULL);
}

JNIEXPORT jlongArray JNICALL Java_ai_rapids_cudf_Table_readParquet(
    JNIEnv *env, jclass, jobjectArray filter_col_names, jbooleanArray j_col_binary_read,
    jstring inputfilepath, jlong buffer, jlong buffer_length, jint unit) {

  JNI_NULL_CHECK(env, j_col_binary_read, "null col_binary_read", 0);
  bool read_buffer = true;
  if (buffer == 0) {
    JNI_NULL_CHECK(env, inputfilepath, "input file or buffer must be supplied", NULL);
    read_buffer = false;
  } else if (inputfilepath != NULL) {
    JNI_THROW_NEW(env, "java/lang/IllegalArgumentException",
                  "cannot pass in both a buffer and an inputfilepath", NULL);
  } else if (buffer_length <= 0) {
    JNI_THROW_NEW(env, "java/lang/IllegalArgumentException", "An empty buffer is not supported",
                  NULL);
  }

  try {
    cudf::jni::auto_set_device(env);
    cudf::jni::native_jstring filename(env, inputfilepath);
    if (!read_buffer && filename.is_empty()) {
      JNI_THROW_NEW(env, "java/lang/IllegalArgumentException", "inputfilepath can't be empty",
                    NULL);
    }

    cudf::jni::native_jstringArray n_filter_col_names(env, filter_col_names);
    cudf::jni::native_jbooleanArray n_col_binary_read(env, j_col_binary_read);

    auto source = read_buffer ? cudf::io::source_info(reinterpret_cast<char *>(buffer),
                                                      static_cast<std::size_t>(buffer_length)) :
                                cudf::io::source_info(filename.get());

    auto builder = cudf::io::parquet_reader_options::builder(source);
    if (n_filter_col_names.size() > 0) {
      builder = builder.columns(n_filter_col_names.as_cpp_vector());
    }

    cudf::io::parquet_reader_options opts =
        builder.convert_strings_to_categories(false)
            .timestamp_type(cudf::data_type(static_cast<cudf::type_id>(unit)))
            .build();
    return convert_table_for_return(env, cudf::io::read_parquet(opts).tbl);
  }
  CATCH_STD(env, NULL);
}

JNIEXPORT jlongArray JNICALL Java_ai_rapids_cudf_Table_readAvro(JNIEnv *env, jclass,
                                                                jobjectArray filter_col_names,
                                                                jstring inputfilepath, jlong buffer,
                                                                jlong buffer_length, jint unit) {

  const bool read_buffer = (buffer != 0);
  if (!read_buffer) {
    JNI_NULL_CHECK(env, inputfilepath, "input file or buffer must be supplied", NULL);
  } else if (inputfilepath != NULL) {
    JNI_THROW_NEW(env, "java/lang/IllegalArgumentException",
                  "cannot pass in both a buffer and an inputfilepath", NULL);
  } else if (buffer_length <= 0) {
    JNI_THROW_NEW(env, "java/lang/IllegalArgumentException", "An empty buffer is not supported",
                  NULL);
  }

  try {
    cudf::jni::auto_set_device(env);
    cudf::jni::native_jstring filename(env, inputfilepath);
    if (!read_buffer && filename.is_empty()) {
      JNI_THROW_NEW(env, "java/lang/IllegalArgumentException", "inputfilepath can't be empty",
                    NULL);
    }

    cudf::jni::native_jstringArray n_filter_col_names(env, filter_col_names);

    auto source = read_buffer ? cudf::io::source_info(reinterpret_cast<char *>(buffer),
                                                      static_cast<std::size_t>(buffer_length)) :
                                cudf::io::source_info(filename.get());

    cudf::io::avro_reader_options opts = cudf::io::avro_reader_options::builder(source)
                                             .columns(n_filter_col_names.as_cpp_vector())
                                             .build();
    return convert_table_for_return(env, cudf::io::read_avro(opts).tbl);
  }
  CATCH_STD(env, NULL);
}

JNIEXPORT long JNICALL Java_ai_rapids_cudf_Table_writeParquetBufferBegin(
    JNIEnv *env, jclass, jobjectArray j_col_names, jint j_num_children, jintArray j_children,
    jbooleanArray j_col_nullability, jobjectArray j_metadata_keys, jobjectArray j_metadata_values,
    jint j_compression, jint j_stats_freq, jbooleanArray j_isInt96, jintArray j_precisions,
    jbooleanArray j_is_map, jbooleanArray j_is_binary, jbooleanArray j_hasParquetFieldIds,
    jintArray j_parquetFieldIds, jobject consumer) {
  JNI_NULL_CHECK(env, j_col_names, "null columns", 0);
  JNI_NULL_CHECK(env, j_col_nullability, "null nullability", 0);
  JNI_NULL_CHECK(env, j_metadata_keys, "null metadata keys", 0);
  JNI_NULL_CHECK(env, j_metadata_values, "null metadata values", 0);
  JNI_NULL_CHECK(env, consumer, "null consumer", 0);
  try {
    std::unique_ptr<cudf::jni::jni_writer_data_sink> data_sink(
        new cudf::jni::jni_writer_data_sink(env, consumer));

    using namespace cudf::io;
    using namespace cudf::jni;
    sink_info sink{data_sink.get()};
    table_input_metadata metadata;
    createTableMetaData(env, j_num_children, j_col_names, j_children, j_col_nullability, j_isInt96,
                        j_precisions, j_is_map, metadata, j_hasParquetFieldIds, j_parquetFieldIds,
                        j_is_binary);

    auto meta_keys = cudf::jni::native_jstringArray{env, j_metadata_keys}.as_cpp_vector();
    auto meta_values = cudf::jni::native_jstringArray{env, j_metadata_values}.as_cpp_vector();

    std::map<std::string, std::string> kv_metadata;
    std::transform(meta_keys.begin(), meta_keys.end(), meta_values.begin(),
                   std::inserter(kv_metadata, kv_metadata.end()),
                   [](auto const &key, auto const &value) { return std::make_pair(key, value); });

    chunked_parquet_writer_options opts =
        chunked_parquet_writer_options::builder(sink)
            .metadata(&metadata)
            .compression(static_cast<compression_type>(j_compression))
            .stats_level(static_cast<statistics_freq>(j_stats_freq))
            .key_value_metadata({kv_metadata})
            .build();
    auto writer_ptr = std::make_unique<cudf::io::parquet_chunked_writer>(opts);
    cudf::jni::native_parquet_writer_handle *ret =
        new cudf::jni::native_parquet_writer_handle(std::move(writer_ptr), std::move(data_sink));
    return ptr_as_jlong(ret);
  }
  CATCH_STD(env, 0)
}

JNIEXPORT long JNICALL Java_ai_rapids_cudf_Table_writeParquetFileBegin(
    JNIEnv *env, jclass, jobjectArray j_col_names, jint j_num_children, jintArray j_children,
    jbooleanArray j_col_nullability, jobjectArray j_metadata_keys, jobjectArray j_metadata_values,
    jint j_compression, jint j_stats_freq, jbooleanArray j_isInt96, jintArray j_precisions,
    jbooleanArray j_is_map, jbooleanArray j_is_binary, jbooleanArray j_hasParquetFieldIds,
    jintArray j_parquetFieldIds, jstring j_output_path) {
  JNI_NULL_CHECK(env, j_col_names, "null columns", 0);
  JNI_NULL_CHECK(env, j_col_nullability, "null nullability", 0);
  JNI_NULL_CHECK(env, j_metadata_keys, "null metadata keys", 0);
  JNI_NULL_CHECK(env, j_metadata_values, "null metadata values", 0);
  JNI_NULL_CHECK(env, j_output_path, "null output path", 0);
  try {
    cudf::jni::native_jstring output_path(env, j_output_path);

    using namespace cudf::io;
    using namespace cudf::jni;
    table_input_metadata metadata;
    createTableMetaData(env, j_num_children, j_col_names, j_children, j_col_nullability, j_isInt96,
                        j_precisions, j_is_map, metadata, j_hasParquetFieldIds, j_parquetFieldIds,
                        j_is_binary);

    auto meta_keys = cudf::jni::native_jstringArray{env, j_metadata_keys}.as_cpp_vector();
    auto meta_values = cudf::jni::native_jstringArray{env, j_metadata_values}.as_cpp_vector();

    std::map<std::string, std::string> kv_metadata;
    std::transform(meta_keys.begin(), meta_keys.end(), meta_values.begin(),
                   std::inserter(kv_metadata, kv_metadata.end()),
                   [](auto const &key, auto const &value) { return std::make_pair(key, value); });

    sink_info sink{output_path.get()};
    chunked_parquet_writer_options opts =
        chunked_parquet_writer_options::builder(sink)
            .metadata(&metadata)
            .compression(static_cast<compression_type>(j_compression))
            .stats_level(static_cast<statistics_freq>(j_stats_freq))
            .key_value_metadata({kv_metadata})
            .build();

    auto writer_ptr = std::make_unique<cudf::io::parquet_chunked_writer>(opts);
    cudf::jni::native_parquet_writer_handle *ret =
        new cudf::jni::native_parquet_writer_handle(std::move(writer_ptr));
    return ptr_as_jlong(ret);
  }
  CATCH_STD(env, 0)
}

JNIEXPORT void JNICALL Java_ai_rapids_cudf_Table_writeParquetChunk(JNIEnv *env, jclass,
                                                                   jlong j_state, jlong j_table,
                                                                   jlong mem_size) {
  JNI_NULL_CHECK(env, j_table, "null table", );
  JNI_NULL_CHECK(env, j_state, "null state", );

  using namespace cudf::io;
  cudf::table_view *tview_with_empty_nullmask = reinterpret_cast<cudf::table_view *>(j_table);
  cudf::table_view tview = cudf::jni::remove_validity_if_needed(tview_with_empty_nullmask);
  cudf::jni::native_parquet_writer_handle *state =
      reinterpret_cast<cudf::jni::native_parquet_writer_handle *>(j_state);

  if (state->sink) {
    long alloc_size = std::max(cudf::jni::MINIMUM_WRITE_BUFFER_SIZE, mem_size / 2);
    state->sink->set_alloc_size(alloc_size);
  }
  try {
    cudf::jni::auto_set_device(env);
    state->writer->write(tview);
  }
  CATCH_STD(env, )
}

JNIEXPORT void JNICALL Java_ai_rapids_cudf_Table_writeParquetEnd(JNIEnv *env, jclass,
                                                                 jlong j_state) {
  JNI_NULL_CHECK(env, j_state, "null state", );

  using namespace cudf::io;
  cudf::jni::native_parquet_writer_handle *state =
      reinterpret_cast<cudf::jni::native_parquet_writer_handle *>(j_state);
  std::unique_ptr<cudf::jni::native_parquet_writer_handle> make_sure_we_delete(state);
  try {
    cudf::jni::auto_set_device(env);
    state->writer->close();
  }
  CATCH_STD(env, )
}

JNIEXPORT jlongArray JNICALL Java_ai_rapids_cudf_Table_readORC(
    JNIEnv *env, jclass, jobjectArray filter_col_names, jstring inputfilepath, jlong buffer,
    jlong buffer_length, jboolean usingNumPyTypes, jint unit, jobjectArray dec128_col_names) {
  bool read_buffer = true;
  if (buffer == 0) {
    JNI_NULL_CHECK(env, inputfilepath, "input file or buffer must be supplied", NULL);
    read_buffer = false;
  } else if (inputfilepath != NULL) {
    JNI_THROW_NEW(env, "java/lang/IllegalArgumentException",
                  "cannot pass in both a buffer and an inputfilepath", NULL);
  } else if (buffer_length <= 0) {
    JNI_THROW_NEW(env, "java/lang/IllegalArgumentException", "An empty buffer is not supported",
                  NULL);
  }

  try {
    cudf::jni::auto_set_device(env);
    cudf::jni::native_jstring filename(env, inputfilepath);
    if (!read_buffer && filename.is_empty()) {
      JNI_THROW_NEW(env, "java/lang/IllegalArgumentException", "inputfilepath can't be empty",
                    NULL);
    }

    cudf::jni::native_jstringArray n_filter_col_names(env, filter_col_names);

    cudf::jni::native_jstringArray n_dec128_col_names(env, dec128_col_names);

    auto source = read_buffer ?
                      cudf::io::source_info(reinterpret_cast<char *>(buffer), buffer_length) :
                      cudf::io::source_info(filename.get());

    auto builder = cudf::io::orc_reader_options::builder(source);
    if (n_filter_col_names.size() > 0) {
      builder = builder.columns(n_filter_col_names.as_cpp_vector());
    }

    cudf::io::orc_reader_options opts =
        builder.use_index(false)
            .use_np_dtypes(static_cast<bool>(usingNumPyTypes))
            .timestamp_type(cudf::data_type(static_cast<cudf::type_id>(unit)))
            .decimal128_columns(n_dec128_col_names.as_cpp_vector())
            .build();
    return convert_table_for_return(env, cudf::io::read_orc(opts).tbl);
  }
  CATCH_STD(env, NULL);
}

JNIEXPORT long JNICALL Java_ai_rapids_cudf_Table_writeORCBufferBegin(
    JNIEnv *env, jclass, jobjectArray j_col_names, jint j_num_children, jintArray j_children,
    jbooleanArray j_col_nullability, jobjectArray j_metadata_keys, jobjectArray j_metadata_values,
    jint j_compression, jintArray j_precisions, jbooleanArray j_is_map, jobject consumer) {
  JNI_NULL_CHECK(env, j_col_names, "null columns", 0);
  JNI_NULL_CHECK(env, j_col_nullability, "null nullability", 0);
  JNI_NULL_CHECK(env, j_metadata_keys, "null metadata keys", 0);
  JNI_NULL_CHECK(env, j_metadata_values, "null metadata values", 0);
  JNI_NULL_CHECK(env, consumer, "null consumer", 0);
  try {
    cudf::jni::auto_set_device(env);
    using namespace cudf::io;
    using namespace cudf::jni;
    table_input_metadata metadata;
    // ORC has no `j_is_int96`, but `createTableMetaData` needs a lvalue.
    jbooleanArray j_is_int96 = NULL;
    // ORC has no `j_parquetFieldIds`, but `createTableMetaData` needs a lvalue.
    jbooleanArray j_hasParquetFieldIds = NULL;
    jintArray j_parquetFieldIds = NULL;
    // temp stub
    jbooleanArray j_is_binary = NULL;

    createTableMetaData(env, j_num_children, j_col_names, j_children, j_col_nullability, j_is_int96,
                        j_precisions, j_is_map, metadata, j_hasParquetFieldIds, j_parquetFieldIds,
                        j_is_binary);

    auto meta_keys = cudf::jni::native_jstringArray{env, j_metadata_keys}.as_cpp_vector();
    auto meta_values = cudf::jni::native_jstringArray{env, j_metadata_values}.as_cpp_vector();

    std::map<std::string, std::string> kv_metadata;
    std::transform(meta_keys.begin(), meta_keys.end(), meta_values.begin(),
                   std::inserter(kv_metadata, kv_metadata.end()),
                   [](const std::string &k, const std::string &v) { return std::make_pair(k, v); });

    std::unique_ptr<cudf::jni::jni_writer_data_sink> data_sink(
        new cudf::jni::jni_writer_data_sink(env, consumer));
    sink_info sink{data_sink.get()};
    chunked_orc_writer_options opts = chunked_orc_writer_options::builder(sink)
                                          .metadata(&metadata)
                                          .compression(static_cast<compression_type>(j_compression))
                                          .enable_statistics(ORC_STATISTICS_ROW_GROUP)
                                          .key_value_metadata(kv_metadata)
                                          .build();
    auto writer_ptr = std::make_unique<cudf::io::orc_chunked_writer>(opts);
    cudf::jni::native_orc_writer_handle *ret =
        new cudf::jni::native_orc_writer_handle(std::move(writer_ptr), std::move(data_sink));
    return ptr_as_jlong(ret);
  }
  CATCH_STD(env, 0)
}

JNIEXPORT long JNICALL Java_ai_rapids_cudf_Table_writeORCFileBegin(
    JNIEnv *env, jclass, jobjectArray j_col_names, jint j_num_children, jintArray j_children,
    jbooleanArray j_col_nullability, jobjectArray j_metadata_keys, jobjectArray j_metadata_values,
    jint j_compression, jintArray j_precisions, jbooleanArray j_is_map, jstring j_output_path) {
  JNI_NULL_CHECK(env, j_col_names, "null columns", 0);
  JNI_NULL_CHECK(env, j_col_nullability, "null nullability", 0);
  JNI_NULL_CHECK(env, j_metadata_keys, "null metadata keys", 0);
  JNI_NULL_CHECK(env, j_metadata_values, "null metadata values", 0);
  JNI_NULL_CHECK(env, j_output_path, "null output path", 0);
  try {
    cudf::jni::auto_set_device(env);
    using namespace cudf::io;
    using namespace cudf::jni;
    cudf::jni::native_jstring output_path(env, j_output_path);
    table_input_metadata metadata;
    // ORC has no `j_is_int96`, but `createTableMetaData` needs a lvalue.
    jbooleanArray j_is_int96 = NULL;
    // ORC has no `j_parquetFieldIds`, but `createTableMetaData` needs a lvalue.
    jbooleanArray j_hasParquetFieldIds = NULL;
    jintArray j_parquetFieldIds = NULL;
    // temp stub
    jbooleanArray j_is_binary = NULL;
    createTableMetaData(env, j_num_children, j_col_names, j_children, j_col_nullability, j_is_int96,
                        j_precisions, j_is_map, metadata, j_hasParquetFieldIds, j_parquetFieldIds,
                        j_is_binary);

    auto meta_keys = cudf::jni::native_jstringArray{env, j_metadata_keys}.as_cpp_vector();
    auto meta_values = cudf::jni::native_jstringArray{env, j_metadata_values}.as_cpp_vector();

    std::map<std::string, std::string> kv_metadata;
    std::transform(meta_keys.begin(), meta_keys.end(), meta_values.begin(),
                   std::inserter(kv_metadata, kv_metadata.end()),
                   [](const std::string &k, const std::string &v) { return std::make_pair(k, v); });

    sink_info sink{output_path.get()};
    chunked_orc_writer_options opts = chunked_orc_writer_options::builder(sink)
                                          .metadata(&metadata)
                                          .compression(static_cast<compression_type>(j_compression))
                                          .enable_statistics(ORC_STATISTICS_ROW_GROUP)
                                          .key_value_metadata(kv_metadata)
                                          .build();
    auto writer_ptr = std::make_unique<cudf::io::orc_chunked_writer>(opts);
    cudf::jni::native_orc_writer_handle *ret =
        new cudf::jni::native_orc_writer_handle(std::move(writer_ptr));
    return ptr_as_jlong(ret);
  }
  CATCH_STD(env, 0)
}

JNIEXPORT void JNICALL Java_ai_rapids_cudf_Table_writeORCChunk(JNIEnv *env, jclass, jlong j_state,
                                                               jlong j_table, jlong mem_size) {
  JNI_NULL_CHECK(env, j_table, "null table", );
  JNI_NULL_CHECK(env, j_state, "null state", );

  using namespace cudf::io;
  cudf::table_view *tview_orig = reinterpret_cast<cudf::table_view *>(j_table);
  cudf::table_view tview = cudf::jni::remove_validity_if_needed(tview_orig);
  cudf::jni::native_orc_writer_handle *state =
      reinterpret_cast<cudf::jni::native_orc_writer_handle *>(j_state);

  if (state->sink) {
    long alloc_size = std::max(cudf::jni::MINIMUM_WRITE_BUFFER_SIZE, mem_size / 2);
    state->sink->set_alloc_size(alloc_size);
  }
  try {
    cudf::jni::auto_set_device(env);
    state->writer->write(tview);
  }
  CATCH_STD(env, )
}

JNIEXPORT void JNICALL Java_ai_rapids_cudf_Table_writeORCEnd(JNIEnv *env, jclass, jlong j_state) {
  JNI_NULL_CHECK(env, j_state, "null state", );

  using namespace cudf::io;
  cudf::jni::native_orc_writer_handle *state =
      reinterpret_cast<cudf::jni::native_orc_writer_handle *>(j_state);
  std::unique_ptr<cudf::jni::native_orc_writer_handle> make_sure_we_delete(state);
  try {
    cudf::jni::auto_set_device(env);
    state->writer->close();
  }
  CATCH_STD(env, )
}

JNIEXPORT long JNICALL Java_ai_rapids_cudf_Table_writeArrowIPCBufferBegin(JNIEnv *env, jclass,
                                                                          jobjectArray j_col_names,
                                                                          jobject consumer) {
  JNI_NULL_CHECK(env, j_col_names, "null columns", 0);
  JNI_NULL_CHECK(env, consumer, "null consumer", 0);
  try {
    cudf::jni::auto_set_device(env);
    cudf::jni::native_jstringArray col_names(env, j_col_names);

    std::shared_ptr<cudf::jni::jni_arrow_output_stream> data_sink(
        new cudf::jni::jni_arrow_output_stream(env, consumer));

    cudf::jni::native_arrow_ipc_writer_handle *ret =
        new cudf::jni::native_arrow_ipc_writer_handle(col_names.as_cpp_vector(), data_sink);
    return ptr_as_jlong(ret);
  }
  CATCH_STD(env, 0)
}

JNIEXPORT long JNICALL Java_ai_rapids_cudf_Table_writeArrowIPCFileBegin(JNIEnv *env, jclass,
                                                                        jobjectArray j_col_names,
                                                                        jstring j_output_path) {
  JNI_NULL_CHECK(env, j_col_names, "null columns", 0);
  JNI_NULL_CHECK(env, j_output_path, "null output path", 0);
  try {
    cudf::jni::auto_set_device(env);
    cudf::jni::native_jstringArray col_names(env, j_col_names);
    cudf::jni::native_jstring output_path(env, j_output_path);

    cudf::jni::native_arrow_ipc_writer_handle *ret =
        new cudf::jni::native_arrow_ipc_writer_handle(col_names.as_cpp_vector(), output_path.get());
    return ptr_as_jlong(ret);
  }
  CATCH_STD(env, 0)
}

JNIEXPORT jlong JNICALL Java_ai_rapids_cudf_Table_convertCudfToArrowTable(JNIEnv *env, jclass,
                                                                          jlong j_state,
                                                                          jlong j_table) {
  JNI_NULL_CHECK(env, j_table, "null table", 0);
  JNI_NULL_CHECK(env, j_state, "null state", 0);

  cudf::table_view *tview = reinterpret_cast<cudf::table_view *>(j_table);
  cudf::jni::native_arrow_ipc_writer_handle *state =
      reinterpret_cast<cudf::jni::native_arrow_ipc_writer_handle *>(j_state);

  try {
    cudf::jni::auto_set_device(env);
    // The semantics of this function are confusing:
    // The return value is a pointer to a heap-allocated shared_ptr<arrow::Table>.
    // i.e. the shared_ptr<> is on the heap.
    // The pointer to the shared_ptr<> is returned as a jlong.
    using result_t = std::shared_ptr<arrow::Table>;

    auto result = cudf::to_arrow(*tview, state->get_column_metadata(*tview));
    return ptr_as_jlong(new result_t{result});
  }
  CATCH_STD(env, 0)
}

JNIEXPORT void JNICALL Java_ai_rapids_cudf_Table_writeArrowIPCArrowChunk(JNIEnv *env, jclass,
                                                                         jlong j_state,
                                                                         jlong arrow_table_handle,
                                                                         jlong max_chunk) {
  JNI_NULL_CHECK(env, arrow_table_handle, "null arrow table", );
  JNI_NULL_CHECK(env, j_state, "null state", );

  std::shared_ptr<arrow::Table> *handle =
      reinterpret_cast<std::shared_ptr<arrow::Table> *>(arrow_table_handle);
  cudf::jni::native_arrow_ipc_writer_handle *state =
      reinterpret_cast<cudf::jni::native_arrow_ipc_writer_handle *>(j_state);

  try {
    cudf::jni::auto_set_device(env);
    state->write(*handle, max_chunk);
  }
  CATCH_STD(env, )
}

JNIEXPORT void JNICALL Java_ai_rapids_cudf_Table_writeArrowIPCEnd(JNIEnv *env, jclass,
                                                                  jlong j_state) {
  JNI_NULL_CHECK(env, j_state, "null state", );

  cudf::jni::native_arrow_ipc_writer_handle *state =
      reinterpret_cast<cudf::jni::native_arrow_ipc_writer_handle *>(j_state);
  std::unique_ptr<cudf::jni::native_arrow_ipc_writer_handle> make_sure_we_delete(state);
  try {
    cudf::jni::auto_set_device(env);
    state->close();
  }
  CATCH_STD(env, )
}

JNIEXPORT long JNICALL Java_ai_rapids_cudf_Table_readArrowIPCFileBegin(JNIEnv *env, jclass,
                                                                       jstring j_input_path) {
  JNI_NULL_CHECK(env, j_input_path, "null input path", 0);
  try {
    cudf::jni::auto_set_device(env);
    cudf::jni::native_jstring input_path(env, j_input_path);
    return ptr_as_jlong(new cudf::jni::native_arrow_ipc_reader_handle(input_path.get()));
  }
  CATCH_STD(env, 0)
}

JNIEXPORT long JNICALL Java_ai_rapids_cudf_Table_readArrowIPCBufferBegin(JNIEnv *env, jclass,
                                                                         jobject provider) {
  JNI_NULL_CHECK(env, provider, "null provider", 0);
  try {
    cudf::jni::auto_set_device(env);
    std::shared_ptr<cudf::jni::jni_arrow_input_stream> data_source(
        new cudf::jni::jni_arrow_input_stream(env, provider));
    return ptr_as_jlong(new cudf::jni::native_arrow_ipc_reader_handle(data_source));
  }
  CATCH_STD(env, 0)
}

JNIEXPORT jlong JNICALL Java_ai_rapids_cudf_Table_readArrowIPCChunkToArrowTable(JNIEnv *env, jclass,
                                                                                jlong j_state,
                                                                                jint row_target) {
  JNI_NULL_CHECK(env, j_state, "null state", 0);

  cudf::jni::native_arrow_ipc_reader_handle *state =
      reinterpret_cast<cudf::jni::native_arrow_ipc_reader_handle *>(j_state);

  try {
    cudf::jni::auto_set_device(env);
    // This is a little odd because we have to return a pointer
    // and arrow wants to deal with shared pointers for everything.
    auto result = state->next(row_target);
    return result ? ptr_as_jlong(new std::shared_ptr<arrow::Table>{result}) : 0;
  }
  CATCH_STD(env, 0)
}

JNIEXPORT void JNICALL Java_ai_rapids_cudf_Table_closeArrowTable(JNIEnv *env, jclass,
                                                                 jlong arrow_table_handle) {
  std::shared_ptr<arrow::Table> *handle =
      reinterpret_cast<std::shared_ptr<arrow::Table> *>(arrow_table_handle);

  try {
    cudf::jni::auto_set_device(env);
    delete handle;
  }
  CATCH_STD(env, )
}

JNIEXPORT jlongArray JNICALL
Java_ai_rapids_cudf_Table_convertArrowTableToCudf(JNIEnv *env, jclass, jlong arrow_table_handle) {
  JNI_NULL_CHECK(env, arrow_table_handle, "null arrow handle", 0);

  std::shared_ptr<arrow::Table> *handle =
      reinterpret_cast<std::shared_ptr<arrow::Table> *>(arrow_table_handle);

  try {
    cudf::jni::auto_set_device(env);
    return convert_table_for_return(env, cudf::from_arrow(*(handle->get())));
  }
  CATCH_STD(env, 0)
}

JNIEXPORT void JNICALL Java_ai_rapids_cudf_Table_readArrowIPCEnd(JNIEnv *env, jclass,
                                                                 jlong j_state) {
  JNI_NULL_CHECK(env, j_state, "null state", );

  cudf::jni::native_arrow_ipc_reader_handle *state =
      reinterpret_cast<cudf::jni::native_arrow_ipc_reader_handle *>(j_state);
  std::unique_ptr<cudf::jni::native_arrow_ipc_reader_handle> make_sure_we_delete(state);
  try {
    cudf::jni::auto_set_device(env);
    state->close();
  }
  CATCH_STD(env, )
}

JNIEXPORT jlongArray JNICALL Java_ai_rapids_cudf_Table_leftJoinGatherMaps(
    JNIEnv *env, jclass, jlong j_left_keys, jlong j_right_keys, jboolean compare_nulls_equal) {
  return cudf::jni::join_gather_maps(
      env, j_left_keys, j_right_keys, compare_nulls_equal,
      [](cudf::table_view const &left, cudf::table_view const &right, cudf::null_equality nulleq) {
        return cudf::left_join(left, right, nulleq);
      });
}

JNIEXPORT jlong JNICALL Java_ai_rapids_cudf_Table_leftJoinRowCount(JNIEnv *env, jclass,
                                                                   jlong j_left_table,
                                                                   jlong j_right_hash_join) {
  JNI_NULL_CHECK(env, j_left_table, "left table is null", 0);
  JNI_NULL_CHECK(env, j_right_hash_join, "right hash join is null", 0);
  try {
    cudf::jni::auto_set_device(env);
    auto left_table = reinterpret_cast<cudf::table_view const *>(j_left_table);
    auto hash_join = reinterpret_cast<cudf::hash_join const *>(j_right_hash_join);
    auto row_count = hash_join->left_join_size(*left_table);
    return static_cast<jlong>(row_count);
  }
  CATCH_STD(env, 0);
}

JNIEXPORT jlongArray JNICALL Java_ai_rapids_cudf_Table_leftHashJoinGatherMaps(
    JNIEnv *env, jclass, jlong j_left_table, jlong j_right_hash_join) {
  return cudf::jni::hash_join_gather_maps(
      env, j_left_table, j_right_hash_join,
      [](cudf::table_view const &left, cudf::hash_join const &hash) {
        return hash.left_join(left);
      });
}

JNIEXPORT jlongArray JNICALL Java_ai_rapids_cudf_Table_leftHashJoinGatherMapsWithCount(
    JNIEnv *env, jclass, jlong j_left_table, jlong j_right_hash_join, jlong j_output_row_count) {
  auto output_row_count = static_cast<std::size_t>(j_output_row_count);
  return cudf::jni::hash_join_gather_maps(
      env, j_left_table, j_right_hash_join,
      [output_row_count](cudf::table_view const &left, cudf::hash_join const &hash) {
        return hash.left_join(left, output_row_count);
      });
}

JNIEXPORT jlong JNICALL Java_ai_rapids_cudf_Table_conditionalLeftJoinRowCount(JNIEnv *env, jclass,
                                                                              jlong j_left_table,
                                                                              jlong j_right_table,
                                                                              jlong j_condition) {
  JNI_NULL_CHECK(env, j_left_table, "left_table is null", 0);
  JNI_NULL_CHECK(env, j_right_table, "right_table is null", 0);
  JNI_NULL_CHECK(env, j_condition, "condition is null", 0);
  try {
    cudf::jni::auto_set_device(env);
    auto left_table = reinterpret_cast<cudf::table_view const *>(j_left_table);
    auto right_table = reinterpret_cast<cudf::table_view const *>(j_right_table);
    auto condition = reinterpret_cast<cudf::jni::ast::compiled_expr const *>(j_condition);
    auto row_count = cudf::conditional_left_join_size(*left_table, *right_table,
                                                      condition->get_top_expression());
    return static_cast<jlong>(row_count);
  }
  CATCH_STD(env, 0);
}

JNIEXPORT jlongArray JNICALL Java_ai_rapids_cudf_Table_conditionalLeftJoinGatherMaps(
    JNIEnv *env, jclass, jlong j_left_table, jlong j_right_table, jlong j_condition) {
  return cudf::jni::cond_join_gather_maps(
      env, j_left_table, j_right_table, j_condition,
      [](cudf::table_view const &left, cudf::table_view const &right,
         cudf::ast::expression const &cond_expr) {
        return cudf::conditional_left_join(left, right, cond_expr);
      });
}

JNIEXPORT jlongArray JNICALL Java_ai_rapids_cudf_Table_conditionalLeftJoinGatherMapsWithCount(
    JNIEnv *env, jclass, jlong j_left_table, jlong j_right_table, jlong j_condition,
    jlong j_row_count) {
  auto row_count = static_cast<std::size_t>(j_row_count);
  return cudf::jni::cond_join_gather_maps(
      env, j_left_table, j_right_table, j_condition,
      [row_count](cudf::table_view const &left, cudf::table_view const &right,
                  cudf::ast::expression const &cond_expr) {
        return cudf::conditional_left_join(left, right, cond_expr, row_count);
      });
}

JNIEXPORT jlongArray JNICALL Java_ai_rapids_cudf_Table_mixedLeftJoinSize(
    JNIEnv *env, jclass, jlong j_left_keys, jlong j_right_keys, jlong j_left_condition,
    jlong j_right_condition, jlong j_condition, jboolean j_nulls_equal) {
  return cudf::jni::mixed_join_size(
      env, j_left_keys, j_right_keys, j_left_condition, j_right_condition, j_condition,
      j_nulls_equal,
      [](cudf::table_view const &left_keys, cudf::table_view const &right_keys,
         cudf::table_view const &left_condition, cudf::table_view const &right_condition,
         cudf::ast::expression const &condition, cudf::null_equality nulls_equal) {
        return cudf::mixed_left_join_size(left_keys, right_keys, left_condition, right_condition,
                                          condition, nulls_equal);
      });
}

JNIEXPORT jlongArray JNICALL Java_ai_rapids_cudf_Table_mixedLeftJoinGatherMaps(
    JNIEnv *env, jclass, jlong j_left_keys, jlong j_right_keys, jlong j_left_condition,
    jlong j_right_condition, jlong j_condition, jboolean j_nulls_equal) {
  return cudf::jni::mixed_join_gather_maps(
      env, j_left_keys, j_right_keys, j_left_condition, j_right_condition, j_condition,
      j_nulls_equal,
      [](cudf::table_view const &left_keys, cudf::table_view const &right_keys,
         cudf::table_view const &left_condition, cudf::table_view const &right_condition,
         cudf::ast::expression const &condition, cudf::null_equality nulls_equal) {
        return cudf::mixed_left_join(left_keys, right_keys, left_condition, right_condition,
                                     condition, nulls_equal);
      });
}

JNIEXPORT jlongArray JNICALL Java_ai_rapids_cudf_Table_mixedLeftJoinGatherMapsWithSize(
    JNIEnv *env, jclass, jlong j_left_keys, jlong j_right_keys, jlong j_left_condition,
    jlong j_right_condition, jlong j_condition, jboolean j_nulls_equal, jlong j_output_row_count,
    jlong j_matches_view) {
  auto size_info = cudf::jni::get_mixed_size_info(env, j_output_row_count, j_matches_view);
  return cudf::jni::mixed_join_gather_maps(
      env, j_left_keys, j_right_keys, j_left_condition, j_right_condition, j_condition,
      j_nulls_equal,
      [&size_info](cudf::table_view const &left_keys, cudf::table_view const &right_keys,
                   cudf::table_view const &left_condition, cudf::table_view const &right_condition,
                   cudf::ast::expression const &condition, cudf::null_equality nulls_equal) {
        return cudf::mixed_left_join(left_keys, right_keys, left_condition, right_condition,
                                     condition, nulls_equal, size_info);
      });
}

JNIEXPORT jlongArray JNICALL Java_ai_rapids_cudf_Table_innerJoinGatherMaps(
    JNIEnv *env, jclass, jlong j_left_keys, jlong j_right_keys, jboolean compare_nulls_equal) {
  return cudf::jni::join_gather_maps(
      env, j_left_keys, j_right_keys, compare_nulls_equal,
      [](cudf::table_view const &left, cudf::table_view const &right, cudf::null_equality nulleq) {
        return cudf::inner_join(left, right, nulleq);
      });
}

JNIEXPORT jlong JNICALL Java_ai_rapids_cudf_Table_innerJoinRowCount(JNIEnv *env, jclass,
                                                                    jlong j_left_table,
                                                                    jlong j_right_hash_join) {
  JNI_NULL_CHECK(env, j_left_table, "left table is null", 0);
  JNI_NULL_CHECK(env, j_right_hash_join, "right hash join is null", 0);
  try {
    cudf::jni::auto_set_device(env);
    auto left_table = reinterpret_cast<cudf::table_view const *>(j_left_table);
    auto hash_join = reinterpret_cast<cudf::hash_join const *>(j_right_hash_join);
    auto row_count = hash_join->inner_join_size(*left_table);
    return static_cast<jlong>(row_count);
  }
  CATCH_STD(env, 0);
}

JNIEXPORT jlongArray JNICALL Java_ai_rapids_cudf_Table_innerHashJoinGatherMaps(
    JNIEnv *env, jclass, jlong j_left_table, jlong j_right_hash_join) {
  return cudf::jni::hash_join_gather_maps(
      env, j_left_table, j_right_hash_join,
      [](cudf::table_view const &left, cudf::hash_join const &hash) {
        return hash.inner_join(left);
      });
}

JNIEXPORT jlongArray JNICALL Java_ai_rapids_cudf_Table_innerHashJoinGatherMapsWithCount(
    JNIEnv *env, jclass, jlong j_left_table, jlong j_right_hash_join, jlong j_output_row_count) {
  auto output_row_count = static_cast<std::size_t>(j_output_row_count);
  return cudf::jni::hash_join_gather_maps(
      env, j_left_table, j_right_hash_join,
      [output_row_count](cudf::table_view const &left, cudf::hash_join const &hash) {
        return hash.inner_join(left, output_row_count);
      });
}

JNIEXPORT jlong JNICALL Java_ai_rapids_cudf_Table_conditionalInnerJoinRowCount(JNIEnv *env, jclass,
                                                                               jlong j_left_table,
                                                                               jlong j_right_table,
                                                                               jlong j_condition) {
  JNI_NULL_CHECK(env, j_left_table, "left_table is null", 0);
  JNI_NULL_CHECK(env, j_right_table, "right_table is null", 0);
  JNI_NULL_CHECK(env, j_condition, "condition is null", 0);
  try {
    cudf::jni::auto_set_device(env);
    auto left_table = reinterpret_cast<cudf::table_view const *>(j_left_table);
    auto right_table = reinterpret_cast<cudf::table_view const *>(j_right_table);
    auto condition = reinterpret_cast<cudf::jni::ast::compiled_expr const *>(j_condition);
    auto row_count = cudf::conditional_inner_join_size(*left_table, *right_table,
                                                       condition->get_top_expression());
    return static_cast<jlong>(row_count);
  }
  CATCH_STD(env, 0);
}

JNIEXPORT jlongArray JNICALL Java_ai_rapids_cudf_Table_conditionalInnerJoinGatherMaps(
    JNIEnv *env, jclass, jlong j_left_table, jlong j_right_table, jlong j_condition) {
  return cudf::jni::cond_join_gather_maps(
      env, j_left_table, j_right_table, j_condition,
      [](cudf::table_view const &left, cudf::table_view const &right,
         cudf::ast::expression const &cond_expr) {
        return cudf::conditional_inner_join(left, right, cond_expr);
      });
}

JNIEXPORT jlongArray JNICALL Java_ai_rapids_cudf_Table_conditionalInnerJoinGatherMapsWithCount(
    JNIEnv *env, jclass, jlong j_left_table, jlong j_right_table, jlong j_condition,
    jlong j_row_count) {
  auto row_count = static_cast<std::size_t>(j_row_count);
  return cudf::jni::cond_join_gather_maps(
      env, j_left_table, j_right_table, j_condition,
      [row_count](cudf::table_view const &left, cudf::table_view const &right,
                  cudf::ast::expression const &cond_expr) {
        return cudf::conditional_inner_join(left, right, cond_expr, row_count);
      });
}

JNIEXPORT jlongArray JNICALL Java_ai_rapids_cudf_Table_mixedInnerJoinSize(
    JNIEnv *env, jclass, jlong j_left_keys, jlong j_right_keys, jlong j_left_condition,
    jlong j_right_condition, jlong j_condition, jboolean j_nulls_equal) {
  return cudf::jni::mixed_join_size(
      env, j_left_keys, j_right_keys, j_left_condition, j_right_condition, j_condition,
      j_nulls_equal,
      [](cudf::table_view const &left_keys, cudf::table_view const &right_keys,
         cudf::table_view const &left_condition, cudf::table_view const &right_condition,
         cudf::ast::expression const &condition, cudf::null_equality nulls_equal) {
        return cudf::mixed_inner_join_size(left_keys, right_keys, left_condition, right_condition,
                                           condition, nulls_equal);
      });
}

JNIEXPORT jlongArray JNICALL Java_ai_rapids_cudf_Table_mixedInnerJoinGatherMaps(
    JNIEnv *env, jclass, jlong j_left_keys, jlong j_right_keys, jlong j_left_condition,
    jlong j_right_condition, jlong j_condition, jboolean j_nulls_equal) {
  return cudf::jni::mixed_join_gather_maps(
      env, j_left_keys, j_right_keys, j_left_condition, j_right_condition, j_condition,
      j_nulls_equal,
      [](cudf::table_view const &left_keys, cudf::table_view const &right_keys,
         cudf::table_view const &left_condition, cudf::table_view const &right_condition,
         cudf::ast::expression const &condition, cudf::null_equality nulls_equal) {
        return cudf::mixed_inner_join(left_keys, right_keys, left_condition, right_condition,
                                      condition, nulls_equal);
      });
}

JNIEXPORT jlongArray JNICALL Java_ai_rapids_cudf_Table_mixedInnerJoinGatherMapsWithSize(
    JNIEnv *env, jclass, jlong j_left_keys, jlong j_right_keys, jlong j_left_condition,
    jlong j_right_condition, jlong j_condition, jboolean j_nulls_equal, jlong j_output_row_count,
    jlong j_matches_view) {
  auto size_info = cudf::jni::get_mixed_size_info(env, j_output_row_count, j_matches_view);
  return cudf::jni::mixed_join_gather_maps(
      env, j_left_keys, j_right_keys, j_left_condition, j_right_condition, j_condition,
      j_nulls_equal,
      [&size_info](cudf::table_view const &left_keys, cudf::table_view const &right_keys,
                   cudf::table_view const &left_condition, cudf::table_view const &right_condition,
                   cudf::ast::expression const &condition, cudf::null_equality nulls_equal) {
        return cudf::mixed_inner_join(left_keys, right_keys, left_condition, right_condition,
                                      condition, nulls_equal, size_info);
      });
}

JNIEXPORT jlongArray JNICALL Java_ai_rapids_cudf_Table_fullJoinGatherMaps(
    JNIEnv *env, jclass, jlong j_left_keys, jlong j_right_keys, jboolean compare_nulls_equal) {
  return cudf::jni::join_gather_maps(
      env, j_left_keys, j_right_keys, compare_nulls_equal,
      [](cudf::table_view const &left, cudf::table_view const &right, cudf::null_equality nulleq) {
        return cudf::full_join(left, right, nulleq);
      });
}

JNIEXPORT jlong JNICALL Java_ai_rapids_cudf_Table_fullJoinRowCount(JNIEnv *env, jclass,
                                                                   jlong j_left_table,
                                                                   jlong j_right_hash_join) {
  JNI_NULL_CHECK(env, j_left_table, "left table is null", 0);
  JNI_NULL_CHECK(env, j_right_hash_join, "right hash join is null", 0);
  try {
    cudf::jni::auto_set_device(env);
    auto left_table = reinterpret_cast<cudf::table_view const *>(j_left_table);
    auto hash_join = reinterpret_cast<cudf::hash_join const *>(j_right_hash_join);
    auto row_count = hash_join->full_join_size(*left_table);
    return static_cast<jlong>(row_count);
  }
  CATCH_STD(env, 0);
}

JNIEXPORT jlongArray JNICALL Java_ai_rapids_cudf_Table_fullHashJoinGatherMaps(
    JNIEnv *env, jclass, jlong j_left_table, jlong j_right_hash_join) {
  return cudf::jni::hash_join_gather_maps(
      env, j_left_table, j_right_hash_join,
      [](cudf::table_view const &left, cudf::hash_join const &hash) {
        return hash.full_join(left);
      });
}

JNIEXPORT jlongArray JNICALL Java_ai_rapids_cudf_Table_fullHashJoinGatherMapsWithCount(
    JNIEnv *env, jclass, jlong j_left_table, jlong j_right_hash_join, jlong j_output_row_count) {
  auto output_row_count = static_cast<std::size_t>(j_output_row_count);
  return cudf::jni::hash_join_gather_maps(
      env, j_left_table, j_right_hash_join,
      [output_row_count](cudf::table_view const &left, cudf::hash_join const &hash) {
        return hash.full_join(left, output_row_count);
      });
}

JNIEXPORT jlongArray JNICALL Java_ai_rapids_cudf_Table_conditionalFullJoinGatherMaps(
    JNIEnv *env, jclass, jlong j_left_table, jlong j_right_table, jlong j_condition) {
  return cudf::jni::cond_join_gather_maps(
      env, j_left_table, j_right_table, j_condition,
      [](cudf::table_view const &left, cudf::table_view const &right,
         cudf::ast::expression const &cond_expr) {
        return cudf::conditional_full_join(left, right, cond_expr);
      });
}

JNIEXPORT jlongArray JNICALL Java_ai_rapids_cudf_Table_mixedFullJoinGatherMaps(
    JNIEnv *env, jclass, jlong j_left_keys, jlong j_right_keys, jlong j_left_condition,
    jlong j_right_condition, jlong j_condition, jboolean j_nulls_equal) {
  return cudf::jni::mixed_join_gather_maps(
      env, j_left_keys, j_right_keys, j_left_condition, j_right_condition, j_condition,
      j_nulls_equal,
      [](cudf::table_view const &left_keys, cudf::table_view const &right_keys,
         cudf::table_view const &left_condition, cudf::table_view const &right_condition,
         cudf::ast::expression const &condition, cudf::null_equality nulls_equal) {
        return cudf::mixed_full_join(left_keys, right_keys, left_condition, right_condition,
                                     condition, nulls_equal);
      });
}

JNIEXPORT jlongArray JNICALL Java_ai_rapids_cudf_Table_leftSemiJoinGatherMap(
    JNIEnv *env, jclass, jlong j_left_keys, jlong j_right_keys, jboolean compare_nulls_equal) {
  return cudf::jni::join_gather_single_map(
      env, j_left_keys, j_right_keys, compare_nulls_equal,
      [](cudf::table_view const &left, cudf::table_view const &right, cudf::null_equality nulleq) {
        return cudf::left_semi_join(left, right, nulleq);
      });
}

JNIEXPORT jlong JNICALL Java_ai_rapids_cudf_Table_conditionalLeftSemiJoinRowCount(
    JNIEnv *env, jclass, jlong j_left_table, jlong j_right_table, jlong j_condition) {
  JNI_NULL_CHECK(env, j_left_table, "left_table is null", 0);
  JNI_NULL_CHECK(env, j_right_table, "right_table is null", 0);
  JNI_NULL_CHECK(env, j_condition, "condition is null", 0);
  try {
    cudf::jni::auto_set_device(env);
    auto left_table = reinterpret_cast<cudf::table_view const *>(j_left_table);
    auto right_table = reinterpret_cast<cudf::table_view const *>(j_right_table);
    auto condition = reinterpret_cast<cudf::jni::ast::compiled_expr const *>(j_condition);
    auto row_count = cudf::conditional_left_semi_join_size(*left_table, *right_table,
                                                           condition->get_top_expression());
    return static_cast<jlong>(row_count);
  }
  CATCH_STD(env, 0);
}

JNIEXPORT jlongArray JNICALL Java_ai_rapids_cudf_Table_conditionalLeftSemiJoinGatherMap(
    JNIEnv *env, jclass, jlong j_left_table, jlong j_right_table, jlong j_condition) {
  return cudf::jni::cond_join_gather_single_map(
      env, j_left_table, j_right_table, j_condition,
      [](cudf::table_view const &left, cudf::table_view const &right,
         cudf::ast::expression const &cond_expr) {
        return cudf::conditional_left_semi_join(left, right, cond_expr);
      });
}

JNIEXPORT jlongArray JNICALL Java_ai_rapids_cudf_Table_conditionalLeftSemiJoinGatherMapWithCount(
    JNIEnv *env, jclass, jlong j_left_table, jlong j_right_table, jlong j_condition,
    jlong j_row_count) {
  auto row_count = static_cast<std::size_t>(j_row_count);
  return cudf::jni::cond_join_gather_single_map(
      env, j_left_table, j_right_table, j_condition,
      [row_count](cudf::table_view const &left, cudf::table_view const &right,
                  cudf::ast::expression const &cond_expr) {
        return cudf::conditional_left_semi_join(left, right, cond_expr, row_count);
      });
}

JNIEXPORT jlongArray JNICALL Java_ai_rapids_cudf_Table_mixedLeftSemiJoinSize(
    JNIEnv *env, jclass, jlong j_left_keys, jlong j_right_keys, jlong j_left_condition,
    jlong j_right_condition, jlong j_condition, jboolean j_nulls_equal) {
  return cudf::jni::mixed_join_size(
      env, j_left_keys, j_right_keys, j_left_condition, j_right_condition, j_condition,
      j_nulls_equal,
      [](cudf::table_view const &left_keys, cudf::table_view const &right_keys,
         cudf::table_view const &left_condition, cudf::table_view const &right_condition,
         cudf::ast::expression const &condition, cudf::null_equality nulls_equal) {
        return cudf::mixed_left_semi_join_size(left_keys, right_keys, left_condition,
                                               right_condition, condition, nulls_equal);
      });
}

JNIEXPORT jlongArray JNICALL Java_ai_rapids_cudf_Table_mixedLeftSemiJoinGatherMap(
    JNIEnv *env, jclass, jlong j_left_keys, jlong j_right_keys, jlong j_left_condition,
    jlong j_right_condition, jlong j_condition, jboolean j_nulls_equal) {
  return cudf::jni::mixed_join_gather_single_map(
      env, j_left_keys, j_right_keys, j_left_condition, j_right_condition, j_condition,
      j_nulls_equal,
      [](cudf::table_view const &left_keys, cudf::table_view const &right_keys,
         cudf::table_view const &left_condition, cudf::table_view const &right_condition,
         cudf::ast::expression const &condition, cudf::null_equality nulls_equal) {
        return cudf::mixed_left_semi_join(left_keys, right_keys, left_condition, right_condition,
                                          condition, nulls_equal);
      });
}

JNIEXPORT jlongArray JNICALL Java_ai_rapids_cudf_Table_mixedLeftSemiJoinGatherMapWithSize(
    JNIEnv *env, jclass, jlong j_left_keys, jlong j_right_keys, jlong j_left_condition,
    jlong j_right_condition, jlong j_condition, jboolean j_nulls_equal, jlong j_output_row_count,
    jlong j_matches_view) {
  auto size_info = cudf::jni::get_mixed_size_info(env, j_output_row_count, j_matches_view);
  return cudf::jni::mixed_join_gather_single_map(
      env, j_left_keys, j_right_keys, j_left_condition, j_right_condition, j_condition,
      j_nulls_equal,
      [&size_info](cudf::table_view const &left_keys, cudf::table_view const &right_keys,
                   cudf::table_view const &left_condition, cudf::table_view const &right_condition,
                   cudf::ast::expression const &condition, cudf::null_equality nulls_equal) {
        return cudf::mixed_left_semi_join(left_keys, right_keys, left_condition, right_condition,
                                          condition, nulls_equal, size_info);
      });
}

JNIEXPORT jlongArray JNICALL Java_ai_rapids_cudf_Table_leftAntiJoinGatherMap(
    JNIEnv *env, jclass, jlong j_left_keys, jlong j_right_keys, jboolean compare_nulls_equal) {
  return cudf::jni::join_gather_single_map(
      env, j_left_keys, j_right_keys, compare_nulls_equal,
      [](cudf::table_view const &left, cudf::table_view const &right, cudf::null_equality nulleq) {
        return cudf::left_anti_join(left, right, nulleq);
      });
}

JNIEXPORT jlong JNICALL Java_ai_rapids_cudf_Table_conditionalLeftAntiJoinRowCount(
    JNIEnv *env, jclass, jlong j_left_table, jlong j_right_table, jlong j_condition) {
  JNI_NULL_CHECK(env, j_left_table, "left_table is null", 0);
  JNI_NULL_CHECK(env, j_right_table, "right_table is null", 0);
  JNI_NULL_CHECK(env, j_condition, "condition is null", 0);
  try {
    cudf::jni::auto_set_device(env);
    auto left_table = reinterpret_cast<cudf::table_view const *>(j_left_table);
    auto right_table = reinterpret_cast<cudf::table_view const *>(j_right_table);
    auto condition = reinterpret_cast<cudf::jni::ast::compiled_expr const *>(j_condition);
    auto row_count = cudf::conditional_left_anti_join_size(*left_table, *right_table,
                                                           condition->get_top_expression());
    return static_cast<jlong>(row_count);
  }
  CATCH_STD(env, 0);
}

JNIEXPORT jlongArray JNICALL Java_ai_rapids_cudf_Table_conditionalLeftAntiJoinGatherMap(
    JNIEnv *env, jclass, jlong j_left_table, jlong j_right_table, jlong j_condition) {
  return cudf::jni::cond_join_gather_single_map(
      env, j_left_table, j_right_table, j_condition,
      [](cudf::table_view const &left, cudf::table_view const &right,
         cudf::ast::expression const &cond_expr) {
        return cudf::conditional_left_anti_join(left, right, cond_expr);
      });
}

JNIEXPORT jlongArray JNICALL Java_ai_rapids_cudf_Table_conditionalLeftAntiJoinGatherMapWithCount(
    JNIEnv *env, jclass, jlong j_left_table, jlong j_right_table, jlong j_condition,
    jlong j_row_count) {
  auto row_count = static_cast<std::size_t>(j_row_count);
  return cudf::jni::cond_join_gather_single_map(
      env, j_left_table, j_right_table, j_condition,
      [row_count](cudf::table_view const &left, cudf::table_view const &right,
                  cudf::ast::expression const &cond_expr) {
        return cudf::conditional_left_anti_join(left, right, cond_expr, row_count);
      });
}

JNIEXPORT jlongArray JNICALL Java_ai_rapids_cudf_Table_mixedLeftAntiJoinSize(
    JNIEnv *env, jclass, jlong j_left_keys, jlong j_right_keys, jlong j_left_condition,
    jlong j_right_condition, jlong j_condition, jboolean j_nulls_equal) {
  return cudf::jni::mixed_join_size(
      env, j_left_keys, j_right_keys, j_left_condition, j_right_condition, j_condition,
      j_nulls_equal,
      [](cudf::table_view const &left_keys, cudf::table_view const &right_keys,
         cudf::table_view const &left_condition, cudf::table_view const &right_condition,
         cudf::ast::expression const &condition, cudf::null_equality nulls_equal) {
        return cudf::mixed_left_anti_join_size(left_keys, right_keys, left_condition,
                                               right_condition, condition, nulls_equal);
      });
}

JNIEXPORT jlongArray JNICALL Java_ai_rapids_cudf_Table_mixedLeftAntiJoinGatherMap(
    JNIEnv *env, jclass, jlong j_left_keys, jlong j_right_keys, jlong j_left_condition,
    jlong j_right_condition, jlong j_condition, jboolean j_nulls_equal) {
  return cudf::jni::mixed_join_gather_single_map(
      env, j_left_keys, j_right_keys, j_left_condition, j_right_condition, j_condition,
      j_nulls_equal,
      [](cudf::table_view const &left_keys, cudf::table_view const &right_keys,
         cudf::table_view const &left_condition, cudf::table_view const &right_condition,
         cudf::ast::expression const &condition, cudf::null_equality nulls_equal) {
        return cudf::mixed_left_anti_join(left_keys, right_keys, left_condition, right_condition,
                                          condition, nulls_equal);
      });
}

JNIEXPORT jlongArray JNICALL Java_ai_rapids_cudf_Table_mixedLeftAntiJoinGatherMapWithSize(
    JNIEnv *env, jclass, jlong j_left_keys, jlong j_right_keys, jlong j_left_condition,
    jlong j_right_condition, jlong j_condition, jboolean j_nulls_equal, jlong j_output_row_count,
    jlong j_matches_view) {
  auto size_info = cudf::jni::get_mixed_size_info(env, j_output_row_count, j_matches_view);
  return cudf::jni::mixed_join_gather_single_map(
      env, j_left_keys, j_right_keys, j_left_condition, j_right_condition, j_condition,
      j_nulls_equal,
      [&size_info](cudf::table_view const &left_keys, cudf::table_view const &right_keys,
                   cudf::table_view const &left_condition, cudf::table_view const &right_condition,
                   cudf::ast::expression const &condition, cudf::null_equality nulls_equal) {
        return cudf::mixed_left_anti_join(left_keys, right_keys, left_condition, right_condition,
                                          condition, nulls_equal, size_info);
      });
}

JNIEXPORT jlongArray JNICALL Java_ai_rapids_cudf_Table_crossJoin(JNIEnv *env, jclass,
                                                                 jlong left_table,
                                                                 jlong right_table) {
  JNI_NULL_CHECK(env, left_table, "left_table is null", NULL);
  JNI_NULL_CHECK(env, right_table, "right_table is null", NULL);

  try {
    cudf::jni::auto_set_device(env);
    auto const left = reinterpret_cast<cudf::table_view const *>(left_table);
    auto const right = reinterpret_cast<cudf::table_view const *>(right_table);
    return convert_table_for_return(env, cudf::cross_join(*left, *right));
  }
  CATCH_STD(env, NULL);
}

JNIEXPORT jlong JNICALL Java_ai_rapids_cudf_Table_interleaveColumns(JNIEnv *env, jclass,
                                                                    jlongArray j_cudf_table_view) {

  JNI_NULL_CHECK(env, j_cudf_table_view, "table is null", 0);
  try {
    cudf::jni::auto_set_device(env);
    cudf::table_view *table_view = reinterpret_cast<cudf::table_view *>(j_cudf_table_view);
    return release_as_jlong(cudf::interleave_columns(*table_view));
  }
  CATCH_STD(env, 0);
}

JNIEXPORT jlongArray JNICALL Java_ai_rapids_cudf_Table_concatenate(JNIEnv *env, jclass,
                                                                   jlongArray table_handles) {
  JNI_NULL_CHECK(env, table_handles, "input tables are null", NULL);
  try {
    cudf::jni::auto_set_device(env);
    cudf::jni::native_jpointerArray<cudf::table_view> tables(env, table_handles);
    std::vector<cudf::table_view> const to_concat = tables.get_dereferenced();
    return convert_table_for_return(env, cudf::concatenate(to_concat));
  }
  CATCH_STD(env, NULL);
}

JNIEXPORT jlongArray JNICALL Java_ai_rapids_cudf_Table_partition(JNIEnv *env, jclass,
                                                                 jlong input_table,
                                                                 jlong partition_column,
                                                                 jint number_of_partitions,
                                                                 jintArray output_offsets) {

  JNI_NULL_CHECK(env, input_table, "input table is null", NULL);
  JNI_NULL_CHECK(env, partition_column, "partition_column is null", NULL);
  JNI_NULL_CHECK(env, output_offsets, "output_offsets is null", NULL);
  JNI_ARG_CHECK(env, number_of_partitions > 0, "number_of_partitions is zero", NULL);

  try {
    cudf::jni::auto_set_device(env);
    auto const n_input_table = reinterpret_cast<cudf::table_view const *>(input_table);
    auto const n_part_column = reinterpret_cast<cudf::column_view const *>(partition_column);

    auto [partitioned_table, partition_offsets] =
        cudf::partition(*n_input_table, *n_part_column, number_of_partitions);

    // for what ever reason partition returns the length of the result at then
    // end and hash partition/round robin do not, so skip the last entry for
    // consistency
    cudf::jni::native_jintArray n_output_offsets(env, output_offsets);
    std::copy(partition_offsets.begin(), partition_offsets.end() - 1, n_output_offsets.begin());

    return convert_table_for_return(env, partitioned_table);
  }
  CATCH_STD(env, NULL);
}

JNIEXPORT jlongArray JNICALL Java_ai_rapids_cudf_Table_hashPartition(
    JNIEnv *env, jclass, jlong input_table, jintArray columns_to_hash, jint hash_function,
    jint number_of_partitions, jintArray output_offsets) {

  JNI_NULL_CHECK(env, input_table, "input table is null", NULL);
  JNI_NULL_CHECK(env, columns_to_hash, "columns_to_hash is null", NULL);
  JNI_NULL_CHECK(env, output_offsets, "output_offsets is null", NULL);
  JNI_ARG_CHECK(env, number_of_partitions > 0, "number_of_partitions is zero", NULL);

  try {
    cudf::jni::auto_set_device(env);
    auto const hash_func = static_cast<cudf::hash_id>(hash_function);
    auto const n_input_table = reinterpret_cast<cudf::table_view const *>(input_table);
    cudf::jni::native_jintArray n_columns_to_hash(env, columns_to_hash);
    JNI_ARG_CHECK(env, n_columns_to_hash.size() > 0, "columns_to_hash is zero", NULL);

    std::vector<cudf::size_type> columns_to_hash_vec(n_columns_to_hash.begin(),
                                                     n_columns_to_hash.end());

    auto [partitioned_table, partition_offsets] =
        cudf::hash_partition(*n_input_table, columns_to_hash_vec, number_of_partitions, hash_func);

    cudf::jni::native_jintArray n_output_offsets(env, output_offsets);
    std::copy(partition_offsets.begin(), partition_offsets.end(), n_output_offsets.begin());

    return convert_table_for_return(env, partitioned_table);
  }
  CATCH_STD(env, NULL);
}

JNIEXPORT jlongArray JNICALL Java_ai_rapids_cudf_Table_roundRobinPartition(
    JNIEnv *env, jclass, jlong input_table, jint num_partitions, jint start_partition,
    jintArray output_offsets) {
  JNI_NULL_CHECK(env, input_table, "input table is null", NULL);
  JNI_NULL_CHECK(env, output_offsets, "output_offsets is null", NULL);
  JNI_ARG_CHECK(env, num_partitions > 0, "num_partitions <= 0", NULL);
  JNI_ARG_CHECK(env, start_partition >= 0, "start_partition is negative", NULL);

  try {
    cudf::jni::auto_set_device(env);
    auto n_input_table = reinterpret_cast<cudf::table_view *>(input_table);

    auto [partitioned_table, partition_offsets] =
        cudf::round_robin_partition(*n_input_table, num_partitions, start_partition);

    cudf::jni::native_jintArray n_output_offsets(env, output_offsets);
    std::copy(partition_offsets.begin(), partition_offsets.end(), n_output_offsets.begin());

    return convert_table_for_return(env, partitioned_table);
  }
  CATCH_STD(env, NULL);
}

JNIEXPORT jlongArray JNICALL Java_ai_rapids_cudf_Table_groupByAggregate(
    JNIEnv *env, jclass, jlong input_table, jintArray keys, jintArray aggregate_column_indices,
    jlongArray agg_instances, jboolean ignore_null_keys, jboolean jkey_sorted,
    jbooleanArray jkeys_sort_desc, jbooleanArray jkeys_null_first) {
  JNI_NULL_CHECK(env, input_table, "input table is null", NULL);
  JNI_NULL_CHECK(env, keys, "input keys are null", NULL);
  JNI_NULL_CHECK(env, aggregate_column_indices, "input aggregate_column_indices are null", NULL);
  JNI_NULL_CHECK(env, agg_instances, "agg_instances are null", NULL);

  try {
    cudf::jni::auto_set_device(env);
    cudf::table_view *n_input_table = reinterpret_cast<cudf::table_view *>(input_table);
    cudf::jni::native_jintArray n_keys(env, keys);
    cudf::jni::native_jintArray n_values(env, aggregate_column_indices);
    cudf::jni::native_jpointerArray<cudf::aggregation> n_agg_instances(env, agg_instances);
    std::vector<cudf::column_view> n_keys_cols;
    n_keys_cols.reserve(n_keys.size());
    for (int i = 0; i < n_keys.size(); i++) {
      n_keys_cols.push_back(n_input_table->column(n_keys[i]));
    }

    cudf::table_view n_keys_table(n_keys_cols);
    auto column_order = cudf::jni::resolve_column_order(env, jkeys_sort_desc, n_keys.size());
    auto null_precedence = cudf::jni::resolve_null_precedence(env, jkeys_null_first, n_keys.size());
    cudf::groupby::groupby grouper(
        n_keys_table, ignore_null_keys ? cudf::null_policy::EXCLUDE : cudf::null_policy::INCLUDE,
        jkey_sorted ? cudf::sorted::YES : cudf::sorted::NO, column_order, null_precedence);

    // Aggregates are passed in already grouped by column, so we just need to fill it in
    // as we go.
    std::vector<cudf::groupby::aggregation_request> requests;

    int previous_index = -1;
    for (int i = 0; i < n_values.size(); i++) {
      cudf::groupby::aggregation_request req;
      int col_index = n_values[i];

      cudf::groupby_aggregation *agg =
          dynamic_cast<cudf::groupby_aggregation *>(n_agg_instances[i]);
      JNI_ARG_CHECK(env, agg != nullptr, "aggregation is not an instance of groupby_aggregation",
                    nullptr);
      std::unique_ptr<cudf::groupby_aggregation> cloned(
          dynamic_cast<cudf::groupby_aggregation *>(agg->clone().release()));

      if (col_index == previous_index) {
        requests.back().aggregations.push_back(std::move(cloned));
      } else {
        req.values = n_input_table->column(col_index);
        req.aggregations.push_back(std::move(cloned));
        requests.push_back(std::move(req));
      }
      previous_index = col_index;
    }

    std::pair<std::unique_ptr<cudf::table>, std::vector<cudf::groupby::aggregation_result>> result =
        grouper.aggregate(requests);

    std::vector<std::unique_ptr<cudf::column>> result_columns;
    int agg_result_size = result.second.size();
    for (int agg_result_index = 0; agg_result_index < agg_result_size; agg_result_index++) {
      int col_agg_size = result.second[agg_result_index].results.size();
      for (int col_agg_index = 0; col_agg_index < col_agg_size; col_agg_index++) {
        result_columns.push_back(std::move(result.second[agg_result_index].results[col_agg_index]));
      }
    }
    return convert_table_for_return(env, result.first, std::move(result_columns));
  }
  CATCH_STD(env, NULL);
}

JNIEXPORT jlongArray JNICALL Java_ai_rapids_cudf_Table_groupByScan(
    JNIEnv *env, jclass, jlong input_table, jintArray keys, jintArray aggregate_column_indices,
    jlongArray agg_instances, jboolean ignore_null_keys, jboolean jkey_sorted,
    jbooleanArray jkeys_sort_desc, jbooleanArray jkeys_null_first) {
  JNI_NULL_CHECK(env, input_table, "input table is null", NULL);
  JNI_NULL_CHECK(env, keys, "input keys are null", NULL);
  JNI_NULL_CHECK(env, aggregate_column_indices, "input aggregate_column_indices are null", NULL);
  JNI_NULL_CHECK(env, agg_instances, "agg_instances are null", NULL);

  try {
    cudf::jni::auto_set_device(env);
    cudf::table_view *n_input_table = reinterpret_cast<cudf::table_view *>(input_table);
    cudf::jni::native_jintArray n_keys(env, keys);
    cudf::jni::native_jintArray n_values(env, aggregate_column_indices);
    cudf::jni::native_jpointerArray<cudf::aggregation> n_agg_instances(env, agg_instances);
    std::vector<cudf::column_view> n_keys_cols;
    n_keys_cols.reserve(n_keys.size());
    for (int i = 0; i < n_keys.size(); i++) {
      n_keys_cols.push_back(n_input_table->column(n_keys[i]));
    }

    cudf::table_view n_keys_table(n_keys_cols);
    auto column_order = cudf::jni::resolve_column_order(env, jkeys_sort_desc, n_keys.size());
    auto null_precedence = cudf::jni::resolve_null_precedence(env, jkeys_null_first, n_keys.size());
    cudf::groupby::groupby grouper(
        n_keys_table, ignore_null_keys ? cudf::null_policy::EXCLUDE : cudf::null_policy::INCLUDE,
        jkey_sorted ? cudf::sorted::YES : cudf::sorted::NO, column_order, null_precedence);

    // Aggregates are passed in already grouped by column, so we just need to fill it in
    // as we go.
    std::vector<cudf::groupby::scan_request> requests;

    int previous_index = -1;
    for (int i = 0; i < n_values.size(); i++) {
      cudf::groupby::scan_request req;
      int col_index = n_values[i];

      cudf::groupby_scan_aggregation *agg =
          dynamic_cast<cudf::groupby_scan_aggregation *>(n_agg_instances[i]);
      JNI_ARG_CHECK(env, agg != nullptr,
                    "aggregation is not an instance of groupby_scan_aggregation", nullptr);
      std::unique_ptr<cudf::groupby_scan_aggregation> cloned(
          dynamic_cast<cudf::groupby_scan_aggregation *>(agg->clone().release()));

      if (col_index == previous_index) {
        requests.back().aggregations.push_back(std::move(cloned));
      } else {
        req.values = n_input_table->column(col_index);
        req.aggregations.push_back(std::move(cloned));
        requests.push_back(std::move(req));
      }
      previous_index = col_index;
    }

    std::pair<std::unique_ptr<cudf::table>, std::vector<cudf::groupby::aggregation_result>> result =
        grouper.scan(requests);

    std::vector<std::unique_ptr<cudf::column>> result_columns;
    int agg_result_size = result.second.size();
    for (int agg_result_index = 0; agg_result_index < agg_result_size; agg_result_index++) {
      int col_agg_size = result.second[agg_result_index].results.size();
      for (int col_agg_index = 0; col_agg_index < col_agg_size; col_agg_index++) {
        result_columns.push_back(std::move(result.second[agg_result_index].results[col_agg_index]));
      }
    }
    return convert_table_for_return(env, result.first, std::move(result_columns));
  }
  CATCH_STD(env, NULL);
}

JNIEXPORT jlongArray JNICALL Java_ai_rapids_cudf_Table_groupByReplaceNulls(
    JNIEnv *env, jclass, jlong input_table, jintArray keys, jintArray replace_column_indices,
    jbooleanArray is_preceding, jboolean ignore_null_keys, jboolean jkey_sorted,
    jbooleanArray jkeys_sort_desc, jbooleanArray jkeys_null_first) {
  JNI_NULL_CHECK(env, input_table, "input table is null", NULL);
  JNI_NULL_CHECK(env, keys, "input keys are null", NULL);
  JNI_NULL_CHECK(env, replace_column_indices, "input replace_column_indices are null", NULL);
  JNI_NULL_CHECK(env, is_preceding, "is_preceding are null", NULL);

  try {
    cudf::jni::auto_set_device(env);
    cudf::table_view *n_input_table = reinterpret_cast<cudf::table_view *>(input_table);
    cudf::jni::native_jintArray n_keys(env, keys);
    cudf::jni::native_jintArray n_values(env, replace_column_indices);
    cudf::jni::native_jbooleanArray n_is_preceding(env, is_preceding);
    std::vector<cudf::column_view> n_keys_cols;
    n_keys_cols.reserve(n_keys.size());
    for (int i = 0; i < n_keys.size(); i++) {
      n_keys_cols.push_back(n_input_table->column(n_keys[i]));
    }

    cudf::table_view n_keys_table(n_keys_cols);
    auto column_order = cudf::jni::resolve_column_order(env, jkeys_sort_desc, n_keys.size());
    auto null_precedence = cudf::jni::resolve_null_precedence(env, jkeys_null_first, n_keys.size());
    cudf::groupby::groupby grouper(
        n_keys_table, ignore_null_keys ? cudf::null_policy::EXCLUDE : cudf::null_policy::INCLUDE,
        jkey_sorted ? cudf::sorted::YES : cudf::sorted::NO, column_order, null_precedence);

    // Aggregates are passed in already grouped by column, so we just need to fill it in
    // as we go.
    std::vector<cudf::column_view> n_replace_cols;
    n_replace_cols.reserve(n_values.size());
    for (int i = 0; i < n_values.size(); i++) {
      n_replace_cols.push_back(n_input_table->column(n_values[i]));
    }
    cudf::table_view n_replace_table(n_replace_cols);

    std::vector<cudf::replace_policy> policies = n_is_preceding.transform_if_else(
        cudf::replace_policy::PRECEDING, cudf::replace_policy::FOLLOWING);

    auto [keys, results] = grouper.replace_nulls(n_replace_table, policies);
    return convert_table_for_return(env, keys, results);
  }
  CATCH_STD(env, NULL);
}

JNIEXPORT jlongArray JNICALL Java_ai_rapids_cudf_Table_filter(JNIEnv *env, jclass,
                                                              jlong input_jtable, jlong mask_jcol) {
  JNI_NULL_CHECK(env, input_jtable, "input table is null", 0);
  JNI_NULL_CHECK(env, mask_jcol, "mask column is null", 0);
  try {
    cudf::jni::auto_set_device(env);
    auto const input = reinterpret_cast<cudf::table_view const *>(input_jtable);
    auto const mask = reinterpret_cast<cudf::column_view const *>(mask_jcol);
    return convert_table_for_return(env, cudf::apply_boolean_mask(*input, *mask));
  }
  CATCH_STD(env, 0);
}

JNIEXPORT jlongArray JNICALL Java_ai_rapids_cudf_Table_dropDuplicates(JNIEnv *env, jclass,
                                                                      jlong input_jtable,
                                                                      jintArray key_columns,
                                                                      jint keep,
                                                                      jboolean nulls_equal) {
  JNI_NULL_CHECK(env, input_jtable, "input table is null", 0);
  JNI_NULL_CHECK(env, key_columns, "input key_columns is null", 0);
  try {
    cudf::jni::auto_set_device(env);
    auto const input = reinterpret_cast<cudf::table_view const *>(input_jtable);

    static_assert(sizeof(jint) == sizeof(cudf::size_type), "Integer types mismatched.");
    auto const native_keys_indices = cudf::jni::native_jintArray(env, key_columns);
    auto const keys_indices =
        std::vector<cudf::size_type>(native_keys_indices.begin(), native_keys_indices.end());
    auto const keep_option = [&] {
      switch (keep) {
        case 0: return cudf::duplicate_keep_option::KEEP_ANY;
        case 1: return cudf::duplicate_keep_option::KEEP_FIRST;
        case 2: return cudf::duplicate_keep_option::KEEP_LAST;
        case 3: return cudf::duplicate_keep_option::KEEP_NONE;
        default:
          JNI_THROW_NEW(env, "java/lang/IllegalArgumentException", "Invalid `keep` option",
                        cudf::duplicate_keep_option::KEEP_ANY);
      }
    }();

    auto result =
        cudf::distinct(*input, keys_indices, keep_option,
                       nulls_equal ? cudf::null_equality::EQUAL : cudf::null_equality::UNEQUAL,
                       cudf::nan_equality::ALL_EQUAL, rmm::mr::get_current_device_resource());
    return convert_table_for_return(env, result);
  }
  CATCH_STD(env, 0);
}

JNIEXPORT jlongArray JNICALL Java_ai_rapids_cudf_Table_gather(JNIEnv *env, jclass, jlong j_input,
                                                              jlong j_map, jboolean check_bounds) {
  JNI_NULL_CHECK(env, j_input, "input table is null", 0);
  JNI_NULL_CHECK(env, j_map, "map column is null", 0);
  try {
    cudf::jni::auto_set_device(env);
    auto const input = reinterpret_cast<cudf::table_view const *>(j_input);
    auto const map = reinterpret_cast<cudf::column_view const *>(j_map);
    auto bounds_policy =
        check_bounds ? cudf::out_of_bounds_policy::NULLIFY : cudf::out_of_bounds_policy::DONT_CHECK;
    return convert_table_for_return(env, cudf::gather(*input, *map, bounds_policy));
  }
  CATCH_STD(env, 0);
}

JNIEXPORT jlongArray JNICALL
Java_ai_rapids_cudf_Table_convertToRowsFixedWidthOptimized(JNIEnv *env, jclass, jlong input_table) {
  JNI_NULL_CHECK(env, input_table, "input table is null", 0);

  try {
    cudf::jni::auto_set_device(env);
    auto const n_input_table = reinterpret_cast<cudf::table_view const *>(input_table);
    std::vector<std::unique_ptr<cudf::column>> cols =
        cudf::jni::convert_to_rows_fixed_width_optimized(*n_input_table);
    int num_columns = cols.size();
    cudf::jni::native_jlongArray outcol_handles(env, num_columns);
    std::transform(cols.begin(), cols.end(), outcol_handles.begin(),
                   [](auto &col) { return release_as_jlong(col); });
    return outcol_handles.get_jArray();
  }
  CATCH_STD(env, 0);
}

JNIEXPORT jlongArray JNICALL Java_ai_rapids_cudf_Table_scatterTable(JNIEnv *env, jclass,
                                                                    jlong j_input, jlong j_map,
                                                                    jlong j_target) {
  JNI_NULL_CHECK(env, j_input, "input table is null", 0);
  JNI_NULL_CHECK(env, j_map, "map column is null", 0);
  JNI_NULL_CHECK(env, j_target, "target table is null", 0);
  try {
    cudf::jni::auto_set_device(env);
    auto const input = reinterpret_cast<cudf::table_view const *>(j_input);
    auto const map = reinterpret_cast<cudf::column_view const *>(j_map);
    auto const target = reinterpret_cast<cudf::table_view const *>(j_target);
    return convert_table_for_return(env, cudf::scatter(*input, *map, *target));
  }
  CATCH_STD(env, 0);
}

JNIEXPORT jlongArray JNICALL Java_ai_rapids_cudf_Table_scatterScalars(JNIEnv *env, jclass,
                                                                      jlongArray j_input,
                                                                      jlong j_map, jlong j_target) {
  JNI_NULL_CHECK(env, j_input, "input scalars array is null", 0);
  JNI_NULL_CHECK(env, j_map, "map column is null", 0);
  JNI_NULL_CHECK(env, j_target, "target table is null", 0);
  try {
    cudf::jni::auto_set_device(env);
    auto const scalars_array = cudf::jni::native_jpointerArray<cudf::scalar>(env, j_input);
    std::vector<std::reference_wrapper<cudf::scalar const>> input;
    std::transform(scalars_array.begin(), scalars_array.end(), std::back_inserter(input),
                   [](auto &scalar) { return std::ref(*scalar); });
    auto const map = reinterpret_cast<cudf::column_view const *>(j_map);
    auto const target = reinterpret_cast<cudf::table_view const *>(j_target);
    return convert_table_for_return(env, cudf::scatter(input, *map, *target));
  }
  CATCH_STD(env, 0);
}

JNIEXPORT jlongArray JNICALL Java_ai_rapids_cudf_Table_convertToRows(JNIEnv *env, jclass,
                                                                     jlong input_table) {
  JNI_NULL_CHECK(env, input_table, "input table is null", 0);

  try {
    cudf::jni::auto_set_device(env);
    auto const n_input_table = reinterpret_cast<cudf::table_view const *>(input_table);
    std::vector<std::unique_ptr<cudf::column>> cols = cudf::jni::convert_to_rows(*n_input_table);
    int num_columns = cols.size();
    cudf::jni::native_jlongArray outcol_handles(env, num_columns);
    std::transform(cols.begin(), cols.end(), outcol_handles.begin(),
                   [](auto &col) { return release_as_jlong(col); });
    return outcol_handles.get_jArray();
  }
  CATCH_STD(env, 0);
}

JNIEXPORT jlongArray JNICALL Java_ai_rapids_cudf_Table_convertFromRowsFixedWidthOptimized(
    JNIEnv *env, jclass, jlong input_column, jintArray types, jintArray scale) {
  JNI_NULL_CHECK(env, input_column, "input column is null", 0);
  JNI_NULL_CHECK(env, types, "types is null", 0);

  try {
    cudf::jni::auto_set_device(env);
    cudf::lists_column_view const list_input{*reinterpret_cast<cudf::column_view *>(input_column)};
    cudf::jni::native_jintArray n_types(env, types);
    cudf::jni::native_jintArray n_scale(env, scale);
    if (n_types.size() != n_scale.size()) {
      JNI_THROW_NEW(env, "java/lang/IllegalArgumentException", "types and scales must match size",
                    NULL);
    }
    std::vector<cudf::data_type> types_vec;
    std::transform(n_types.begin(), n_types.end(), n_scale.begin(), std::back_inserter(types_vec),
                   [](jint type, jint scale) { return cudf::jni::make_data_type(type, scale); });
    std::unique_ptr<cudf::table> result =
        cudf::jni::convert_from_rows_fixed_width_optimized(list_input, types_vec);
    return convert_table_for_return(env, result);
  }
  CATCH_STD(env, 0);
}

JNIEXPORT jlongArray JNICALL Java_ai_rapids_cudf_Table_convertFromRows(JNIEnv *env, jclass,
                                                                       jlong input_column,
                                                                       jintArray types,
                                                                       jintArray scale) {
  JNI_NULL_CHECK(env, input_column, "input column is null", 0);
  JNI_NULL_CHECK(env, types, "types is null", 0);

  try {
    cudf::jni::auto_set_device(env);
    cudf::lists_column_view const list_input{*reinterpret_cast<cudf::column_view *>(input_column)};
    cudf::jni::native_jintArray n_types(env, types);
    cudf::jni::native_jintArray n_scale(env, scale);
    if (n_types.size() != n_scale.size()) {
      JNI_THROW_NEW(env, "java/lang/IllegalArgumentException", "types and scales must match size",
                    NULL);
    }
    std::vector<cudf::data_type> types_vec;
    std::transform(n_types.begin(), n_types.end(), n_scale.begin(), std::back_inserter(types_vec),
                   [](jint type, jint scale) { return cudf::jni::make_data_type(type, scale); });
    std::unique_ptr<cudf::table> result = cudf::jni::convert_from_rows(list_input, types_vec);
    return convert_table_for_return(env, result);
  }
  CATCH_STD(env, 0);
}

JNIEXPORT jlongArray JNICALL Java_ai_rapids_cudf_Table_repeatStaticCount(JNIEnv *env, jclass,
                                                                         jlong input_jtable,
                                                                         jint count) {
  JNI_NULL_CHECK(env, input_jtable, "input table is null", 0);
  try {
    cudf::jni::auto_set_device(env);
    auto const input = reinterpret_cast<cudf::table_view const *>(input_jtable);
    return convert_table_for_return(env, cudf::repeat(*input, count));
  }
  CATCH_STD(env, 0);
}

JNIEXPORT jlongArray JNICALL Java_ai_rapids_cudf_Table_repeatColumnCount(JNIEnv *env, jclass,
                                                                         jlong input_jtable,
                                                                         jlong count_jcol) {
  JNI_NULL_CHECK(env, input_jtable, "input table is null", 0);
  JNI_NULL_CHECK(env, count_jcol, "count column is null", 0);
  try {
    cudf::jni::auto_set_device(env);
    auto const input = reinterpret_cast<cudf::table_view const *>(input_jtable);
    auto const count = reinterpret_cast<cudf::column_view const *>(count_jcol);
    return convert_table_for_return(env, cudf::repeat(*input, *count));
  }
  CATCH_STD(env, 0);
}

JNIEXPORT jlong JNICALL Java_ai_rapids_cudf_Table_bound(JNIEnv *env, jclass, jlong input_jtable,
                                                        jlong values_jtable,
                                                        jbooleanArray desc_flags,
                                                        jbooleanArray are_nulls_smallest,
                                                        jboolean is_upper_bound) {
  JNI_NULL_CHECK(env, input_jtable, "input table is null", 0);
  JNI_NULL_CHECK(env, values_jtable, "values table is null", 0);
  using cudf::column;
  using cudf::table_view;
  try {
    cudf::jni::auto_set_device(env);
    table_view *input = reinterpret_cast<table_view *>(input_jtable);
    table_view *values = reinterpret_cast<table_view *>(values_jtable);
    cudf::jni::native_jbooleanArray const n_desc_flags(env, desc_flags);
    cudf::jni::native_jbooleanArray const n_are_nulls_smallest(env, are_nulls_smallest);

    std::vector<cudf::order> column_desc_flags{
        n_desc_flags.transform_if_else(cudf::order::DESCENDING, cudf::order::ASCENDING)};
    std::vector<cudf::null_order> column_null_orders{
        n_are_nulls_smallest.transform_if_else(cudf::null_order::BEFORE, cudf::null_order::AFTER)};

    JNI_ARG_CHECK(env, (column_desc_flags.size() == column_null_orders.size()),
                  "null-order and sort-order size mismatch", 0);

    return release_as_jlong(
        is_upper_bound ? cudf::upper_bound(*input, *values, column_desc_flags, column_null_orders) :
                         cudf::lower_bound(*input, *values, column_desc_flags, column_null_orders));
  }
  CATCH_STD(env, 0);
}

JNIEXPORT jobjectArray JNICALL Java_ai_rapids_cudf_Table_contiguousSplit(JNIEnv *env, jclass,
                                                                         jlong input_table,
                                                                         jintArray split_indices) {
  JNI_NULL_CHECK(env, input_table, "native handle is null", 0);
  JNI_NULL_CHECK(env, split_indices, "split indices are null", 0);

  try {
    cudf::jni::auto_set_device(env);
    cudf::table_view *n_table = reinterpret_cast<cudf::table_view *>(input_table);
    cudf::jni::native_jintArray n_split_indices(env, split_indices);

    std::vector<cudf::size_type> indices(n_split_indices.data(),
                                         n_split_indices.data() + n_split_indices.size());

    std::vector<cudf::packed_table> result = cudf::contiguous_split(*n_table, indices);
    cudf::jni::native_jobjectArray<jobject> n_result =
        cudf::jni::contiguous_table_array(env, result.size());
    for (size_t i = 0; i < result.size(); i++) {
      n_result.set(
          i, cudf::jni::contiguous_table_from(env, result[i].data, result[i].table.num_rows()));
    }
    return n_result.wrapped();
  }
  CATCH_STD(env, NULL);
}

JNIEXPORT jlongArray JNICALL Java_ai_rapids_cudf_Table_rollingWindowAggregate(
    JNIEnv *env, jclass, jlong j_input_table, jintArray j_keys, jlongArray j_default_output,
    jintArray j_aggregate_column_indices, jlongArray j_agg_instances, jintArray j_min_periods,
    jintArray j_preceding, jintArray j_following, jboolean ignore_null_keys) {

  JNI_NULL_CHECK(env, j_input_table, "input table is null", NULL);
  JNI_NULL_CHECK(env, j_keys, "input keys are null", NULL);
  JNI_NULL_CHECK(env, j_aggregate_column_indices, "input aggregate_column_indices are null", NULL);
  JNI_NULL_CHECK(env, j_agg_instances, "agg_instances are null", NULL);
  JNI_NULL_CHECK(env, j_default_output, "default_outputs are null", NULL);

  try {
    cudf::jni::auto_set_device(env);

    using cudf::jni::valid_window_parameters;

    // Convert from j-types to native.
    cudf::table_view *input_table{reinterpret_cast<cudf::table_view *>(j_input_table)};
    cudf::jni::native_jintArray keys{env, j_keys};
    cudf::jni::native_jintArray values{env, j_aggregate_column_indices};
    cudf::jni::native_jpointerArray<cudf::aggregation> agg_instances(env, j_agg_instances);
    cudf::jni::native_jpointerArray<cudf::column_view> default_output(env, j_default_output);
    cudf::jni::native_jintArray min_periods{env, j_min_periods};
    cudf::jni::native_jintArray preceding{env, j_preceding};
    cudf::jni::native_jintArray following{env, j_following};

    if (not valid_window_parameters(values, agg_instances, min_periods, preceding, following)) {
      JNI_THROW_NEW(env, "java/lang/IllegalArgumentException",
                    "Number of aggregation columns must match number of agg ops, and window-specs",
                    nullptr);
    }

    // Extract table-view.
    cudf::table_view groupby_keys{
        input_table->select(std::vector<cudf::size_type>(keys.data(), keys.data() + keys.size()))};

    std::vector<std::unique_ptr<cudf::column>> result_columns;
    for (int i(0); i < values.size(); ++i) {
      cudf::rolling_aggregation *agg = dynamic_cast<cudf::rolling_aggregation *>(agg_instances[i]);
      JNI_ARG_CHECK(env, agg != nullptr, "aggregation is not an instance of rolling_aggregation",
                    nullptr);

      int agg_column_index = values[i];
      if (default_output[i] != nullptr) {
        result_columns.emplace_back(cudf::grouped_rolling_window(
            groupby_keys, input_table->column(agg_column_index), *default_output[i], preceding[i],
            following[i], min_periods[i], *agg));
      } else {
        result_columns.emplace_back(
            cudf::grouped_rolling_window(groupby_keys, input_table->column(agg_column_index),
                                         preceding[i], following[i], min_periods[i], *agg));
      }
    }

    auto result_table = std::make_unique<cudf::table>(std::move(result_columns));
    return convert_table_for_return(env, result_table);
  }
  CATCH_STD(env, NULL);
}

JNIEXPORT jlongArray JNICALL Java_ai_rapids_cudf_Table_rangeRollingWindowAggregate(
    JNIEnv *env, jclass, jlong j_input_table, jintArray j_keys, jintArray j_orderby_column_indices,
    jbooleanArray j_is_orderby_ascending, jintArray j_aggregate_column_indices,
    jlongArray j_agg_instances, jintArray j_min_periods, jlongArray j_preceding,
    jlongArray j_following, jbooleanArray j_unbounded_preceding,
    jbooleanArray j_unbounded_following, jboolean ignore_null_keys) {

  JNI_NULL_CHECK(env, j_input_table, "input table is null", NULL);
  JNI_NULL_CHECK(env, j_keys, "input keys are null", NULL);
  JNI_NULL_CHECK(env, j_orderby_column_indices, "input orderby_column_indices are null", NULL);
  JNI_NULL_CHECK(env, j_is_orderby_ascending, "input orderby_ascending is null", NULL);
  JNI_NULL_CHECK(env, j_aggregate_column_indices, "input aggregate_column_indices are null", NULL);
  JNI_NULL_CHECK(env, j_agg_instances, "agg_instances are null", NULL);
  JNI_NULL_CHECK(env, j_preceding, "preceding are null", NULL);
  JNI_NULL_CHECK(env, j_following, "following are null", NULL);

  try {
    cudf::jni::auto_set_device(env);

    using cudf::jni::valid_window_parameters;

    // Convert from j-types to native.
    cudf::table_view *input_table{reinterpret_cast<cudf::table_view *>(j_input_table)};
    cudf::jni::native_jintArray keys{env, j_keys};
    cudf::jni::native_jintArray orderbys{env, j_orderby_column_indices};
    cudf::jni::native_jbooleanArray orderbys_ascending{env, j_is_orderby_ascending};
    cudf::jni::native_jintArray values{env, j_aggregate_column_indices};
    cudf::jni::native_jpointerArray<cudf::aggregation> agg_instances(env, j_agg_instances);
    cudf::jni::native_jintArray min_periods{env, j_min_periods};
    cudf::jni::native_jbooleanArray unbounded_preceding{env, j_unbounded_preceding};
    cudf::jni::native_jbooleanArray unbounded_following{env, j_unbounded_following};
    cudf::jni::native_jpointerArray<cudf::scalar> preceding(env, j_preceding);
    cudf::jni::native_jpointerArray<cudf::scalar> following(env, j_following);

    if (not valid_window_parameters(values, agg_instances, min_periods, preceding, following)) {
      JNI_THROW_NEW(env, "java/lang/IllegalArgumentException",
                    "Number of aggregation columns must match number of agg ops, and window-specs",
                    nullptr);
    }

    // Extract table-view.
    cudf::table_view groupby_keys{
        input_table->select(std::vector<cudf::size_type>(keys.data(), keys.data() + keys.size()))};

    std::vector<std::unique_ptr<cudf::column>> result_columns;
    for (int i(0); i < values.size(); ++i) {
      int agg_column_index = values[i];
      cudf::column_view const &order_by_column = input_table->column(orderbys[i]);
      cudf::data_type order_by_type = order_by_column.type();
      cudf::data_type unbounded_type = order_by_type;

      if (unbounded_preceding[i] || unbounded_following[i]) {
        switch (order_by_type.id()) {
          case cudf::type_id::TIMESTAMP_DAYS:
            unbounded_type = cudf::data_type{cudf::type_id::DURATION_DAYS};
            break;
          case cudf::type_id::TIMESTAMP_SECONDS:
            unbounded_type = cudf::data_type{cudf::type_id::DURATION_SECONDS};
            break;
          case cudf::type_id::TIMESTAMP_MILLISECONDS:
            unbounded_type = cudf::data_type{cudf::type_id::DURATION_MILLISECONDS};
            break;
          case cudf::type_id::TIMESTAMP_MICROSECONDS:
            unbounded_type = cudf::data_type{cudf::type_id::DURATION_MICROSECONDS};
            break;
          case cudf::type_id::TIMESTAMP_NANOSECONDS:
            unbounded_type = cudf::data_type{cudf::type_id::DURATION_NANOSECONDS};
            break;
          default: break;
        }
      }

      cudf::rolling_aggregation *agg = dynamic_cast<cudf::rolling_aggregation *>(agg_instances[i]);
      JNI_ARG_CHECK(env, agg != nullptr, "aggregation is not an instance of rolling_aggregation",
                    nullptr);

      result_columns.emplace_back(cudf::grouped_range_rolling_window(
          groupby_keys, order_by_column,
          orderbys_ascending[i] ? cudf::order::ASCENDING : cudf::order::DESCENDING,
          input_table->column(agg_column_index),
          unbounded_preceding[i] ? cudf::range_window_bounds::unbounded(unbounded_type) :
                                   cudf::range_window_bounds::get(*preceding[i]),
          unbounded_following[i] ? cudf::range_window_bounds::unbounded(unbounded_type) :
                                   cudf::range_window_bounds::get(*following[i]),
          min_periods[i], *agg));
    }

    auto result_table = std::make_unique<cudf::table>(std::move(result_columns));
    return convert_table_for_return(env, result_table);
  }
  CATCH_STD(env, NULL);
}

JNIEXPORT jlongArray JNICALL Java_ai_rapids_cudf_Table_explode(JNIEnv *env, jclass,
                                                               jlong input_jtable,
                                                               jint column_index) {
  JNI_NULL_CHECK(env, input_jtable, "explode: input table is null", 0);
  try {
    cudf::jni::auto_set_device(env);
    auto const input_table = reinterpret_cast<cudf::table_view const *>(input_jtable);
    auto const col_index = static_cast<cudf::size_type>(column_index);
    return convert_table_for_return(env, cudf::explode(*input_table, col_index));
  }
  CATCH_STD(env, 0);
}

JNIEXPORT jlongArray JNICALL Java_ai_rapids_cudf_Table_explodePosition(JNIEnv *env, jclass,
                                                                       jlong input_jtable,
                                                                       jint column_index) {
  JNI_NULL_CHECK(env, input_jtable, "explode: input table is null", 0);
  try {
    cudf::jni::auto_set_device(env);
    auto const input_table = reinterpret_cast<cudf::table_view const *>(input_jtable);
    auto const col_index = static_cast<cudf::size_type>(column_index);
    return convert_table_for_return(env, cudf::explode_position(*input_table, col_index));
  }
  CATCH_STD(env, 0);
}

JNIEXPORT jlongArray JNICALL Java_ai_rapids_cudf_Table_explodeOuter(JNIEnv *env, jclass,
                                                                    jlong input_jtable,
                                                                    jint column_index) {
  JNI_NULL_CHECK(env, input_jtable, "explode: input table is null", 0);
  try {
    cudf::jni::auto_set_device(env);
    auto const input_table = reinterpret_cast<cudf::table_view const *>(input_jtable);
    auto const col_index = static_cast<cudf::size_type>(column_index);
    return convert_table_for_return(env, cudf::explode_outer(*input_table, col_index));
  }
  CATCH_STD(env, 0);
}

JNIEXPORT jlongArray JNICALL Java_ai_rapids_cudf_Table_explodeOuterPosition(JNIEnv *env, jclass,
                                                                            jlong input_jtable,
                                                                            jint column_index) {
  JNI_NULL_CHECK(env, input_jtable, "explode: input table is null", 0);
  try {
    cudf::jni::auto_set_device(env);
    auto const input_table = reinterpret_cast<cudf::table_view const *>(input_jtable);
    auto const col_index = static_cast<cudf::size_type>(column_index);
    return convert_table_for_return(env, cudf::explode_outer_position(*input_table, col_index));
  }
  CATCH_STD(env, 0);
}

JNIEXPORT jlong JNICALL Java_ai_rapids_cudf_Table_rowBitCount(JNIEnv *env, jclass, jlong j_table) {
  JNI_NULL_CHECK(env, j_table, "table is null", 0);
  try {
    cudf::jni::auto_set_device(env);
    auto const input_table = reinterpret_cast<cudf::table_view const *>(j_table);
    return release_as_jlong(cudf::row_bit_count(*input_table));
  }
  CATCH_STD(env, 0);
}

JNIEXPORT jobject JNICALL Java_ai_rapids_cudf_Table_contiguousSplitGroups(
    JNIEnv *env, jclass, jlong jinput_table, jintArray jkey_indices, jboolean jignore_null_keys,
    jboolean jkey_sorted, jbooleanArray jkeys_sort_desc, jbooleanArray jkeys_null_first,
    jboolean genUniqKeys) {
  JNI_NULL_CHECK(env, jinput_table, "table native handle is null", 0);
  JNI_NULL_CHECK(env, jkey_indices, "key indices are null", 0);
  // Two main steps to split the groups in the input table.
  //    1) Calls `cudf::groupby::groupby::get_groups` to get the group offsets and
  //       the grouped table.
  //    2) Calls `cudf::contiguous_split` to execute the split over the grouped table
  //       according to the group offsets.
  try {
    cudf::jni::auto_set_device(env);
    cudf::jni::native_jintArray n_key_indices(env, jkey_indices);
    auto const input_table = reinterpret_cast<cudf::table_view const *>(jinput_table);

    // Prepares arguments for the groupby:
    //   (keys, null_handling, keys_are_sorted, column_order, null_precedence)
    std::vector<cudf::size_type> key_indices(n_key_indices.data(),
                                             n_key_indices.data() + n_key_indices.size());
    auto keys = input_table->select(key_indices);
    auto null_handling =
        jignore_null_keys ? cudf::null_policy::EXCLUDE : cudf::null_policy::INCLUDE;
    auto keys_are_sorted = jkey_sorted ? cudf::sorted::YES : cudf::sorted::NO;
    auto column_order = cudf::jni::resolve_column_order(env, jkeys_sort_desc, key_indices.size());
    auto null_precedence =
        cudf::jni::resolve_null_precedence(env, jkeys_null_first, key_indices.size());

    // Constructs a groupby
    cudf::groupby::groupby grouper(keys, null_handling, keys_are_sorted, column_order,
                                   null_precedence);

    // 1) Gets the groups(keys, offsets, values) from groupby.
    //
    // Uses only the non-key columns as the input values instead of the whole table,
    // to avoid duplicated key columns in output of `get_groups`.
    // The code looks like a little more complicated, but it can reduce the peak memory.
    auto num_value_cols = input_table->num_columns() - key_indices.size();
    std::vector<cudf::size_type> value_indices;
    value_indices.reserve(num_value_cols);
    // column indices start with 0.
    cudf::size_type index = 0;
    while (value_indices.size() < num_value_cols) {
      if (std::find(key_indices.begin(), key_indices.end(), index) == key_indices.end()) {
        // not key column, so adds it as value column.
        value_indices.emplace_back(index);
      }
      index++;
    }
    cudf::table_view values_view = input_table->select(value_indices);
    // execute grouping
    cudf::groupby::groupby::groups groups = grouper.get_groups(values_view);

    // When builds the table view from keys and values of 'groups', restores the
    // original order of columns (same order with that in input table).
    std::vector<cudf::column_view> grouped_cols(key_indices.size() + num_value_cols);
    // key columns
    auto key_view = groups.keys->view();
    auto key_view_it = key_view.begin();
    for (auto key_id : key_indices) {
      grouped_cols.at(key_id) = std::move(*key_view_it);
      key_view_it++;
    }
    // value columns
    auto value_view = groups.values->view();
    auto value_view_it = value_view.begin();
    for (auto value_id : value_indices) {
      grouped_cols.at(value_id) = std::move(*value_view_it);
      value_view_it++;
    }
    cudf::table_view grouped_table(grouped_cols);
    // When no key columns, uses the input table instead, because the output
    // of 'get_groups' is empty.
    auto &grouped_view = key_indices.empty() ? *input_table : grouped_table;

    // Resolves the split indices from offsets vector directly to avoid copying. Since
    // the offsets vector may be very large if there are too many small groups.
    std::vector<cudf::size_type> &split_indices = groups.offsets;
    // Offsets layout is [0, split indices..., num_rows] or [0] for empty keys, so
    // need to removes the first and last elements. First remove last one.
    split_indices.pop_back();

    // generate uniq keys by using `gather` method, this means remove the duplicated keys
    std::unique_ptr<cudf::table> group_by_result_table;
    if (genUniqKeys) {
      // generate gather map column from `split_indices`
      auto begin = std::cbegin(split_indices);
      auto end = std::cend(split_indices);
      auto const size = cudf::distance(begin, end);
      auto const vec = thrust::host_vector<cudf::size_type>(begin, end);
      auto buf = rmm::device_buffer{vec.data(), size * sizeof(cudf::size_type),
                                    cudf::get_default_stream()};
      auto gather_map_col = std::make_unique<cudf::column>(cudf::data_type{cudf::type_id::INT32},
                                                           size, std::move(buf));

      // gather the first key in each group to remove duplicated ones.
      group_by_result_table = cudf::gather(groups.keys->view(), gather_map_col->view());
    }

    // remove the first 0 if it exists
    if (!split_indices.empty()) {
      split_indices.erase(split_indices.begin());
    }

    // 2) Splits the groups.
    std::vector<cudf::packed_table> result = cudf::contiguous_split(grouped_view, split_indices);
    // Release the grouped table right away after split done.
    groups.keys.reset(nullptr);
    groups.values.reset(nullptr);

    //  Returns the split result.
    cudf::jni::native_jobjectArray<jobject> n_result =
        cudf::jni::contiguous_table_array(env, result.size());
    for (size_t i = 0; i < result.size(); i++) {
      n_result.set(
          i, cudf::jni::contiguous_table_from(env, result[i].data, result[i].table.num_rows()));
    }

    jobjectArray groups_array = n_result.wrapped();

    if (genUniqKeys) {
      jlongArray keys_array = convert_table_for_return(env, group_by_result_table);
      return cudf::jni::contig_split_group_by_result_from(env, groups_array, keys_array);
    } else {
      return cudf::jni::contig_split_group_by_result_from(env, groups_array);
    }
  }
  CATCH_STD(env, NULL);
}

JNIEXPORT jlongArray JNICALL Java_ai_rapids_cudf_Table_sample(JNIEnv *env, jclass, jlong j_input,
                                                              jlong n, jboolean replacement,
                                                              jlong seed) {
  JNI_NULL_CHECK(env, j_input, "input table is null", 0);
  try {
    cudf::jni::auto_set_device(env);
    auto const input = reinterpret_cast<cudf::table_view const *>(j_input);
    auto sample_with_replacement =
        replacement ? cudf::sample_with_replacement::TRUE : cudf::sample_with_replacement::FALSE;
    return convert_table_for_return(env, cudf::sample(*input, n, sample_with_replacement, seed));
  }
  CATCH_STD(env, 0);
}
} // extern "C"<|MERGE_RESOLUTION|>--- conflicted
+++ resolved
@@ -1,8 +1,4 @@
 /*
-<<<<<<< HEAD
- *
-=======
->>>>>>> c1d8fde9
  * Copyright (c) 2019-2023, NVIDIA CORPORATION.
  *
  * Licensed under the Apache License, Version 2.0 (the "License");
@@ -61,159 +57,6 @@
 namespace cudf {
 namespace jni {
 
-<<<<<<< HEAD
-=======
-constexpr long MINIMUM_WRITE_BUFFER_SIZE = 10 * 1024 * 1024; // 10 MB
-
-class jni_writer_data_sink final : public cudf::io::data_sink {
-public:
-  explicit jni_writer_data_sink(JNIEnv *env, jobject callback) {
-    if (env->GetJavaVM(&jvm) < 0) {
-      throw std::runtime_error("GetJavaVM failed");
-    }
-
-    jclass cls = env->GetObjectClass(callback);
-    if (cls == nullptr) {
-      throw cudf::jni::jni_exception("class not found");
-    }
-
-    handle_buffer_method =
-        env->GetMethodID(cls, "handleBuffer", "(Lai/rapids/cudf/HostMemoryBuffer;J)V");
-    if (handle_buffer_method == nullptr) {
-      throw cudf::jni::jni_exception("handleBuffer method");
-    }
-
-    this->callback = env->NewGlobalRef(callback);
-    if (this->callback == nullptr) {
-      throw cudf::jni::jni_exception("global ref");
-    }
-  }
-
-  virtual ~jni_writer_data_sink() {
-    // This should normally be called by a JVM thread. If the JVM environment is missing then this
-    // is likely being triggered by the C++ runtime during shutdown. In that case the JVM may
-    // already be destroyed and this thread should not try to attach to get an environment.
-    JNIEnv *env = nullptr;
-    if (jvm->GetEnv(reinterpret_cast<void **>(&env), cudf::jni::MINIMUM_JNI_VERSION) == JNI_OK) {
-      env->DeleteGlobalRef(callback);
-      if (current_buffer != nullptr) {
-        env->DeleteGlobalRef(current_buffer);
-      }
-    }
-    callback = nullptr;
-    current_buffer = nullptr;
-  }
-
-  void host_write(void const *data, size_t size) override {
-    JNIEnv *env = cudf::jni::get_jni_env(jvm);
-    long left_to_copy = static_cast<long>(size);
-    const char *copy_from = static_cast<const char *>(data);
-    while (left_to_copy > 0) {
-      long buffer_amount_available = current_buffer_len - current_buffer_written;
-      if (buffer_amount_available <= 0) {
-        // should never be < 0, but just to be safe
-        rotate_buffer(env);
-        buffer_amount_available = current_buffer_len - current_buffer_written;
-      }
-      long amount_to_copy =
-          left_to_copy < buffer_amount_available ? left_to_copy : buffer_amount_available;
-      char *copy_to = current_buffer_data + current_buffer_written;
-
-      std::memcpy(copy_to, copy_from, amount_to_copy);
-      copy_from = copy_from + amount_to_copy;
-      current_buffer_written += amount_to_copy;
-      total_written += amount_to_copy;
-      left_to_copy -= amount_to_copy;
-    }
-  }
-
-  bool supports_device_write() const override { return true; }
-
-  void device_write(void const *gpu_data, size_t size, rmm::cuda_stream_view stream) override {
-    JNIEnv *env = cudf::jni::get_jni_env(jvm);
-    long left_to_copy = static_cast<long>(size);
-    const char *copy_from = static_cast<const char *>(gpu_data);
-    while (left_to_copy > 0) {
-      long buffer_amount_available = current_buffer_len - current_buffer_written;
-      if (buffer_amount_available <= 0) {
-        // should never be < 0, but just to be safe
-        stream.synchronize();
-        rotate_buffer(env);
-        buffer_amount_available = current_buffer_len - current_buffer_written;
-      }
-      long amount_to_copy =
-          left_to_copy < buffer_amount_available ? left_to_copy : buffer_amount_available;
-      char *copy_to = current_buffer_data + current_buffer_written;
-
-      CUDF_CUDA_TRY(
-          cudaMemcpyAsync(copy_to, copy_from, amount_to_copy, cudaMemcpyDefault, stream.value()));
-
-      copy_from = copy_from + amount_to_copy;
-      current_buffer_written += amount_to_copy;
-      total_written += amount_to_copy;
-      left_to_copy -= amount_to_copy;
-    }
-    stream.synchronize();
-  }
-
-  std::future<void> device_write_async(void const *gpu_data, size_t size,
-                                       rmm::cuda_stream_view stream) override {
-    // Call the sync version until figuring out how to write asynchronously.
-    device_write(gpu_data, size, stream);
-    return std::async(std::launch::deferred, [] {});
-  }
-
-  void flush() override {
-    if (current_buffer_written > 0) {
-      JNIEnv *env = cudf::jni::get_jni_env(jvm);
-      handle_buffer(env, current_buffer, current_buffer_written);
-      if (current_buffer != nullptr) {
-        env->DeleteGlobalRef(current_buffer);
-      }
-      current_buffer = nullptr;
-      current_buffer_len = 0;
-      current_buffer_data = nullptr;
-      current_buffer_written = 0;
-    }
-  }
-
-  size_t bytes_written() override { return total_written; }
-
-  void set_alloc_size(long size) { this->alloc_size = size; }
-
-private:
-  void rotate_buffer(JNIEnv *env) {
-    if (current_buffer != nullptr) {
-      handle_buffer(env, current_buffer, current_buffer_written);
-      env->DeleteGlobalRef(current_buffer);
-      current_buffer = nullptr;
-    }
-    jobject tmp_buffer = allocate_host_buffer(env, alloc_size, true);
-    current_buffer = env->NewGlobalRef(tmp_buffer);
-    current_buffer_len = get_host_buffer_length(env, current_buffer);
-    current_buffer_data = reinterpret_cast<char *>(get_host_buffer_address(env, current_buffer));
-    current_buffer_written = 0;
-  }
-
-  void handle_buffer(JNIEnv *env, jobject buffer, jlong len) {
-    env->CallVoidMethod(callback, handle_buffer_method, buffer, len);
-    if (env->ExceptionCheck()) {
-      throw std::runtime_error("handleBuffer threw an exception");
-    }
-  }
-
-  JavaVM *jvm;
-  jobject callback;
-  jmethodID handle_buffer_method;
-  jobject current_buffer = nullptr;
-  char *current_buffer_data = nullptr;
-  long current_buffer_len = 0;
-  long current_buffer_written = 0;
-  size_t total_written = 0;
-  long alloc_size = MINIMUM_WRITE_BUFFER_SIZE;
-};
-
->>>>>>> c1d8fde9
 template <typename WRITER> class jni_table_writer_handle final {
 public:
   explicit jni_table_writer_handle(std::unique_ptr<WRITER> writer)
