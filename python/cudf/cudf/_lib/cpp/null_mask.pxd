--- conflicted
+++ resolved
@@ -31,16 +31,14 @@
         mask_state state
     ) except +
 
-<<<<<<< HEAD
     cdef pair[device_buffer, size_type] bitmask_or(
         table_view tview,
     ) except +
-=======
+
     cdef pair[device_buffer, size_type] bitmask_and(
         table_view view
     )
 
     cdef pair[device_buffer, size_type] bitmask_or(
         table_view view
-    )
->>>>>>> 97a746f4
+    )