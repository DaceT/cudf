# Copyright (c) 2019-2020, NVIDIA CORPORATION.

import functools
import pickle
import warnings
from codecs import decode

import numpy as np
import pandas as pd
import pyarrow as pa

import nvstrings

import cudf._libxx as libcudfxx
import cudf._libxx.string_casting as str_cast
<<<<<<< HEAD
from cudf._libxx.nvtx import (
    range_pop as nvtx_range_pop,
    range_push as nvtx_range_push,
=======
from cudf._lib.nvtx import nvtx_range_pop, nvtx_range_push
from cudf._libxx.nvtext.generate_ngrams import (
    generate_ngrams as cpp_generate_ngrams,
)
from cudf._libxx.nvtext.ngrams_tokenize import (
    ngrams_tokenize as cpp_ngrams_tokenize,
)
from cudf._libxx.nvtext.normalize import (
    normalize_spaces as cpp_normalize_spaces,
)
from cudf._libxx.nvtext.tokenize import (
    count_tokens as cpp_count_tokens,
    tokenize as cpp_tokenize,
>>>>>>> 90707409
)
from cudf._libxx.strings.attributes import (
    code_points as cpp_code_points,
    count_characters as cpp_count_characters,
)
from cudf._libxx.strings.capitalize import (
    capitalize as cpp_capitalize,
    title as cpp_title,
)
from cudf._libxx.strings.case import (
    swapcase as cpp_swapcase,
    to_lower as cpp_to_lower,
    to_upper as cpp_to_upper,
)
from cudf._libxx.strings.char_types import (
    is_alnum as cpp_is_alnum,
    is_alpha as cpp_is_alpha,
    is_decimal as cpp_is_decimal,
    is_digit as cpp_is_digit,
    is_lower as cpp_is_lower,
    is_numeric as cpp_is_numeric,
    is_space as cpp_isspace,
    is_upper as cpp_is_upper,
)
from cudf._libxx.strings.combine import (
    concatenate as cpp_concatenate,
    join as cpp_join,
)
from cudf._libxx.strings.contains import (
    contains_re as cpp_contains_re,
    count_re as cpp_count_re,
    match_re as cpp_match_re,
)
from cudf._libxx.strings.convert.convert_urls import (
    url_decode as cpp_url_decode,
    url_encode as cpp_url_encode,
)
from cudf._libxx.strings.extract import extract as cpp_extract
from cudf._libxx.strings.find import (
    contains as cpp_contains,
    endswith as cpp_endswith,
    find as cpp_find,
    rfind as cpp_rfind,
    startswith as cpp_startswith,
)
from cudf._libxx.strings.findall import findall as cpp_findall
from cudf._libxx.strings.padding import (
    PadSide,
    center as cpp_center,
    ljust as cpp_ljust,
    pad as cpp_pad,
    rjust as cpp_rjust,
    zfill as cpp_zfill,
)
from cudf._libxx.strings.replace import (
    insert as cpp_string_insert,
    replace as cpp_replace,
    replace_multi as cpp_replace_multi,
    slice_replace as cpp_slice_replace,
)
from cudf._libxx.strings.replace_re import (
    replace_multi_re as cpp_replace_multi_re,
    replace_re as cpp_replace_re,
    replace_with_backrefs as cpp_replace_with_backrefs,
)
from cudf._libxx.strings.split.partition import (
    partition as cpp_partition,
    rpartition as cpp_rpartition,
)
from cudf._libxx.strings.split.split import (
    rsplit as cpp_rsplit,
    split as cpp_split,
)
from cudf._libxx.strings.strip import (
    lstrip as cpp_lstrip,
    rstrip as cpp_rstrip,
    strip as cpp_strip,
)
from cudf._libxx.strings.substring import (
    get as cpp_string_get,
    slice_from as cpp_slice_from,
    slice_strings as cpp_slice_strings,
)
from cudf._libxx.strings.translate import translate as cpp_translate
from cudf._libxx.strings.wrap import wrap as cpp_wrap
from cudf.core.buffer import Buffer
from cudf.core.column import column, column_empty
from cudf.utils import utils
from cudf.utils.dtypes import is_list_like, is_scalar

_str_to_numeric_typecast_functions = {
    np.dtype("int8"): str_cast.stoi8,
    np.dtype("int16"): str_cast.stoi16,
    np.dtype("int32"): str_cast.stoi,
    np.dtype("int64"): str_cast.stol,
    np.dtype("float32"): str_cast.stof,
    np.dtype("float64"): str_cast.stod,
    np.dtype("bool"): str_cast.to_booleans,
    # TODO: support Date32 UNIX days
    # np.dtype("datetime64[D]"): str_cast.timestamp2int,
    np.dtype("datetime64[s]"): str_cast.timestamp2int,
    np.dtype("datetime64[ms]"): str_cast.timestamp2int,
    np.dtype("datetime64[us]"): str_cast.timestamp2int,
    np.dtype("datetime64[ns]"): str_cast.timestamp2int,
}

_numeric_to_str_typecast_functions = {
    np.dtype("int8"): str_cast.i8tos,
    np.dtype("int16"): str_cast.i16tos,
    np.dtype("int32"): str_cast.itos,
    np.dtype("int64"): str_cast.ltos,
    np.dtype("float32"): str_cast.ftos,
    np.dtype("float64"): str_cast.dtos,
    np.dtype("bool"): str_cast.from_booleans,
    # TODO: support Date32 UNIX days
    # np.dtype("datetime64[D]"): str_cast.int2timestamp,
    np.dtype("datetime64[s]"): str_cast.int2timestamp,
    np.dtype("datetime64[ms]"): str_cast.int2timestamp,
    np.dtype("datetime64[us]"): str_cast.int2timestamp,
    np.dtype("datetime64[ns]"): str_cast.int2timestamp,
}


class StringMethods(object):
    """
    This mimicks pandas `df.str` interface.
    """

    def __init__(self, column, parent=None):
        self._column = column
        self._parent = parent

    def __getattr__(self, attr, *args, **kwargs):
        from cudf.core.series import Series

        # TODO: Remove when all needed string compute APIs are ported
        if hasattr(self._column.nvstrings, attr):
            passed_attr = getattr(self._column.nvstrings, attr)
            if callable(passed_attr):

                @functools.wraps(passed_attr)
                def wrapper(*args, **kwargs):
                    ret = passed_attr(*args, **kwargs)
                    if isinstance(ret, nvstrings.nvstrings):
                        ret = Series(
                            column.as_column(ret),
                            index=self._parent.index,
                            name=self._parent.name,
                        )
                    return ret

                return wrapper
            else:
                return passed_attr
        else:
            raise AttributeError(attr)

    def _return_or_inplace(self, new_col, **kwargs):
        """
        Returns an object of the type of the column owner or updates the column
        of the owner (Series or Index) to mimic an inplace operation
        """
        from cudf import Series, DataFrame, MultiIndex
        from cudf.core.index import Index, as_index

        inplace = kwargs.get("inplace", False)

        if inplace:
            self._parent._mimic_inplace(new_col, inplace=True)
        else:
            expand = kwargs.get("expand", False)
            if expand or isinstance(self._parent, (DataFrame, MultiIndex)):
                # This branch indicates the passed as new_col
                # is actually a table-like data
                table = new_col
                from cudf._libxx.table import Table

                if isinstance(table, Table):
                    return self._parent._constructor_expanddim(
                        data=table._data, index=self._parent.index
                    )
                else:
                    return self._parent._constructor_expanddim(
                        {index: value for index, value in enumerate(table)},
                        index=self._parent.index,
                    )
            elif isinstance(self._parent, Series):
                retain_index = kwargs.get("retain_index", True)
                if retain_index:
                    return Series(
                        new_col,
                        name=self._parent.name,
                        index=self._parent.index,
                    )
                else:
                    return Series(new_col, name=self._parent.name)
            elif isinstance(self._parent, Index):
                return as_index(new_col, name=self._parent.name)
            else:
                if self._parent is None:
                    return new_col
                else:
                    return self._parent._mimic_inplace(new_col, inplace=False)

    def __dir__(self):
        keys = dir(type(self))
        # TODO: Remove along with `__getattr__` above when all is ported
        return set(keys + dir(self._column.nvstrings))

    def len(self, **kwargs):
        """
        Computes the length of each element in the Series/Index.

        Returns
        -------
          Series or Index of int: A Series or Index of integer values
            indicating the length of each element in the Series or Index.
        """

        return self._return_or_inplace(
            cpp_count_characters(self._column), **kwargs,
        )

    def cat(self, others=None, sep=None, na_rep=None, **kwargs):
        """
        Concatenate strings in the Series/Index with given separator.

        If *others* is specified, this function concatenates the Series/Index
        and elements of others element-wise. If others is not passed, then all
        values in the Series/Index are concatenated into a single string with
        a given sep.

        Parameters
        ----------
            others : Series or List of str
                Strings to be appended.
                The number of strings must match size() of this instance.
                This must be either a Series of string dtype or a Python
                list of strings.

            sep : str
                If specified, this separator will be appended to each string
                before appending the others.

            na_rep : str
                This character will take the place of any null strings
                (not empty strings) in either list.

                - If `na_rep` is None, and `others` is None, missing values in
                the Series/Index are omitted from the result.
                - If `na_rep` is None, and `others` is not None, a row
                containing a missing value in any of the columns (before
                concatenation) will have a missing value in the result.

        Returns
        -------
        concat : str or Series/Index of str dtype
            If `others` is None, `str` is returned, otherwise a `Series/Index`
            (same type as caller) of str dtype is returned.
        """
        from cudf.core import DataFrame

        if sep is None:
            sep = ""

        from cudf._libxx.scalar import Scalar

        if others is None:
            data = cpp_join(self._column, Scalar(sep), Scalar(na_rep, "str"))
        else:
            other_cols = _get_cols_list(others)
            all_cols = [self._column] + other_cols
            data = cpp_concatenate(
                DataFrame(
                    {index: value for index, value in enumerate(all_cols)}
                ),
                Scalar(sep),
                Scalar(na_rep, "str"),
            )

        if len(data) == 1 and data.null_count == 1:
            data = [""]
        out = self._return_or_inplace(data, **kwargs)
        if len(out) == 1 and others is None:
            out = out[0]
        return out

    def join(self, sep):
        """
        Join lists contained as elements in the Series/Index with passed
        delimiter.
        """
        raise NotImplementedError(
            "Columns of arrays / lists are not yet " "supported"
        )

    def extract(self, pat, flags=0, expand=True, **kwargs):
        """
        Extract capture groups in the regex `pat` as columns in a DataFrame.

        For each subject string in the Series, extract groups from the first
        match of regular expression `pat`.

        Parameters
        ----------
        pat : str
            Regular expression pattern with capturing groups.
        expand : bool, default True
            If True, return DataFrame with on column per capture group.
            If False, return a Series/Index if there is one capture group or
            DataFrame if there are multiple capture groups.

        Returns
        -------
        DataFrame or Series/Index
            A DataFrame with one row for each subject string, and one column
            for each group. If `expand=False` and `pat` has only one capture
            group, then return a Series/Index.

        Notes
        -----
        The `flags` parameter is not yet supported and will raise a
        NotImplementedError if anything other than the default value is passed.
        """
        if flags != 0:
            raise NotImplementedError("`flags` parameter is not yet supported")

        out = cpp_extract(self._column, pat)
        if out._num_columns == 1 and expand is False:
            return self._return_or_inplace(out._columns[0], **kwargs)
        else:
            kwargs.setdefault("expand", expand)
            return self._return_or_inplace(out, **kwargs)

    def contains(
        self, pat, case=True, flags=0, na=np.nan, regex=True, **kwargs
    ):
        """
        Test if pattern or regex is contained within a string of a Series or
        Index.

        Return boolean Series or Index based on whether a given pattern or
        regex is contained within a string of a Series or Index.

        Parameters
        ----------
        pat : str
            Character sequence or regular expression.
        regex : bool, default True
            If True, assumes the pattern is a regular expression.
            If False, treats the pattern as a literal string.

        Returns
        -------
        Series/Index of bool dtype
            A Series/Index of boolean dtype indicating whether the given
            pattern is contained within the string of each element of the
            Series/Index.

        Notes
        -----
        The parameters `case`, `flags`, and `na` are not yet supported and
        will raise a NotImplementedError if anything other than the default
        value is set.
        """
        if case is not True:
            raise NotImplementedError("`case` parameter is not yet supported")
        elif flags != 0:
            raise NotImplementedError("`flags` parameter is not yet supported")
        elif na is not np.nan:
            raise NotImplementedError("`na` parameter is not yet supported")

        from cudf._libxx.scalar import Scalar

        return self._return_or_inplace(
            cpp_contains_re(self._column, pat)
            if regex is True
            else cpp_contains(self._column, Scalar(pat, "str")),
            **kwargs,
        )

    def replace(
        self, pat, repl, n=-1, case=None, flags=0, regex=True, **kwargs
    ):
        """
        Replace occurences of pattern/regex in the Series/Index with some other
        string.

        Parameters
        ----------
        pat : str or list-like
            String(s) to be replaced as a character sequence or regular
            expression.
        repl : str or list-like
            String(s) to be used as replacement.
        n : int, default -1 (all)
            Number of replacements to make from the start.
        regex : bool, default True
            If True, assumes the pattern is a regular expression.
            If False, treats the pattern as a literal string.

        Returns
        -------
        Series/Index of str dtype
            A copy of the object with all matching occurrences of pat replaced
            by repl.

        Notes
        -----
        The parameters `case` and `flags` are not yet supported and will raise
        a NotImplementedError if anything other than the default value is set.
        """
        if case is not None:
            raise NotImplementedError("`case` parameter is not yet supported")
        elif flags != 0:
            raise NotImplementedError("`flags` parameter is not yet supported")
        from cudf.core import Series, Index

        if (
            is_list_like(pat)
            or isinstance(pat, (Series, Index, pd.Series, pd.Index))
        ) and (
            is_list_like(repl)
            or isinstance(repl, (Series, Index, pd.Series, pd.Index))
        ):
            warnings.warn(
                "`n` parameter is not supported when \
                `pat` and `repl` are list-like inputs"
            )

            return self._return_or_inplace(
                cpp_replace_multi_re(
                    self._column, pat, column.as_column(repl, dtype="str")
                )
                if regex
                else cpp_replace_multi(
                    self._column,
                    column.as_column(pat, dtype="str"),
                    column.as_column(repl, dtype="str"),
                ),
                **kwargs,
            )
        # Pandas treats 0 as all
        if n == 0:
            n = -1
        from cudf._libxx.scalar import Scalar

        return self._return_or_inplace(
            cpp_replace_re(self._column, pat, Scalar(repl, "str"), n)
            if regex is True
            else cpp_replace(
                self._column, Scalar(pat, "str"), Scalar(repl, "str"), n
            ),
            **kwargs,
        )

    def replace_with_backrefs(self, pat, repl, **kwargs):
        """
        Use the `repl` back-ref template to create a new string
        with the extracted elements found using the `pat` expression.

        Parameters
        ----------
        pat : str
            Regex with groupings to identify extract sections.
            This should not be a compiled regex.
        repl : str
            String template containing back-reference indicators.

        Returns
        -------
        Series/Index of str dtype
        """
        return self._return_or_inplace(
            cpp_replace_with_backrefs(self._column, pat, repl), **kwargs
        )

    def slice(self, start=None, stop=None, step=None, **kwargs):
        """
        Slice substrings from each element in the Series or Index.

        Parameters
        ----------
        start : int
            Start position for slice operation.
        stop : int
            Stop position for slice operation.
        step : int
            Step size for slice operation.

        Returns
        -------
        Series/Index of str dtype
            Series or Index from sliced substring from
            original string object.

        """

        return self._return_or_inplace(
            cpp_slice_strings(self._column, start, stop, step), **kwargs,
        )

    def isdecimal(self, **kwargs):
        """
        Returns a Series/Column/Index of boolean values with True for strings
        that contain only decimal characters -- those that can be used
        to extract base10 numbers.

        Returns
        -------
        Series/Index of bool dtype

        """
        return self._return_or_inplace(cpp_is_decimal(self._column), **kwargs)

    def isalnum(self, **kwargs):
        """
        Returns a Series/Index of boolean values with True for strings
        that contain only alpha-numeric characters.
        Equivalent to: isalpha() or isdigit() or isnumeric() or isdecimal()

        Returns
        -------
        Series/Index of bool dtype

        """
        return self._return_or_inplace(cpp_is_alnum(self._column), **kwargs)

    def isalpha(self, **kwargs):
        """
        Returns a Series/Index of boolean values with True for strings
        that contain only alphabetic characters.

        Returns
        -------
        Series/Index of bool dtype

        """
        return self._return_or_inplace(cpp_is_alpha(self._column), **kwargs)

    def isdigit(self, **kwargs):
        """
        Returns a Series/Index of boolean values with True for strings
        that contain only decimal and digit characters.

        Returns
        -------
        Series/Index of bool dtype

        """
        return self._return_or_inplace(cpp_is_digit(self._column), **kwargs)

    def isnumeric(self, **kwargs):
        """
        Returns a Series/Index of boolean values with True for strings
        that contain only numeric characters. These include digit and
        numeric characters.

        Returns
        -------
        Series/Index of bool dtype

        """
        return self._return_or_inplace(cpp_is_numeric(self._column), **kwargs)

    def isupper(self, **kwargs):
        """
        Returns a Series/Index of boolean values with True for strings
        that contain only upper-case characters.

        Returns
        -------
        Series/Index of bool dtype

        Notes
        -----
        Results are incompatible with standard python string logic. Use caution
        when operating on data which contains non-alphabetical characters.
        """
        warnings.warn(
            "isupper currently returns False for non-cased characters whereas"
            + "Pandas returns True, this will be fixed in the near future"
        )

        return self._return_or_inplace(cpp_is_upper(self._column), **kwargs)

    def islower(self, **kwargs):
        """
        Returns a Series/Index of boolean values with True for strings
        that contain only lower-case characters.

        Returns
        -------
        Series/Index of bool dtype

        Notes
        -----
        Results are incompatible with standard python string logic. Use caution
        when operating on data which contains non-alphabetical characters.
        """
        warnings.warn(
            "islower currently returns False for non-cased characters whereas"
            + "Pandas returns True, this will be fixed in the near future"
        )

        return self._return_or_inplace(cpp_is_lower(self._column), **kwargs)

    def lower(self, **kwargs):
        """
        Convert strings in the Series/Index to lowercase.

        Returns
        -------
        Series/Index of str dtype
            A copy of the object with all strings converted to lowercase.

        """
        return self._return_or_inplace(cpp_to_lower(self._column), **kwargs)

    def upper(self, **kwargs):
        """
        Convert each string to uppercase.
        This only applies to ASCII characters at this time.

        Examples
        --------
        >>> import cudf
        >>> s = cudf.Series(["Hello, friend","Goodbye, friend"])
        >>> print(s.str.upper())
        ['HELLO, FRIEND', 'GOODBYE, FRIEND']

        """
        return self._return_or_inplace(cpp_to_upper(self._column), **kwargs)

    def capitalize(self, **kwargs):
        """
        Capitalize first character of each string.
        This only applies to ASCII characters at this time.

        Examples
        --------
        >>> import cudf
        >>> s = cudf.Series(["hello, friend","goodbye, friend"])
        >>> print(s.str.capitalize())
        ['Hello, friend", "Goodbye, friend"]

        """
        return self._return_or_inplace(cpp_capitalize(self._column), **kwargs)

    def swapcase(self, **kwargs):
        """
        Change each lowercase character to uppercase and vice versa.
        This only applies to ASCII characters at this time.

        Examples
        --------
        >>> import cudf
        >>> s = cudf.Series(["Hello, Friend","Goodbye, Friend"])
        >>> print(s.str.swapcase())
        ['hELLO, fRIEND', 'gOODBYE, fRIEND']

        """
        return self._return_or_inplace(cpp_swapcase(self._column), **kwargs)

    def title(self, **kwargs):
        """
        Uppercase the first letter of each letter after a space
        and lowercase the rest.
        This only applies to ASCII characters at this time.

        Examples
        --------
        >>> import cudf
        >>> s = cudf.Series(["Hello friend","goodnight moon"])
        >>> print(s.str.title())
        ['Hello Friend', 'Goodnight Moon']

        """
        return self._return_or_inplace(cpp_title(self._column), **kwargs)

    def slice_from(self, starts=0, stops=0, **kwargs):
        """
        Return substring of each string using positions for each string.

        The starts and stops parameters are of Column type.

        Parameters
        ----------
        starts : Column
            Beginning position of each the string to extract.
            Default is beginning of the each string.
        stops : Column
            Ending position of the each string to extract.
            Default is end of each string.
            Use -1 to specify to the end of that string.

        Returns
        -------
        Series/Index of str dtype
            A substring of each string using positions for each string.

        """

        return self._return_or_inplace(
            cpp_slice_from(self._column, starts, stops), **kwargs
        )

    def slice_replace(self, start=None, stop=None, repl=None, **kwargs):
        """
        Replace the specified section of each string with a new string.

        Parameters
        ----------
        start : int
            Beginning position of the string to replace.
            Default is beginning of the each string.
        stop : int
            Ending position of the string to replace.
            Default is end of each string.
        repl : str
            String to insert into the specified position values.

        Returns
        -------
        Series/Index of str dtype
            A new string with the specified section of the string
            replaced with `repl` string.

        """
        if start is None:
            start = 0

        if stop is None:
            stop = -1

        if repl is None:
            repl = ""

        from cudf._libxx.scalar import Scalar

        return self._return_or_inplace(
            cpp_slice_replace(self._column, start, stop, Scalar(repl)),
            **kwargs,
        )

    def insert(self, start=0, repl=None, **kwargs):
        """
        Insert the specified string into each string in the specified
        position.

        Parameters
        ----------
        start : int
            Beginning position of the string to replace.
            Default is beginning of the each string.
            Specify -1 to insert at the end of each string.
        repl : str
            String to insert into the specified position valus.

        Returns
        -------
        Series/Index of str dtype
            A new string series with the specified string
            inserted at the specified position.

        """
        if repl is None:
            repl = ""

        from cudf._libxx.scalar import Scalar

        return self._return_or_inplace(
            cpp_string_insert(self._column, start, Scalar(repl)), **kwargs
        )

    def get(self, i=0, **kwargs):
        """
        Extract element from each component at specified position.

        Parameters
        ----------
        i : int
            Position of element to extract.

        Returns
        -------
        Series/Index of str dtype

        """

        return self._return_or_inplace(
            cpp_string_get(self._column, i), **kwargs
        )

    def split(self, pat=None, n=-1, expand=True, **kwargs):
        """
        Split strings around given separator/delimiter.

        Splits the string in the Series/Index from the beginning, at the
        specified delimiter string.

        Parameters
        ----------
        pat : str, default ' ' (space)
            String to split on, does not yet support regular expressions.
        n : int, default -1 (all)
            Limit number of splits in output. `None`, 0, and -1 will all be
            interpreted as "all splits".

        Returns
        -------
        DataFrame
            Returns a DataFrame with each split as a column.

        Notes
        -----
        The parameter `expand` is not yet supported and will raise a
        NotImplementedError if anything other than the default value is set.
        """
        if expand is not True:
            raise NotImplementedError("`expand` parameter is not supported")

        # Pandas treats 0 as all
        if n == 0:
            n = -1

        kwargs.setdefault("expand", expand)
        if pat is None:
            pat = ""

        from cudf._libxx.scalar import Scalar

        result_table = cpp_split(self._column, Scalar(pat, "str"), n)
        if len(result_table._data) == 1:
            if result_table._data[0].null_count == len(self._column):
                result_table = []
            elif self._column.null_count == len(self._column):
                result_table = [self._column.copy()]

        return self._return_or_inplace(result_table, **kwargs,)

    def rsplit(self, pat=None, n=-1, expand=True, **kwargs):
        """
        Split strings around given separator/delimiter.

        Splits the string in the Series/Index from the end, at the
        specified delimiter string.

        Parameters
        ----------
        pat : str, default ' ' (space)
            String to split on, does not yet support regular expressions.
        n : int, default -1 (all)
            Limit number of splits in output. `None`, 0, and -1 will all be
            interpreted as "all splits".

        Returns
        -------
        DataFrame
            Returns a DataFrame with each split as a column.

        Notes
        -----
        The parameter `expand` is not yet supported and will raise a
        NotImplementedError if anything other than the default value is set.
        """
        if expand is not True:
            raise NotImplementedError("`expand=False` is not yet supported")

        # Pandas treats 0 as all
        if n == 0:
            n = -1

        kwargs.setdefault("expand", expand)
        if pat is None:
            pat = ""

        from cudf._libxx.scalar import Scalar

        result_table = cpp_rsplit(self._column, Scalar(pat), n)
        if len(result_table._data) == 1:
            if result_table._data[0].null_count == len(self._parent):
                result_table = []
            elif self._parent.null_count == len(self._parent):
                result_table = [self._column.copy()]

        return self._return_or_inplace(result_table, **kwargs)

    def partition(self, sep=" ", expand=True, **kwargs):
        """
        Split the string at the first occurrence of sep.

        This method splits the string at the first occurrence
        of sep, and returns 3 elements containing the part
        before the separator, the separator itself, and the
        part after the separator. If the separator is not found,
        return 3 elements containing the string itself, followed
        by two empty strings.

        Parameters
        ----------
        sep : str, default ' ' (whitespace)
            String to split on.

        Returns
        -------
        DataFrame
            Returns a DataFrame

        Notes
        -----
        The parameter `expand` is not yet supported and will raise a
        NotImplementedError if anything other than the default value is set.
        """
        if expand is not True:
            raise NotImplementedError(
                "`expand=False` is currently not supported"
            )

        kwargs.setdefault("expand", expand)
        if sep is None:
            sep = " "

        from cudf._libxx.scalar import Scalar

        return self._return_or_inplace(
            cpp_partition(self._column, Scalar(sep)), **kwargs
        )

    def rpartition(self, sep=" ", expand=True, **kwargs):
        """
        Split the string at the last occurrence of sep.

        This method splits the string at the last occurrence
        of sep, and returns 3 elements containing the part
        before the separator, the separator itself, and the
        part after the separator. If the separator is not
        found, return 3 elements containing two empty strings,
        followed by the string itself.

        Parameters
        ----------
        sep : str, default ' ' (whitespace)
            String to split on.

        Returns
        -------
        DataFrame
            Returns a DataFrame

        Notes
        -----
        The parameter `expand` is not yet supported and will raise a
        NotImplementedError if anything other than the default value is set.
        """
        if expand is not True:
            raise NotImplementedError(
                "`expand=False` is currently not supported"
            )

        kwargs.setdefault("expand", expand)
        if sep is None:
            sep = " "

        from cudf._libxx.scalar import Scalar

        return self._return_or_inplace(
            cpp_rpartition(self._column, Scalar(sep)), **kwargs
        )

    def pad(self, width, side="left", fillchar=" ", **kwargs):
        """
        Pad strings in the Series/Index up to width.

        Parameters
        ----------
        width : int
            Minimum width of resulting string;
            additional characters will be filled with
            character defined in fillchar.

        side : {‘left’, ‘right’, ‘both’}, default ‘left’
            Side from which to fill resulting string.

        fillchar : str,  default ' ' (whitespace)
            Additional character for filling, default is whitespace.

        Returns
        -------
        Series/Index of str dtype
            Returns Series or Index with minimum number
            of char in object.

        """
        if not isinstance(fillchar, str):
            msg = (
                f"fillchar must be a character, not {type(fillchar).__name__}"
            )
            raise TypeError(msg)

        if len(fillchar) != 1:
            raise TypeError("fillchar must be a character, not str")

        if not pd.api.types.is_integer(width):
            msg = f"width must be of integer type, not {type(width).__name__}"
            raise TypeError(msg)

        try:
            side = PadSide[side.upper()]
        except KeyError:
            raise ValueError(
                "side has to be either one of {‘left’, ‘right’, ‘both’}"
            )

        return self._return_or_inplace(
            cpp_pad(self._column, width, fillchar, side), **kwargs
        )

    def zfill(self, width, **kwargs):
        """
        Pad strings in the Series/Index by prepending ‘0’ characters.

        Parameters
        ----------
        width : int
            Minimum length of resulting string;
            strings with length less than width
            be prepended with ‘0’ characters.

        Returns
        -------
        Series/Index of str dtype
            Returns Series or Index with prepended ‘0’ characters.

        """
        if not pd.api.types.is_integer(width):
            msg = f"width must be of integer type, not {type(width).__name__}"
            raise TypeError(msg)

        return self._return_or_inplace(
            cpp_zfill(self._column, width), **kwargs
        )

    def center(self, width, fillchar=" ", **kwargs):
        """
        Filling left and right side of strings in the Series/Index with an
        additional character.

        Parameters
        ----------
        width : int
            Minimum width of resulting string;
            additional characters will be filled
            with fillchar.

        fillchar : str, default ' ' (whitespace)
            Additional character for filling, default is whitespace.

        Returns
        -------
        Series/Index of str dtype
            Returns Series or Index.

        """
        if not isinstance(fillchar, str):
            msg = (
                f"fillchar must be a character, not {type(fillchar).__name__}"
            )
            raise TypeError(msg)

        if len(fillchar) != 1:
            raise TypeError("fillchar must be a character, not str")

        if not pd.api.types.is_integer(width):
            msg = f"width must be of integer type, not {type(width).__name__}"
            raise TypeError(msg)

        return self._return_or_inplace(
            cpp_center(self._column, width, fillchar), **kwargs
        )

    def ljust(self, width, fillchar=" ", **kwargs):
        """
        Filling right side of strings in the Series/Index with an additional
        character.

        Parameters
        ----------
        width : int
            Minimum width of resulting string;
            additional characters will be filled
            with fillchar.

        fillchar : str, default ' ' (whitespace)
            Additional character for filling, default is whitespace.

        Returns
        -------
        Series/Index of str dtype
            Returns Series or Index.

        """
        if not isinstance(fillchar, str):
            msg = (
                f"fillchar must be a character, not {type(fillchar).__name__}"
            )
            raise TypeError(msg)

        if len(fillchar) != 1:
            raise TypeError("fillchar must be a character, not str")

        if not pd.api.types.is_integer(width):
            msg = f"width must be of integer type, not {type(width).__name__}"
            raise TypeError(msg)

        return self._return_or_inplace(
            cpp_ljust(self._column, width, fillchar), **kwargs
        )

    def rjust(self, width, fillchar=" ", **kwargs):
        """
        Filling left side of strings in the Series/Index with an additional
        character.

        Parameters
        ----------
        width : int
            Minimum width of resulting string;
            additional characters will be filled
            with fillchar.

        fillchar : str, default ' ' (whitespace)
            Additional character for filling, default is whitespace.

        Returns
        -------
        Series/Index of str dtype
            Returns Series or Index.

        """
        if not isinstance(fillchar, str):
            msg = (
                f"fillchar must be a character, not {type(fillchar).__name__}"
            )
            raise TypeError(msg)

        if len(fillchar) != 1:
            raise TypeError("fillchar must be a character, not str")

        if not pd.api.types.is_integer(width):
            msg = f"width must be of integer type, not {type(width).__name__}"
            raise TypeError(msg)

        return self._return_or_inplace(
            cpp_rjust(self._column, width, fillchar), **kwargs
        )

    def strip(self, to_strip=None, **kwargs):
        """
        Remove leading and trailing characters.

        Strip whitespaces (including newlines) or a set of
        specified characters from each string in the Series/Index
        from left and right sides.

        Parameters
        ----------
        to_strip : str or None, default None
            Specifying the set of characters to be removed.
            All combinations of this set of characters
            will be stripped. If None then whitespaces are removed.

        Returns
        -------
        Series/Index of str dtype
            Returns Series or Index.

        """
        if to_strip is None:
            to_strip = ""

        from cudf._libxx.scalar import Scalar

        return self._return_or_inplace(
            cpp_strip(self._column, Scalar(to_strip)), **kwargs
        )

    def lstrip(self, to_strip=None, **kwargs):
        """
        Remove leading and trailing characters.

        Strip whitespaces (including newlines)
        or a set of specified characters from
        each string in the Series/Index from left side.

        Parameters
        ----------
        to_strip : str or None, default None
            Specifying the set of characters to be removed.
            All combinations of this set of characters will
            be stripped. If None then whitespaces are removed.

        Returns
        -------
        Series/Index of str dtype
            Returns Series or Index.

        """
        if to_strip is None:
            to_strip = ""

        from cudf._libxx.scalar import Scalar

        return self._return_or_inplace(
            cpp_lstrip(self._column, Scalar(to_strip)), **kwargs
        )

    def rstrip(self, to_strip=None, **kwargs):
        """
        Remove leading and trailing characters.

        Strip whitespaces (including newlines)
        or a set of specified characters from each
        string in the Series/Index from right side.

        Parameters
        ----------
        to_strip : str or None, default None
            Specifying the set of characters to
            be removed. All combinations of this
            set of characters will be stripped.
            If None then whitespaces are removed.

        Returns
        -------
        Series/Index of str dtype
            Returns Series or Index.

        """
        if to_strip is None:
            to_strip = ""

        from cudf._libxx.scalar import Scalar

        return self._return_or_inplace(
            cpp_rstrip(self._column, Scalar(to_strip)), **kwargs
        )

    def wrap(self, width, **kwargs):
        """
        Wrap long strings in the Series/Index to be formatted in
        paragraphs with length less than a given width.

        Parameters
        ----------
        width : int
            Maximum line width.

        Returns
        -------
        Series or Index

        Notes
        -----
        The parameters `expand_tabsbool`, `replace_whitespace`,
        `drop_whitespace`, `break_long_words`, `break_on_hyphens`,
        `expand_tabsbool` are not yet supported and will raise a
        NotImplementedError if they are set to any value.

        This method currently achieves behavior matching R’s
        stringr library str_wrap function, the equivalent
        pandas implementation can be obtained using the
        following parameter setting:

            expand_tabs = False

            replace_whitespace = True

            drop_whitespace = True

            break_long_words = False

            break_on_hyphens = False
        """
        if not pd.api.types.is_integer(width):
            msg = f"width must be of integer type, not {type(width).__name__}"
            raise TypeError(msg)

        expand_tabs = kwargs.get("expand_tabs", None)
        if expand_tabs is True:
            raise NotImplementedError("`expand_tabs=True` is not supported")
        elif expand_tabs is None:
            warnings.warn(
                "wrap current implementation defaults to `expand_tabs`=False"
            )

        replace_whitespace = kwargs.get("replace_whitespace", True)
        if not replace_whitespace:
            raise NotImplementedError(
                "`replace_whitespace=False` is not supported"
            )

        drop_whitespace = kwargs.get("drop_whitespace", True)
        if not drop_whitespace:
            raise NotImplementedError(
                "`drop_whitespace=False` is not supported"
            )

        break_long_words = kwargs.get("break_long_words", None)
        if break_long_words is True:
            raise NotImplementedError(
                "`break_long_words=True` is not supported"
            )
        elif break_long_words is None:
            warnings.warn(
                "wrap current implementation defaults to \
                    `break_long_words`=False"
            )

        break_on_hyphens = kwargs.get("break_on_hyphens", None)
        if break_long_words is True:
            raise NotImplementedError(
                "`break_on_hyphens=True` is not supported"
            )
        elif break_on_hyphens is None:
            warnings.warn(
                "wrap current implementation defaults to \
                    `break_on_hyphens`=False"
            )

        return self._return_or_inplace(cpp_wrap(self._column, width), **kwargs)

    def count(self, pat, flags=0, **kwargs):
        """
        Count occurrences of pattern in each string of the Series/Index.

        This function is used to count the number of times a particular
        regex pattern is repeated in each of the string elements of the Series.

        Parameters
        ----------
        pat : str
            Valid regular expression.

        Returns
        -------
        Series or Index

        """
        if flags != 0:
            raise NotImplementedError("`flags` parameter is not yet supported")

        return self._return_or_inplace(
            cpp_count_re(self._column, pat), **kwargs
        )

    def findall(self, pat, flags=0, **kwargs):
        """
        Find all occurrences of pattern or regular expression in the
        Series/Index.

        Parameters
        ----------
        pat : str
            Pattern or regular expression.

        Returns
        -------
        DataFrame
            All non-overlapping matches of pattern or
            regular expression in each string of this Series/Index.

        """
        if flags != 0:
            raise NotImplementedError("`flags` parameter is not yet supported")

        kwargs.setdefault("expand", True)
        return self._return_or_inplace(
            cpp_findall(self._column, pat), **kwargs
        )

    def isempty(self, **kwargs):
        """
        Check whether each string is a an empty string.

        Returns : Series or Index of bool
            Series or Index of boolean values with the same length as
            the original Series/Index.
        """
        return self._return_or_inplace(
            (self._parent == "").fillna(False), **kwargs
        )

    def isspace(self, **kwargs):
        """
        Check whether all characters in each string are whitespace.

        Returns : Series or Index of bool
            Series or Index of boolean values with the same length as
            the original Series/Index.
        """
        return self._return_or_inplace(cpp_isspace(self._column), **kwargs)

    def endswith(self, pat, **kwargs):
        """
        Test if the end of each string element matches a pattern.

        Parameters
        ----------
        pat : str
            Character sequence. Regular expressions are not accepted.

        Returns
        -------
        Series or Index of bool
            A Series of booleans indicating whether the given
            pattern matches the end of each string element.

        """
        if "na" in kwargs:
            warnings.warn(
                "`na` parameter is not yet supported, \
                as cudf uses native strings instead of Python objects"
            )

        from cudf._libxx.scalar import Scalar

        # TODO: Cleanup if/else blocks after this issue is fixed:
        # https://github.com/rapidsai/cudf/issues/4500
        if pat == "":
            result_col = column.as_column(
                True, dtype="bool", length=len(self._column)
            ).set_mask(self._column.mask)
        elif pat is None:
            result_col = column.as_column(np.nan, length=len(self._column))
        else:
            result_col = cpp_endswith(self._column, Scalar(pat, "str"))

        return self._return_or_inplace(result_col, **kwargs)

    def startswith(self, pat, **kwargs):
        """
        Test if the start of each string element matches a pattern.

        Parameters
        ----------
        pat : str
            Character sequence. Regular expressions are not accepted.

        Returns
        -------
        Series or Index of bool
            A Series of booleans indicating whether the given
            pattern matches the start of each string element.

        """
        if "na" in kwargs:
            warnings.warn(
                "`na` parameter is not yet supported, \
                as cudf uses native strings instead of Python objects"
            )

        from cudf._libxx.scalar import Scalar

        # TODO: Cleanup if/else blocks after this issue is fixed:
        # https://github.com/rapidsai/cudf/issues/4500
        if pat == "":
            result_col = column.as_column(
                True, dtype="bool", length=len(self._column)
            ).set_mask(self._column.mask)
        elif pat is None:
            result_col = column.as_column(np.nan, length=len(self._column))
        else:
            result_col = cpp_startswith(self._column, Scalar(pat, "str"))

        return self._return_or_inplace(result_col, **kwargs)

    def find(self, sub, start=0, end=None, **kwargs):
        """
        Return lowest indexes in each strings in the Series/Index
        where the substring is fully contained between [start:end].
        Return -1 on failure.

        Parameters
        ----------
        sub : str
            Substring being searched.

        start : int
            Left edge index.

        end : int
            Right edge index.

        Returns
        -------
        Series or Index of int

        """
        if not isinstance(sub, str):
            msg = "expected a string object, not {0}"
            raise TypeError(msg.format(type(sub).__name__))

        from cudf._libxx.scalar import Scalar

        if end is None:
            end = -1
        mask = self._column.mask

        if sub == "":
            result_col = column.as_column(
                start, dtype="float", length=len(self._column)
            )
        else:
            result_col = cpp_find(self._column, Scalar(sub, "str"), start, end)

        result_col = result_col.set_mask(mask)
        if self._column.has_nulls:
            result_col = result_col.astype("float64")
        else:
            result_col = result_col.astype("int64")

        result = self._return_or_inplace(result_col, **kwargs)
        if sub == "":
            result[self._parent.str.len() < start] = -1
        return result

    def rfind(self, sub, start=0, end=None, **kwargs):
        """
        Return highest indexes in each strings in the Series/Index
        where the substring is fully contained between [start:end].
        Return -1 on failure.

        Parameters
        ----------
        sub : str
            Substring being searched.

        start : int
            Left edge index.

        end : int
            Right edge index.

        Returns
        -------
        Series or Index of int

        """
        if not isinstance(sub, str):
            msg = "expected a string object, not {0}"
            raise TypeError(msg.format(type(sub).__name__))

        from cudf._libxx.scalar import Scalar

        if end is None:
            end = -1
        mask = self._column.mask

        if sub == "":
            result_col = cpp_count_characters(self._column)
        else:
            result_col = cpp_rfind(
                self._column, Scalar(sub, "str"), start, end
            )

        result_col = result_col.set_mask(mask)
        if self._column.has_nulls:
            result_col = result_col.astype("float64")
        else:
            result_col = result_col.astype("int64")

        result = self._return_or_inplace(result_col, **kwargs)
        if sub == "":
            result[result < start] = -1
            if end != -1:
                result[result > end] = end
        return result

    def index(self, sub, start=0, end=None, **kwargs):
        """
        Return lowest indexes in each strings where the substring
        is fully contained between [start:end]. This is the same
        as str.find except instead of returning -1, it raises a ValueError
        when the substring is not found.

        Parameters
        ----------
        sub : str
            Substring being searched.

        start : int
            Left edge index.

        end : int
            Right edge index.

        Returns
        -------
        Series or Index of object

        """
        if not isinstance(sub, str):
            msg = "expected a string object, not {0}"
            raise TypeError(msg.format(type(sub).__name__))

        from cudf._libxx.scalar import Scalar

        if end is None:
            end = -1

        if sub == "":
            result_col = column.as_column(
                0.0, dtype="float", length=len(self._column)
            ).set_mask(self._column.mask)
        else:
            result_col = cpp_find(self._column, Scalar(sub, "str"), start, end)

        result = self._return_or_inplace(result_col, **kwargs)
        if sub == "":
            result[self._parent.str.len() < start] = -1

        if (result == -1).any():
            raise ValueError("substring not found")
        else:
            return result

    def rindex(self, sub, start=0, end=None, **kwargs):
        """
        Return highest indexes in each strings where the substring
        is fully contained between [start:end]. This is the same
        as str.rfind except instead of returning -1, it raises a ValueError
        when the substring is not found.

        Parameters
        ----------
        sub : str
            Substring being searched.

        start : int
            Left edge index.

        end : int
            Right edge index.

        Returns
        -------
        Series or Index of object

        """
        if not isinstance(sub, str):
            msg = "expected a string object, not {0}"
            raise TypeError(msg.format(type(sub).__name__))

        from cudf._libxx.scalar import Scalar

        if end is None:
            end = -1

        if sub == "":
            result_col = cpp_count_characters(self._column)
        else:
            result_col = cpp_rfind(
                self._column, Scalar(sub, "str"), start, end
            )

        result = self._return_or_inplace(result_col, **kwargs)
        if sub == "":
            result[result < start] = -1
            if end != -1:
                result[result > end] = end

        if (result == -1).any():
            raise ValueError("substring not found")
        else:
            return result

    def match(self, pat, case=True, flags=0, **kwargs):
        """
        Determine if each string matches a regular expression.

        Parameters
        ----------
        pat : str
            Character sequence or regular expression.

        Returns
        -------
        Series or Index of boolean values.

        """
        if case is not True:
            raise NotImplementedError("`case` parameter is not yet supported")
        elif flags != 0:
            raise NotImplementedError("`flags` parameter is not yet supported")

        if "na" in kwargs:
            warnings.warn(
                "`na` parameter is not yet supported, \
                as cudf uses native strings instead of Python objects"
            )

        return self._return_or_inplace(
            cpp_match_re(self._column, pat), **kwargs
        )

    def url_decode(self, **kwargs):
        """
        Returns a URL-decoded format of each string.
        No format checking is performed. All characters
        are expected to be encoded as UTF-8 hex values.

        Returns
        -------
        Series or Index.

        """

        return self._return_or_inplace(cpp_url_decode(self._column), **kwargs)

    def url_encode(self, **kwargs):
        """
        Returns a URL-encoded format of each string.
        No format checking is performed.
        All characters are encoded except for ASCII letters,
        digits, and these characters: ‘.’,’_’,’-‘,’~’.
        Encoding converts to hex using UTF-8 encoded bytes.

        Returns
        -------
        Series or Index.

        """
        return self._return_or_inplace(cpp_url_encode(self._column), **kwargs)

    def code_points(self, **kwargs):
        """
        Returns an array by filling it with the UTF-8 code point
        values for each character of each string.
        This function uses the len() method to determine
        the size of each sub-array of integers.

        Returns
        -------
        Series or Index.
        """
        from cudf.core.series import Series, Index

        new_col = cpp_code_points(self._column)
        if self._parent is None:
            return new_col
        elif isinstance(self._parent, Series):
            return Series(new_col, name=self._parent.name)
        elif isinstance(self._parent, Index):
            return column.as_index(new_col, name=self._parent.name)

    def translate(self, table, **kwargs):
        """
        Map all characters in the string through the given
        mapping table.

        Parameters
        ----------
        table : dict
            Table is a mapping of Unicode ordinals to Unicode
            ordinals, strings, or None.
            Unmapped characters are left untouched.
            str.maketrans() is a helper function for making translation tables.

        Returns
        -------
        Series or Index.
        """
        table = str.maketrans(table)
        return self._return_or_inplace(
            cpp_translate(self._column, table), **kwargs
        )

    def normalize_spaces(self, **kwargs):
        return self._return_or_inplace(
            cpp_normalize_spaces(self._column), **kwargs
        )

    def tokenize(self, delimiter="", **kwargs):
        delimiter = _massage_string_arg(delimiter, "delimiter", allow_col=True)
        kwargs.setdefault("retain_index", False)
        return self._return_or_inplace(
            cpp_tokenize(self._column, delimiter), **kwargs
        )

    def token_count(self, delimiter="", **kwargs):
        delimiter = _massage_string_arg(delimiter, "delimiter", allow_col=True)
        return self._return_or_inplace(
            cpp_count_tokens(self._column, delimiter), **kwargs
        )

    def ngrams(self, n=2, separator="_", **kwargs):
        separator = _massage_string_arg(separator, "separator")
        kwargs.setdefault("retain_index", False)
        return self._return_or_inplace(
            cpp_generate_ngrams(self._column, n, separator), **kwargs
        )

    def ngrams_tokenize(self, n=2, delimiter="", separator="_", **kwargs):
        delimiter = _massage_string_arg(delimiter, "delimiter")
        separator = _massage_string_arg(separator, "separator")
        kwargs.setdefault("retain_index", False)
        return self._return_or_inplace(
            cpp_ngrams_tokenize(self._column, n, delimiter, separator),
            **kwargs,
        )


def _massage_string_arg(value, name, allow_col=False):
    from cudf._libxx.scalar import Scalar
    from cudf._libxx.column import Column
    from cudf.utils.dtypes import is_string_dtype

    if isinstance(value, str):
        return Scalar(value, dtype="str")

    if isinstance(value, Scalar) and is_string_dtype(value.dtype):
        return value

    allowed_types = ["Scalar"]

    if allow_col:
        if isinstance(value, list):
            return column.as_column(value, dtype="str")

        if isinstance(value, Column) and is_string_dtype(value.dtype):
            return value

        allowed_types.append("Column")

    raise ValueError(
        "Expected {} for {} but got {}".format(
            _expected_types_format(allowed_types), name, type(value)
        )
    )


def _expected_types_format(types):
    if len(types) == 1:
        return types[0]

    return ", ".join(types[:-1]) + ", or " + types[-1]


class StringColumn(column.ColumnBase):
    """Implements operations for Columns of String type
    """

    def __init__(self, mask=None, size=None, offset=0, children=()):
        """
        Parameters
        ----------
        mask : Buffer
            The validity mask
        offset : int
            Data offset
        children : Tuple[Column]
            Two non-null columns containing the string data and offsets
            respectively
        """
        dtype = np.dtype("object")

        if size is None:
            if len(children) == 0:
                size = 0
            elif children[0].size == 0:
                size = 0
            else:
                # one less because the last element of offsets is the number of
                # bytes in the data buffer
                size = children[0].size - 1
            size = size - offset

        super().__init__(
            None, size, dtype, mask=mask, offset=offset, children=children
        )

        # For an "all empty" StringColumn (e.g., [""]) libcudf still
        # needs the chars child column pointer to be non-null:
        if self.size:
            if self.children[1].size == 0 and self.null_count != self.size:
                offsets = self.base_children[0]
                chars = column_empty(
                    self.base_children[1].size + 1, dtype="int8"
                )
                self.set_base_children((offsets, chars))

        # TODO: Remove these once NVStrings is fully deprecated / removed
        self._nvstrings = None
        self._nvcategory = None
        self._indices = None

    @property
    def base_size(self):
        if len(self.base_children) == 0:
            return 0
        else:
            return int(
                (self.base_children[0].size - 1)
                / self.base_children[0].dtype.itemsize
            )

    def set_base_data(self, value):
        if value is not None:
            raise RuntimeError(
                "StringColumns do not use data attribute of Column, use "
                "`set_base_children` instead"
            )
        else:
            super().set_base_data(value)

    def set_base_mask(self, value):
        super().set_base_mask(value)

        # TODO: Remove these once NVStrings is fully deprecated / removed
        self._indices = None
        self._nvcategory = None
        self._nvstrings = None

    def set_base_children(self, value):
        # TODO: Implement dtype validation of the children here somehow
        super().set_base_children(value)

        # TODO: Remove these once NVStrings is fully deprecated / removed
        self._indices = None
        self._nvcategory = None
        self._nvstrings = None

    @property
    def children(self):
        if self._children is None:
            if len(self.base_children) == 0:
                self._children = ()
            elif self.offset == 0 and self.base_children[0].size == (
                self.size + 1
            ):
                self._children = self.base_children
            else:
                # First get the base columns for chars and offsets
                chars_column = self.base_children[1]
                offsets_column = self.base_children[0]

                # Shift offsets column by the parent offset.
                offsets_column = column.build_column(
                    data=offsets_column.base_data,
                    dtype=offsets_column.dtype,
                    mask=offsets_column.base_mask,
                    size=self.size + 1,
                    offset=self.offset,
                )

                # Now run a subtraction binary op to shift all of the offsets
                # by the respective number of characters relative to the
                # parent offset
                chars_offset = offsets_column[0]
                offsets_column = offsets_column.binary_operator(
                    "sub", offsets_column.dtype.type(chars_offset)
                )

                # Shift the chars offset by the new first element of the
                # offsets column
                chars_size = offsets_column[self.size]
                chars_column = column.build_column(
                    data=chars_column.base_data,
                    dtype=chars_column.dtype,
                    mask=chars_column.base_mask,
                    size=chars_size,
                    offset=chars_offset,
                )

                self._children = (offsets_column, chars_column)
        return self._children

    def __contains__(self, item):
        return True in self.str().contains(f"^{item}$")

    def __reduce__(self):
        cpumem = self.to_arrow()
        return column.as_column, (cpumem, False, np.dtype("object"))

    def str(self, parent=None):
        return StringMethods(self, parent=parent)

    def __sizeof__(self):
        n = 0
        if len(self.base_children) == 2:
            n += (
                self.base_children[0].__sizeof__()
                + self.base_children[1].__sizeof__()
            )
        if self.base_mask is not None:
            n += self.base_mask.size
        return n

    def _memory_usage(self, deep=False):
        if deep:
            return self.__sizeof__()
        else:
            return self.str().size() * self.dtype.itemsize

    def __len__(self):
        return self.size

    # TODO: Remove this once NVStrings is fully deprecated / removed
    @property
    def nvstrings(self):
        if self._nvstrings is None:
            if self.nullable:
                mask_ptr = self.mask_ptr
            else:
                mask_ptr = None
            if self.size == 0:
                self._nvstrings = nvstrings.to_device([])
            else:
                self._nvstrings = nvstrings.from_offsets(
                    self.children[1].data_ptr,
                    self.children[0].data_ptr,
                    self.size,
                    mask_ptr,
                    ncount=self.null_count,
                    bdevmem=True,
                )
        return self._nvstrings

    # TODO: Remove these once NVStrings is fully deprecated / removed
    @property
    def nvcategory(self):
        if self._nvcategory is None:
            import nvcategory as nvc

            self._nvcategory = nvc.from_strings(self.nvstrings)
        return self._nvcategory

    # TODO: Remove these once NVStrings is fully deprecated / removed
    @nvcategory.setter
    def nvcategory(self, nvc):
        self._nvcategory = nvc

    def _set_mask(self, value):
        # TODO: Remove these once NVStrings is fully deprecated / removed
        self._nvstrings = None
        self._nvcategory = None
        self._indices = None

        super()._set_mask(value)

    # TODO: Remove these once NVStrings is fully deprecated / removed
    @property
    def indices(self):
        if self._indices is None:
            out_col = column_empty(self.nvcategory.size(), dtype="int32")
            ptr = out_col.data_ptr
            self.nvcategory.values(devptr=ptr)
            self._indices = out_col.data_array_view
        return self._indices

    @property
    def _nbytes(self):
        if self.size == 0:
            return 0
        else:
            return self.children[1].size

    def as_numerical_column(self, dtype, **kwargs):

        mem_dtype = np.dtype(dtype)
        str_dtype = mem_dtype
        out_dtype = mem_dtype

        if mem_dtype.type is np.datetime64:
            if "format" not in kwargs:
                if len(self) > 0:
                    # infer on host from the first not na element
                    fmt = pd.core.tools.datetimes._guess_datetime_format(
                        self[self.notna()][0]
                    )
                    kwargs.update(format=fmt)
        kwargs.update(dtype=out_dtype)

        return _str_to_numeric_typecast_functions[str_dtype](self, **kwargs)

    def as_datetime_column(self, dtype, **kwargs):
        return self.as_numerical_column(dtype, **kwargs)

    def as_string_column(self, dtype, **kwargs):
        return self

    def to_arrow(self):
        if len(self) == 0:
            sbuf = np.empty(0, dtype="int8")
            obuf = np.empty(0, dtype="int32")
            nbuf = None
        else:
            sbuf = self.children[1].data.to_host_array().view("int8")
            obuf = self.children[0].data.to_host_array().view("int32")
            nbuf = None
            if self.null_count > 0:
                nbuf = self.mask.to_host_array().view("int8")
                nbuf = pa.py_buffer(nbuf)

        sbuf = pa.py_buffer(sbuf)
        obuf = pa.py_buffer(obuf)

        if self.null_count == len(self):
            return pa.NullArray.from_buffers(
                pa.null(), len(self), [pa.py_buffer((b""))], self.null_count
            )
        else:
            return pa.StringArray.from_buffers(
                len(self), obuf, sbuf, nbuf, self.null_count
            )

    def to_pandas(self, index=None):
        pd_series = self.to_arrow().to_pandas()
        if index is not None:
            pd_series.index = index
        return pd_series

    def to_array(self, fillna=None):
        """Get a dense numpy array for the data.

        Notes
        -----

        if ``fillna`` is ``None``, null values are skipped.  Therefore, the
        output size could be smaller.

        Raises
        ------
        ``NotImplementedError`` if there are nulls
        """
        if fillna is not None:
            warnings.warn("fillna parameter not supported for string arrays")

        return self.to_arrow().to_pandas().values

    def serialize(self):
        header = {"null_count": self.null_count}
        header["type-serialized"] = pickle.dumps(type(self))
        frames = []
        sub_headers = []

        for item in self.children:
            sheader, sframes = item.serialize()
            sub_headers.append(sheader)
            frames.extend(sframes)

        if self.null_count > 0:
            frames.append(self.mask)

        header["subheaders"] = sub_headers
        header["frame_count"] = len(frames)
        return header, frames

    @classmethod
    def deserialize(cls, header, frames):
        # Deserialize the mask, value, and offset frames
        buffers = [Buffer(each_frame) for each_frame in frames]

        if header["null_count"] > 0:
            nbuf = buffers[2]
        else:
            nbuf = None

        children = []
        for h, b in zip(header["subheaders"], buffers[:2]):
            column_type = pickle.loads(h["type-serialized"])
            children.append(column_type.deserialize(h, [b]))

        col = column.build_column(
            data=None, dtype="str", mask=nbuf, children=tuple(children)
        )
        return col

    def find_and_replace(self, to_replace, replacement, all_nan):
        """
        Return col with *to_replace* replaced with *value*
        """
        to_replace = column.as_column(to_replace, dtype=self.dtype)
        replacement = column.as_column(replacement, dtype=self.dtype)
        return libcudfxx.replace.replace(self, to_replace, replacement)

    def fillna(self, fill_value):
        if not is_scalar(fill_value):
            fill_value = column.as_column(fill_value, dtype=self.dtype)
        return libcudfxx.replace.replace_nulls(self, fill_value)

    def _find_first_and_last(self, value):
        found_indices = self.str().contains(f"^{value}$")
        found_indices = libcudfxx.unary.cast(found_indices, dtype=np.int32)
        first = column.as_column(found_indices).find_first_value(1)
        last = column.as_column(found_indices).find_last_value(1)
        return first, last

    def find_first_value(self, value, closest=False):
        return self._find_first_and_last(value)[0]

    def find_last_value(self, value, closest=False):
        return self._find_first_and_last(value)[1]

    def normalize_binop_value(self, other):
        if isinstance(other, column.Column):
            return other.astype(self.dtype)
        elif isinstance(other, str) or other is None:
            col = utils.scalar_broadcast_to(
                other, size=len(self), dtype="object"
            )
            return col
        else:
            raise TypeError("cannot broadcast {}".format(type(other)))

    def default_na_value(self):
        return None

    def binary_operator(self, op, rhs, reflect=False):
        lhs = self
        if reflect:
            lhs, rhs = rhs, lhs
        if isinstance(rhs, StringColumn) and op == "add":
            return lhs.str().cat(others=rhs)
        elif op in ("eq", "ne", "gt", "lt", "ge", "le"):
            return _string_column_binop(self, rhs, op=op, out_dtype="bool")
        else:
            msg = "{!r} operator not supported between {} and {}"
            raise TypeError(msg.format(op, type(self), type(rhs)))

    def sum(self, dtype=None):
        # Should we be raising here? Pandas can't handle the mix of strings and
        # None and throws, but we already have a test that looks to ignore
        # nulls and returns anyway.

        # if self.null_count > 0:
        #     raise ValueError("Cannot get sum of string column with nulls")

        if len(self) == 0:
            return ""
        return decode(self.children[1].data.to_host_array(), encoding="utf-8")

    @property
    def is_unique(self):
        return len(self.unique()) == len(self)

    @property
    def __cuda_array_interface__(self):
        raise NotImplementedError(
            "Strings are not yet supported via `__cuda_array_interface__`"
        )

    def _mimic_inplace(self, other_col, inplace=False):
        out = super()._mimic_inplace(other_col, inplace=inplace)
        if inplace:
            # TODO: Remove these once NVStrings is fully deprecated / removed
            self._nvstrings = other_col._nvstrings
            self._nvcategory = other_col._nvcategory
            self._indices = other_col._indices

        return out


<<<<<<< HEAD
def _string_column_binop(lhs, rhs, op):
    nvtx_range_push("CUDF_BINARY_OP", "ORANGE")
    # Allocate output
    masked = lhs.nullable or rhs.nullable
    out = column.column_empty_like(lhs, dtype="bool", masked=masked)
    # Call and fix null_count
    _ = libcudf.binops.apply_op(lhs=lhs, rhs=rhs, out=out, op=op)
=======
def _string_column_binop(lhs, rhs, op, out_dtype):
    nvtx_range_push("CUDF_BINARY_OP", "orange")
    out = libcudfxx.binaryop.binaryop(lhs=lhs, rhs=rhs, op=op, dtype=out_dtype)
>>>>>>> 90707409
    nvtx_range_pop()
    return out


def _get_cols_list(others):
    from cudf.core import Series, Index
    from cudf.core.column import as_column

    if (
        is_list_like(others)
        and len(others) > 0
        and (
            is_list_like(others[0])
            or isinstance(others[0], (Series, Index, pd.Series, pd.Index))
        )
    ):
        """
        If others is a list-like object (in our case lists & tuples)
        just another Series/Index, great go ahead with concatenation.
        """
        cols_list = [as_column(frame, dtype="str") for frame in others]
        return cols_list
    elif others is not None:
        return [as_column(others, dtype="str")]
    else:
        raise TypeError(
            "others must be Series, Index, DataFrame, np.ndarrary "
            "or list-like (either containing only strings or "
            "containing only objects of type Series/Index/"
            "np.ndarray[1-dim])"
        )<|MERGE_RESOLUTION|>--- conflicted
+++ resolved
@@ -13,12 +13,6 @@
 
 import cudf._libxx as libcudfxx
 import cudf._libxx.string_casting as str_cast
-<<<<<<< HEAD
-from cudf._libxx.nvtx import (
-    range_pop as nvtx_range_pop,
-    range_push as nvtx_range_push,
-=======
-from cudf._lib.nvtx import nvtx_range_pop, nvtx_range_push
 from cudf._libxx.nvtext.generate_ngrams import (
     generate_ngrams as cpp_generate_ngrams,
 )
@@ -31,7 +25,10 @@
 from cudf._libxx.nvtext.tokenize import (
     count_tokens as cpp_count_tokens,
     tokenize as cpp_tokenize,
->>>>>>> 90707409
+)
+from cudf._libxx.nvtx import (
+    range_pop as nvtx_range_pop,
+    range_push as nvtx_range_push,
 )
 from cudf._libxx.strings.attributes import (
     code_points as cpp_code_points,
@@ -2296,19 +2293,9 @@
         return out
 
 
-<<<<<<< HEAD
-def _string_column_binop(lhs, rhs, op):
-    nvtx_range_push("CUDF_BINARY_OP", "ORANGE")
-    # Allocate output
-    masked = lhs.nullable or rhs.nullable
-    out = column.column_empty_like(lhs, dtype="bool", masked=masked)
-    # Call and fix null_count
-    _ = libcudf.binops.apply_op(lhs=lhs, rhs=rhs, out=out, op=op)
-=======
 def _string_column_binop(lhs, rhs, op, out_dtype):
     nvtx_range_push("CUDF_BINARY_OP", "orange")
     out = libcudfxx.binaryop.binaryop(lhs=lhs, rhs=rhs, op=op, dtype=out_dtype)
->>>>>>> 90707409
     nvtx_range_pop()
     return out
 
