--- conflicted
+++ resolved
@@ -1810,7 +1810,6 @@
 
         return self._mimic_inplace(result, inplace=inplace)
 
-<<<<<<< HEAD
     def _mimic_inplace(self, result, inplace=False):
         if inplace:
             self._column._mimic_inplace(result._column, inplace=True)
@@ -1820,8 +1819,6 @@
         else:
             return result
 
-=======
->>>>>>> 38921ccd
     def fill(self, fill_value, begin=0, end=-1, inplace=False):
         return self._fill([fill_value], begin, end, inplace)
 
