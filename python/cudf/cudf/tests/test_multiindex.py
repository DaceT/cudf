--- conflicted
+++ resolved
@@ -1557,7 +1557,6 @@
     assert_eq(gi, pi)
 
 
-<<<<<<< HEAD
 def test_difference():
     midx = cudf.MultiIndex(
         levels=[[1, 3, 4, 5], [1, 2, 5]],
@@ -1573,7 +1572,8 @@
     expected = midx2.to_pandas().difference(midx.to_pandas())
     actual = midx2.difference(midx)
     assert_eq(expected, actual)
-=======
+
+
 @pytest.mark.parametrize(
     "names",
     [
@@ -1584,7 +1584,7 @@
         None,
     ],
 )
-def test_pickle_rountrip_multiIndex(names):
+def test_pickle_roundtrip_multiIndex(names):
     df = cudf.DataFrame(
         {
             "one": [1, 2, 3],
@@ -1600,5 +1600,4 @@
     pickle.dump(expected_df, local_file)
     local_file.seek(0)
     actual_df = pickle.load(local_file)
-    assert_eq(expected_df, actual_df)
->>>>>>> ced66b56
+    assert_eq(expected_df, actual_df)