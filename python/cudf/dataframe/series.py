--- conflicted
+++ resolved
@@ -1110,7 +1110,6 @@
             return Series(self._column.quantile(q, interpolation, exact),
                           index=as_index(np.asarray(q)))
 
-<<<<<<< HEAD
     def digitize(self, bins, right=False):
         """Return the indices of the bins to which each value in series belongs.
 
@@ -1133,10 +1132,7 @@
 
         return Series(numerical.digitize(self._column, bins, right))
 
-    def groupby(self, group_series):
-=======
     def groupby(self, group_series=None, level=None, sort=False):
->>>>>>> e3321963
         from cudf.groupby.groupby import SeriesGroupBy
         return SeriesGroupBy(self, group_series, level, sort)
 
