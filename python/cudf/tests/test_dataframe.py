--- conflicted
+++ resolved
@@ -1005,53 +1005,6 @@
     assert pdf.shape == gdf.shape
 
 
-<<<<<<< HEAD
-@pytest.mark.xfail(reason="null is not supported in gpu yet")
-def test_dataframe_boolean_mask_with_None():
-    pdf = pd.DataFrame({'a': [0, 1, 2, 3], 'b': [0.1, 0.2, None, 0.3]})
-    gdf = DataFrame.from_pandas(pdf)
-    pdf_masked = pdf[[True, False, True, False]]
-    gdf_masked = gdf[[True, False, True, False]]
-    assert pdf_masked.to_string().split() == gdf_masked.to_string().split()
-
-
-"""
-This test compares cudf and Pandas dataframe boolean indexing.
-"""
-
-
-@pytest.fixture
-def df():
-    return pd.DataFrame({'x': range(4), 'y': range(4)})
-
-
-@pytest.fixture
-def gf(df):
-    return gd.DataFrame.from_pandas(df)
-
-
-@pytest.mark.parametrize('mask', [
-    [True, False, True, False],
-    np.array([True, False, True, False]),
-    pd.Series([True, False, True, False]),
-    ])
-def test_dataframe_boolean_mask(df, gf, mask):
-    df_masked = df[mask]
-    gf_masked = gf[mask]
-    assert df_masked.to_string().split() == gf_masked.to_string().split()
-
-
-"""
-This test only tests boolean indexing of a cudf DataFrame with a cudf Series.
-Pandas does not support cudf Series.
-"""
-
-
-def test_dataframe_boolean_mask_Series(gf):
-    mask = Series([True, False, True, False])
-    gf_masked = gf[mask]
-    assert gf_masked.shape[0] == 2
-=======
 @pytest.fixture
 def pdf():
     return pd.DataFrame({'x': range(10),
@@ -1109,4 +1062,51 @@
     d = binop(left(pdf), right(pdf))
     g = binop(left(gdf), right(gdf))
     assert_eq(d, g)
->>>>>>> 5bf333b7
+
+
+@pytest.mark.xfail(reason="null is not supported in gpu yet")
+def test_dataframe_boolean_mask_with_None():
+    pdf = pd.DataFrame({'a': [0, 1, 2, 3], 'b': [0.1, 0.2, None, 0.3]})
+    gdf = DataFrame.from_pandas(pdf)
+    pdf_masked = pdf[[True, False, True, False]]
+    gdf_masked = gdf[[True, False, True, False]]
+    assert pdf_masked.to_string().split() == gdf_masked.to_string().split()
+
+
+"""
+This test compares cudf and Pandas dataframe boolean indexing.
+"""
+
+
+@pytest.mark.parametrize('mask_fn', [
+    lambda x: x,
+    lambda x: np.array(x),
+    lambda x: pd.Series(x),
+    ])
+def test_dataframe_boolean_mask(pdf, gdf, mask_fn):
+    mask_base = [True, False, True, False, True, False, True, False, True,
+                 False]
+    mask = mask_fn(mask_base)
+    assert len(mask) == gdf.shape[0]
+    pdf_masked = pdf[mask]
+    gdf_masked = gdf[mask]
+    assert pdf_masked.to_string().split() == gdf_masked.to_string().split()
+
+
+"""
+This test only tests boolean indexing of a cudf DataFrame with a cudf Series.
+Pandas does not support cudf Series.  When masking with a Series, the length
+is not required to match.
+"""
+
+
+def test_dataframe_boolean_mask_Series(gdf):
+    mask = Series([True, False, True, False])
+    mask2 = Series([True, True, True, True])
+    mask3 = Series([True, True, True, True, True, True, True, True])
+    gdf_masked = gdf[mask]
+    gdf_masked2 = gdf[mask2]
+    gdf_masked3 = gdf[mask3]
+    assert gdf_masked.shape[0] == 2
+    assert gdf_masked2.shape[0] == 4
+    assert gdf_masked3.shape[0] == 8