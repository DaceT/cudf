/*
 * Copyright (c) 2018, NVIDIA CORPORATION.
 *
 * Licensed under the Apache License, Version 2.0 (the "License");
 * you may not use this file except in compliance with the License.
 * You may obtain a copy of the License at
 *
 *     http://www.apache.org/licenses/LICENSE-2.0
 *
 * Unless required by applicable law or agreed to in writing, software
 * distributed under the License is distributed on an "AS IS" BASIS,
 * WITHOUT WARRANTIES OR CONDITIONS OF ANY KIND, either express or implied.
 * See the License for the specific language governing permissions and
 * limitations under the License.
 */
/** ---------------------------------------------------------------------------*
 * @brief Operations on GDF column validity bitmasks
 * 
 * @file column.cpp
 * ---------------------------------------------------------------------------**/
#include <gdf/gdf.h>
#include <gdf/errorutils.h>
#include <gdf/utils.h>
#include <vector>
#include <cassert>
#include <cub/cub.cuh>

using valid32_t = uint32_t;

// To account for if gdf_valid_type is not a 4 byte type,
// compute the RATIO of the number of bytes in gdf_valid_type
// to the 4 byte type being used for casting
constexpr size_t RATIO = sizeof(valid32_t) / sizeof(gdf_valid_type);

<<<<<<< HEAD
/** --------------------------------------------------------------------------*
=======
constexpr int block_size = 256;

/* --------------------------------------------------------------------------*/
/** 
>>>>>>> c47f365a
 * @Synopsis  Counts the number of valid bits for the specified number of rows
 * in the host vector of gdf_valid_type masks
 * 
 * @Param masks The host vector of masks whose bits will be counted
 * @Param num_rows The number of bits to count
 * 
 * @Returns  The number of valid bits in [0, num_rows) in the host vector of masks
 * ----------------------------------------------------------------------------*/
size_t count_valid_bits_host(std::vector<gdf_valid_type> const & masks, const int num_rows)
{
  if((0 == num_rows) || (0 == masks.size())){
    return 0;
  }

  size_t count{0};

  // Count the valid bits for all masks except the last one
  for(size_t i = 0; i < (masks.size() - 1); ++i)
  {
    gdf_valid_type current_mask = masks[i];

    while(current_mask > 0)
    {
      current_mask &= (current_mask-1) ;
      count++;
    }
  }

  // Only count the bits in the last mask that correspond to rows
  int num_rows_last_mask = num_rows % GDF_VALID_BITSIZE;

  if(num_rows_last_mask == 0)
    num_rows_last_mask = GDF_VALID_BITSIZE;

  gdf_valid_type last_mask = *(masks.end() - 1);
  for(int i = 0; (i < num_rows_last_mask) && (last_mask > 0); ++i)
  {
    count += (last_mask & gdf_valid_type(1));
    last_mask >>= 1;
  }

  return count;
}

<<<<<<< HEAD
/** --------------------------------------------------------------------------*
=======
constexpr int BITS_PER_MASK32 = GDF_VALID_BITSIZE * RATIO;

__global__ 
void count_valid_bits(valid32_t const * const __restrict__ masks32, 
                      const int num_masks32, 
                      const int num_rows, 
                      int * const __restrict__ global_count)
{

  int cur_mask = threadIdx.x + blockIdx.x * blockDim.x;

  typedef cub::BlockReduce<int, block_size> BlockReduce;
  __shared__ typename BlockReduce::TempStorage temp_storage;

  int my_count = 0;
  while(cur_mask < (num_masks32 - 1))
  {
    my_count += __popc(masks32[cur_mask]);
    cur_mask += blockDim.x * gridDim.x;
  }

  if(cur_mask == (num_masks32 - 1))
  {
    valid32_t last_mask = masks32[num_masks32 - 1];
    int num_rows_last_mask = num_rows % BITS_PER_MASK32;
    if(num_rows_last_mask == 0)
      num_rows_last_mask = BITS_PER_MASK32;

    for(int i = 0; i < num_rows_last_mask; ++i)
    {
      my_count += last_mask & gdf_valid_type(1);
      last_mask >>= 1;
    }
  }

  int block_count = BlockReduce(temp_storage).Sum(my_count);

  if(threadIdx.x == 0)
  {
    atomicAdd(global_count, block_count);
  }
}

/* --------------------------------------------------------------------------*/
/** 
>>>>>>> c47f365a
 * @Synopsis  Counts the number of valid bits for the specified number of rows
 * in a validity bitmask.
 * 
 * @Param[in] masks The validity bitmask buffer in device memory
 * @Param[in] num_rows The number of bits to count
 * @Param[out] count The number of valid bits in the buffer from [0, num_rows)
 * 
 * @Returns  GDF_SUCCESS upon successful completion 
 *
 * ----------------------------------------------------------------------------*/
gdf_error gdf_count_nonzero_mask(gdf_valid_type const * masks, int num_rows, int * count)
{

  // Why am I getting an unused function warning error if I don't do this?
  gdf_is_valid(nullptr, 0);

  if((nullptr == masks) || (nullptr == count)){return GDF_DATASET_EMPTY;}
  if(0 == num_rows) {return GDF_SUCCESS;}

  assert(sizeof(valid32_t) >= sizeof(gdf_valid_type));

  // Number of gdf_valid_types in the validity bitmask
  const size_t num_masks = gdf_get_num_chars_bitmask(num_rows);

  // Number of 4 byte types in the validity bit mask 
  size_t num_masks32 = std::ceil(static_cast<float>(num_masks) / RATIO);

  int h_count{0};
  if(num_masks32 > 0)
  {
    cudaStream_t count_stream;
    CUDA_TRY(cudaStreamCreate(&count_stream));
    int * d_count;
    // Cast validity buffer to 4 byte type
    valid32_t const * masks32 = reinterpret_cast<valid32_t const *>(masks);

    CUDA_TRY(cudaMalloc(&d_count, sizeof(int)));
    CUDA_TRY(cudaMemsetAsync(d_count, 0, sizeof(int),count_stream));

    const int grid_size = (num_masks32 + block_size - 1)/block_size;

    count_valid_bits<<<grid_size, block_size,0,count_stream>>>(masks32, num_masks32, num_rows, d_count);

    CUDA_TRY( cudaGetLastError() );

    CUDA_TRY(cudaMemcpyAsync(&h_count, d_count, sizeof(int), cudaMemcpyDeviceToHost,count_stream));
    CUDA_TRY(cudaStreamSynchronize(count_stream));
    CUDA_TRY(cudaStreamDestroy(count_stream));
  }

  assert(h_count >= 0);
  assert(h_count <= num_rows);

  *count = h_count;

  return GDF_SUCCESS;
}

/** ---------------------------------------------------------------------------*
 * @brief Concatenate the validity bitmasks of multiple columns
 * 
 * Accounts for the differences between lengths of columns and their bitmasks 
 * (e.g. because gdf_valid_type is larger than one bit).
 * 
 * @param[out] output_mask The concatenated mask
 * @param[in] output_column_length The total length (in data elements) of the 
 *                                 concatenated column
 * @param[in] masks_to_concat The array of device pointers to validity bitmasks
 *                            for the columns to concatenate
 * @param[in] column_lengths An array of lengths of the columns to concatenate
 * @param[in] num_columns The number of columns to concatenate
 * @return gdf_error GDF_SUCCESS or GDF_CUDA_ERROR if there is a runtime CUDA
           error
 * ---------------------------------------------------------------------------**/
gdf_error gdf_mask_concat(gdf_valid_type *output_mask,
                          gdf_size_type output_column_length,            
                          gdf_valid_type *masks_to_concat[], 
                          gdf_size_type *column_lengths, 
                          gdf_size_type num_columns)
{
    // This lambda is executed in a thrust algorithm. Each thread computes and
    // returns one gdf_valid_type element for the concatenated output mask
    auto mask_concatenator = [=] __device__ (gdf_size_type mask_index) {
      gdf_valid_type output_m = 0;
     
      int cur_mask_index = 0, cur_mask_start = 0;
      int cur_mask_len = column_lengths[0];
      
      // Each thread processes one GDF_VALID_BITSIZE worth of valid bits
      for (int bit = 0; bit < GDF_VALID_BITSIZE; ++bit) 
      { 
        gdf_size_type output_index = mask_index * GDF_VALID_BITSIZE + bit;

        // stop when we are beyond the length of the output column (in elements)
        if (output_index >= output_column_length) break;
        
        // find the next column's mask when we step past the current column's length
        while ( (cur_mask_start + cur_mask_len <= output_index) && (cur_mask_index < num_columns - 1) )
        {
          cur_mask_start += cur_mask_len;
          cur_mask_len = column_lengths[++cur_mask_index];           
        }
        
        // Set each valid bit at the right location in this thread's output gdf_valid_type
        // Note: gdf_is_valid returns true when the input mask is a null pointer
        // This makes it behave as if columns with null validity masks have masks of all 1s,
        // which is the desired behavior.
        gdf_size_type index = output_index - cur_mask_start;
        if ( gdf_is_valid(masks_to_concat[cur_mask_index], index) ) 
        {
          output_m |= (1 << bit);     
        }
      }

      return output_m;
    };

    // This is like thrust::for_each where the lambda gets the current index into the output array
    // as input
    thrust::tabulate(thrust::cuda::par,
                     output_mask,
                     output_mask + gdf_get_num_chars_bitmask(output_column_length),
                     mask_concatenator);

    CUDA_TRY( cudaGetLastError() );
        
    return GDF_SUCCESS;
}

<|MERGE_RESOLUTION|>--- conflicted
+++ resolved
@@ -25,21 +25,17 @@
 #include <cassert>
 #include <cub/cub.cuh>
 
+#include <thrust/tabulate.h>
+
 using valid32_t = uint32_t;
 
 // To account for if gdf_valid_type is not a 4 byte type,
 // compute the RATIO of the number of bytes in gdf_valid_type
 // to the 4 byte type being used for casting
 constexpr size_t RATIO = sizeof(valid32_t) / sizeof(gdf_valid_type);
-
-<<<<<<< HEAD
+constexpr int block_size = 256;
+
 /** --------------------------------------------------------------------------*
-=======
-constexpr int block_size = 256;
-
-/* --------------------------------------------------------------------------*/
-/** 
->>>>>>> c47f365a
  * @Synopsis  Counts the number of valid bits for the specified number of rows
  * in the host vector of gdf_valid_type masks
  * 
@@ -84,9 +80,6 @@
   return count;
 }
 
-<<<<<<< HEAD
-/** --------------------------------------------------------------------------*
-=======
 constexpr int BITS_PER_MASK32 = GDF_VALID_BITSIZE * RATIO;
 
 __global__ 
@@ -130,9 +123,7 @@
   }
 }
 
-/* --------------------------------------------------------------------------*/
-/** 
->>>>>>> c47f365a
+/* ---------------------------------------------------------------------------*
  * @Synopsis  Counts the number of valid bits for the specified number of rows
  * in a validity bitmask.
  * 
